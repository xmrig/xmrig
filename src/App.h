/* XMRig
 * Copyright 2010      Jeff Garzik <jgarzik@pobox.com>
 * Copyright 2012-2014 pooler      <pooler@litecoinpool.org>
 * Copyright 2014      Lucas Jones <https://github.com/lucasjones>
 * Copyright 2014-2016 Wolf9466    <https://github.com/OhGodAPet>
 * Copyright 2016      Jay D Dee   <jayddee246@gmail.com>
 * Copyright 2016-2017 XMRig       <support@xmrig.com>
 *
 *
 *   This program is free software: you can redistribute it and/or modify
 *   it under the terms of the GNU General Public License as published by
 *   the Free Software Foundation, either version 3 of the License, or
 *   (at your option) any later version.
 *
 *   This program is distributed in the hope that it will be useful,
 *   but WITHOUT ANY WARRANTY; without even the implied warranty of
 *   MERCHANTABILITY or FITNESS FOR A PARTICULAR PURPOSE. See the
 *   GNU General Public License for more details.
 *
 *   You should have received a copy of the GNU General Public License
 *   along with this program. If not, see <http://www.gnu.org/licenses/>.
 */

#ifndef __APP_H__
#define __APP_H__


#include <uv.h>


#include "interfaces/IConsoleListener.h"


class Console;
class Httpd;
class Network;
class Options;
class CCClient;

class App : public IConsoleListener
{
public:
  App(int argc, char **argv);
  ~App();

  int start();

  static void restart();
  static void shutdown();

protected:
  void onConsoleCommand(char command) override;

private:
  void background();
  void stop(bool restart);

  static void onSignal(uv_signal_t* handle, int signum);
  static void onCommandReceived(uv_async_t* handle);

  static App *m_self;

  bool m_restart;

  Console *m_console;
  Httpd *m_httpd;
  Network *m_network;
  Options *m_options;
<<<<<<< HEAD
  CCClient *m_ccclient;
  uv_signal_t m_signal;
  uv_async_t m_async;
=======
  uv_signal_t m_sigHUP;
  uv_signal_t m_sigINT;
  uv_signal_t m_sigTERM;
>>>>>>> aacb9b27
};


#endif /* __APP_H__ */<|MERGE_RESOLUTION|>--- conflicted
+++ resolved
@@ -66,15 +66,11 @@
   Httpd *m_httpd;
   Network *m_network;
   Options *m_options;
-<<<<<<< HEAD
-  CCClient *m_ccclient;
-  uv_signal_t m_signal;
-  uv_async_t m_async;
-=======
   uv_signal_t m_sigHUP;
   uv_signal_t m_sigINT;
   uv_signal_t m_sigTERM;
->>>>>>> aacb9b27
+  CCClient *m_ccclient;
+  uv_async_t m_async;
 };
 
 
