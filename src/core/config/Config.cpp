--- conflicted
+++ resolved
@@ -123,17 +123,13 @@
         return true;
     }
 
-<<<<<<< HEAD
-    return (m_shouldSave || m_upgrade || m_cpu.isShouldSave() || m_benchmark.isNewBenchRun());
-=======
 #   ifdef XMRIG_FEATURE_OPENCL
     if (cl().isShouldSave()) {
         return true;
     }
 #   endif
 
-    return (m_upgrade || cpu().isShouldSave());
->>>>>>> 8266cd89
+    return (m_upgrade || cpu().isShouldSave() || m_benchmark.isNewBenchRun());
 }
 
 
@@ -143,12 +139,8 @@
         return false;
     }
 
-<<<<<<< HEAD
-    m_cpu.read(reader.getValue(kCPU), version());
+    d_ptr->cpu.read(reader.getValue(kCPU), version());
     m_benchmark.read(reader.getValue("algo-perf"));
-=======
-    d_ptr->cpu.read(reader.getValue(kCPU), version());
->>>>>>> 8266cd89
 
 #   ifdef XMRIG_ALGO_RANDOMX
     if (!d_ptr->rx.read(reader.getValue(kRandomX))) {
@@ -193,11 +185,7 @@
     doc.AddMember(StringRef(kOcl),     cl().toJSON(doc), allocator);
 #   endif
 
-<<<<<<< HEAD
-    doc.AddMember(StringRef(kCPU),     m_cpu.toJSON(doc), allocator);
     doc.AddMember("algo-perf",         m_benchmark.toJSON(doc), allocator);
-=======
->>>>>>> 8266cd89
     doc.AddMember("donate-level",      m_pools.donateLevel(), allocator);
     doc.AddMember("donate-over-proxy", m_pools.proxyDonate(), allocator);
     doc.AddMember("log-file",          m_logFile.toJSON(), allocator);
