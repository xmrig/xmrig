/* XMRig
 * Copyright 2010      Jeff Garzik <jgarzik@pobox.com>
 * Copyright 2012-2014 pooler      <pooler@litecoinpool.org>
 * Copyright 2014      Lucas Jones <https://github.com/lucasjones>
 * Copyright 2014-2016 Wolf9466    <https://github.com/OhGodAPet>
 * Copyright 2016      Jay D Dee   <jayddee246@gmail.com>
 * Copyright 2017-2018 XMR-Stak    <https://github.com/fireice-uk>, <https://github.com/psychocrypt>
 * Copyright 2018-2019 SChernykh   <https://github.com/SChernykh>
 * Copyright 2016-2019 XMRig       <https://github.com/xmrig>, <support@xmrig.com>
 *
 *   This program is free software: you can redistribute it and/or modify
 *   it under the terms of the GNU General Public License as published by
 *   the Free Software Foundation, either version 3 of the License, or
 *   (at your option) any later version.
 *
 *   This program is distributed in the hope that it will be useful,
 *   but WITHOUT ANY WARRANTY; without even the implied warranty of
 *   MERCHANTABILITY or FITNESS FOR A PARTICULAR PURPOSE. See the
 *   GNU General Public License for more details.
 *
 *   You should have received a copy of the GNU General Public License
 *   along with this program. If not, see <http://www.gnu.org/licenses/>.
 */

#include <algorithm>
#include <string.h>
#include <uv.h>
#include <inttypes.h>


#include "backend/cpu/Cpu.h"
#include "base/io/log/Log.h"
#include "base/kernel/interfaces/IJsonReader.h"
#include "core/config/Config.h"
#include "crypto/common/Assembly.h"
#include "rapidjson/document.h"
#include "rapidjson/filewritestream.h"
#include "rapidjson/prettywriter.h"


namespace xmrig {

static const char *kCPU     = "cpu";

#ifdef XMRIG_ALGO_RANDOMX
static const char *kRandomX = "randomx";
#endif

}


xmrig::Config::Config() : BaseConfig()
{
}


bool xmrig::Config::read(const IJsonReader &reader, const char *fileName)
{
    if (!BaseConfig::read(reader, fileName)) {
        return false;
    }

<<<<<<< HEAD
    m_cpu.read(reader.getValue("cpu"));
    m_benchmark.read(reader.getValue("algo-perf"));
=======
    m_cpu.read(reader.getValue(kCPU));

#   ifdef XMRIG_ALGO_RANDOMX
    if (!m_rx.read(reader.getValue(kRandomX))) {
        m_upgrade = true;
    }
#   endif
>>>>>>> bde89abc

    return true;
}


void xmrig::Config::getJSON(rapidjson::Document &doc) const
{
    using namespace rapidjson;

    doc.SetObject();

    auto &allocator = doc.GetAllocator();

    Value api(kObjectType);
    api.AddMember("id",           m_apiId.toJSON(), allocator);
    api.AddMember("worker-id",    m_apiWorkerId.toJSON(), allocator);

    doc.AddMember("api",               api, allocator);
    doc.AddMember("http",              m_http.toJSON(doc), allocator);
    doc.AddMember("autosave",          isAutoSave(), allocator);
    doc.AddMember("background",        isBackground(), allocator);
    doc.AddMember("colors",            Log::colors, allocator);
<<<<<<< HEAD
    doc.AddMember("cpu",               m_cpu.toJSON(doc), allocator);
    doc.AddMember("algo-perf",         m_benchmark.toJSON(doc), allocator);
=======

#   ifdef XMRIG_ALGO_RANDOMX
    doc.AddMember(StringRef(kRandomX), m_rx.toJSON(doc), allocator);
#   endif

    doc.AddMember(StringRef(kCPU),     m_cpu.toJSON(doc), allocator);
>>>>>>> bde89abc
    doc.AddMember("donate-level",      m_pools.donateLevel(), allocator);
    doc.AddMember("donate-over-proxy", m_pools.proxyDonate(), allocator);
    doc.AddMember("log-file",          m_logFile.toJSON(), allocator);
    doc.AddMember("pools",             m_pools.toJSON(doc), allocator);
    doc.AddMember("print-time",        printTime(), allocator);
    doc.AddMember("retries",           m_pools.retries(), allocator);
    doc.AddMember("retry-pause",       m_pools.retryPause(), allocator);
    doc.AddMember("syslog",            isSyslog(), allocator);
    doc.AddMember("user-agent",        m_userAgent.toJSON(), allocator);
    doc.AddMember("watch",             m_watch, allocator);

    doc.AddMember("rebench-algo",      isRebenchAlgo(), allocator);
    doc.AddMember("bench-algo-time",   benchAlgoTime(), allocator);
}<|MERGE_RESOLUTION|>--- conflicted
+++ resolved
@@ -60,18 +60,14 @@
         return false;
     }
 
-<<<<<<< HEAD
-    m_cpu.read(reader.getValue("cpu"));
+    m_cpu.read(reader.getValue(kCPU));
     m_benchmark.read(reader.getValue("algo-perf"));
-=======
-    m_cpu.read(reader.getValue(kCPU));
 
 #   ifdef XMRIG_ALGO_RANDOMX
     if (!m_rx.read(reader.getValue(kRandomX))) {
         m_upgrade = true;
     }
 #   endif
->>>>>>> bde89abc
 
     return true;
 }
@@ -94,17 +90,13 @@
     doc.AddMember("autosave",          isAutoSave(), allocator);
     doc.AddMember("background",        isBackground(), allocator);
     doc.AddMember("colors",            Log::colors, allocator);
-<<<<<<< HEAD
-    doc.AddMember("cpu",               m_cpu.toJSON(doc), allocator);
-    doc.AddMember("algo-perf",         m_benchmark.toJSON(doc), allocator);
-=======
 
 #   ifdef XMRIG_ALGO_RANDOMX
     doc.AddMember(StringRef(kRandomX), m_rx.toJSON(doc), allocator);
 #   endif
 
     doc.AddMember(StringRef(kCPU),     m_cpu.toJSON(doc), allocator);
->>>>>>> bde89abc
+    doc.AddMember("algo-perf",         m_benchmark.toJSON(doc), allocator);
     doc.AddMember("donate-level",      m_pools.donateLevel(), allocator);
     doc.AddMember("donate-over-proxy", m_pools.proxyDonate(), allocator);
     doc.AddMember("log-file",          m_logFile.toJSON(), allocator);
