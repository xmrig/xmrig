--- conflicted
+++ resolved
@@ -212,13 +212,12 @@
     d_ptr->healthPrintTime = reader.getUint(kHealthPrintTime, d_ptr->healthPrintTime);
 #   endif
 
-<<<<<<< HEAD
 #   ifdef XMRIG_FEATURE_BENCHMARK
     m_benchmark.read(reader.getValue(kAlgoPerf));
-=======
+#   endif
+
 #   ifdef XMRIG_FEATURE_DMI
     d_ptr->dmi = reader.getBool(kDMI, d_ptr->dmi);
->>>>>>> 4e671a94
 #   endif
 
     return true;
