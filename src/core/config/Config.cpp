/* XMRig
 * Copyright 2010      Jeff Garzik <jgarzik@pobox.com>
 * Copyright 2012-2014 pooler      <pooler@litecoinpool.org>
 * Copyright 2014      Lucas Jones <https://github.com/lucasjones>
 * Copyright 2014-2016 Wolf9466    <https://github.com/OhGodAPet>
 * Copyright 2016      Jay D Dee   <jayddee246@gmail.com>
 * Copyright 2017-2018 XMR-Stak    <https://github.com/fireice-uk>, <https://github.com/psychocrypt>
 * Copyright 2018-2020 SChernykh   <https://github.com/SChernykh>
 * Copyright 2016-2020 XMRig       <https://github.com/xmrig>, <support@xmrig.com>
 *
 *   This program is free software: you can redistribute it and/or modify
 *   it under the terms of the GNU General Public License as published by
 *   the Free Software Foundation, either version 3 of the License, or
 *   (at your option) any later version.
 *
 *   This program is distributed in the hope that it will be useful,
 *   but WITHOUT ANY WARRANTY; without even the implied warranty of
 *   MERCHANTABILITY or FITNESS FOR A PARTICULAR PURPOSE. See the
 *   GNU General Public License for more details.
 *
 *   You should have received a copy of the GNU General Public License
 *   along with this program. If not, see <http://www.gnu.org/licenses/>.
 */

#include <algorithm>
#include <cstring>
#include <uv.h>
#include <cinttypes>


#include "core/config/Config.h"
#include "3rdparty/rapidjson/document.h"
#include "backend/cpu/Cpu.h"
#include "base/io/log/Log.h"
#include "base/kernel/interfaces/IJsonReader.h"
#include "crypto/common/Assembly.h"


#ifdef XMRIG_ALGO_RANDOMX
#   include "crypto/rx/RxConfig.h"
#endif


#ifdef XMRIG_FEATURE_OPENCL
#   include "backend/opencl/OclConfig.h"
#endif


#ifdef XMRIG_FEATURE_CUDA
#   include "backend/cuda/CudaConfig.h"
#endif


namespace xmrig {

static const char *kCPU     = "cpu";

#ifdef XMRIG_ALGO_RANDOMX
static const char *kRandomX = "randomx";
#endif

#ifdef XMRIG_FEATURE_OPENCL
static const char *kOcl     = "opencl";
#endif

#ifdef XMRIG_FEATURE_CUDA
static const char *kCuda    = "cuda";
#endif


#if defined(XMRIG_FEATURE_NVML) || defined (XMRIG_FEATURE_ADL)
static const char *kHealthPrintTime = "health-print-time";
#endif


class ConfigPrivate
{
public:
    CpuConfig cpu;

#   ifdef XMRIG_ALGO_RANDOMX
    RxConfig rx;
#   endif

#   ifdef XMRIG_FEATURE_OPENCL
    OclConfig cl;
#   endif

#   ifdef XMRIG_FEATURE_CUDA
    CudaConfig cuda;
#   endif

#   if defined(XMRIG_FEATURE_NVML) || defined (XMRIG_FEATURE_ADL)
    uint32_t healthPrintTime = 60;
#   endif
};

}


xmrig::Config::Config() :
    d_ptr(new ConfigPrivate())
{
}


xmrig::Config::~Config()
{
    delete d_ptr;
}


const xmrig::CpuConfig &xmrig::Config::cpu() const
{
    return d_ptr->cpu;
}


#ifdef XMRIG_FEATURE_OPENCL
const xmrig::OclConfig &xmrig::Config::cl() const
{
    return d_ptr->cl;
}
#endif


#ifdef XMRIG_FEATURE_CUDA
const xmrig::CudaConfig &xmrig::Config::cuda() const
{
    return d_ptr->cuda;
}
#endif


#ifdef XMRIG_ALGO_RANDOMX
const xmrig::RxConfig &xmrig::Config::rx() const
{
    return d_ptr->rx;
}
#endif


#if defined(XMRIG_FEATURE_NVML) || defined (XMRIG_FEATURE_ADL)
uint32_t xmrig::Config::healthPrintTime() const
{
    return d_ptr->healthPrintTime;
}
#endif


bool xmrig::Config::isShouldSave() const
{
    if (!isAutoSave()) {
        return false;
    }

#   ifdef XMRIG_FEATURE_OPENCL
    if (cl().isShouldSave()) {
        return true;
    }
#   endif

#   ifdef XMRIG_FEATURE_CUDA
    if (cuda().isShouldSave()) {
        return true;
    }
#   endif

#   ifdef XMRIG_FEATURE_BENCHMARK
    if (m_benchmark.isNewBenchRun()) {
        return true;
    }
#   endif

    return (m_upgrade || cpu().isShouldSave());
}


bool xmrig::Config::read(const IJsonReader &reader, const char *fileName)
{
    if (!BaseConfig::read(reader, fileName)) {
        return false;
    }

    d_ptr->cpu.read(reader.getValue(kCPU));

#   ifdef XMRIG_ALGO_RANDOMX
    if (!d_ptr->rx.read(reader.getValue(kRandomX))) {
        m_upgrade = true;
    }
#   endif

#   ifdef XMRIG_FEATURE_OPENCL
    d_ptr->cl.read(reader.getValue(kOcl));
#   endif

#   ifdef XMRIG_FEATURE_CUDA
    d_ptr->cuda.read(reader.getValue(kCuda));
#   endif

#   if defined(XMRIG_FEATURE_NVML) || defined (XMRIG_FEATURE_ADL)
    d_ptr->healthPrintTime = reader.getUint(kHealthPrintTime, d_ptr->healthPrintTime);
#   endif

#   ifdef XMRIG_FEATURE_BENCHMARK
    m_benchmark.read(reader.getValue(kAlgoPerf));
#   endif

    return true;
}


void xmrig::Config::getJSON(rapidjson::Document &doc) const
{
    using namespace rapidjson;

    doc.SetObject();

    auto &allocator = doc.GetAllocator();

    Value api(kObjectType);
    api.AddMember(StringRef(kApiId),                    m_apiId.toJSON(), allocator);
    api.AddMember(StringRef(kApiWorkerId),              m_apiWorkerId.toJSON(), allocator);

    doc.AddMember(StringRef(kApi),                      api, allocator);
    doc.AddMember(StringRef(kHttp),                     m_http.toJSON(doc), allocator);
    doc.AddMember(StringRef(kAutosave),                 isAutoSave(), allocator);
    doc.AddMember(StringRef(kBackground),               isBackground(), allocator);
    doc.AddMember(StringRef(kColors),                   Log::isColors(), allocator);
    doc.AddMember(StringRef(kTitle),                    title().toJSON(), allocator);

#   ifdef XMRIG_ALGO_RANDOMX
    doc.AddMember(StringRef(kRandomX),                  rx().toJSON(doc), allocator);
#   endif

    doc.AddMember(StringRef(kCPU),                      cpu().toJSON(doc), allocator);

#   ifdef XMRIG_FEATURE_OPENCL
    doc.AddMember(StringRef(kOcl),                      cl().toJSON(doc), allocator);
#   endif

#   ifdef XMRIG_FEATURE_CUDA
    doc.AddMember(StringRef(kCuda),                     cuda().toJSON(doc), allocator);
#   endif

    doc.AddMember(StringRef(Pools::kDonateLevel),       m_pools.donateLevel(), allocator);
    doc.AddMember(StringRef(Pools::kDonateOverProxy),   m_pools.proxyDonate(), allocator);
    doc.AddMember(StringRef(kLogFile),                  m_logFile.toJSON(), allocator);
    doc.AddMember(StringRef(Pools::kPools),             m_pools.toJSON(doc), allocator);
    doc.AddMember(StringRef(kPrintTime),                printTime(), allocator);
#   if defined(XMRIG_FEATURE_NVML) || defined (XMRIG_FEATURE_ADL)
    doc.AddMember(StringRef(kHealthPrintTime),          healthPrintTime(), allocator);
#   endif
    doc.AddMember(StringRef(Pools::kRetries),           m_pools.retries(), allocator);
    doc.AddMember(StringRef(Pools::kRetryPause),        m_pools.retryPause(), allocator);
    doc.AddMember(StringRef(kSyslog),                   isSyslog(), allocator);

#   ifdef XMRIG_FEATURE_TLS
    doc.AddMember(StringRef(kTls),                      m_tls.toJSON(doc), allocator);
#   endif

    doc.AddMember(StringRef(kUserAgent),                m_userAgent.toJSON(), allocator);
    doc.AddMember(StringRef(kVerbose),                  Log::verbose(), allocator);
    doc.AddMember(StringRef(kWatch),                    m_watch, allocator);
<<<<<<< HEAD

#   ifdef XMRIG_FEATURE_BENCHMARK
    doc.AddMember(StringRef(kRebenchAlgo),              isRebenchAlgo(), allocator);
    doc.AddMember(StringRef(kBenchAlgoTime),            benchAlgoTime(), allocator);
    doc.AddMember(StringRef(kAlgoPerf),                 m_benchmark.toJSON(doc), allocator);
#   endif
=======
    doc.AddMember(StringRef(kPauseOnBattery),           isPauseOnBattery(), allocator);
>>>>>>> a0fe49f9
}<|MERGE_RESOLUTION|>--- conflicted
+++ resolved
@@ -262,14 +262,12 @@
     doc.AddMember(StringRef(kUserAgent),                m_userAgent.toJSON(), allocator);
     doc.AddMember(StringRef(kVerbose),                  Log::verbose(), allocator);
     doc.AddMember(StringRef(kWatch),                    m_watch, allocator);
-<<<<<<< HEAD
 
 #   ifdef XMRIG_FEATURE_BENCHMARK
     doc.AddMember(StringRef(kRebenchAlgo),              isRebenchAlgo(), allocator);
     doc.AddMember(StringRef(kBenchAlgoTime),            benchAlgoTime(), allocator);
     doc.AddMember(StringRef(kAlgoPerf),                 m_benchmark.toJSON(doc), allocator);
 #   endif
-=======
+
     doc.AddMember(StringRef(kPauseOnBattery),           isPauseOnBattery(), allocator);
->>>>>>> a0fe49f9
 }