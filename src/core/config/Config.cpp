/* XMRig
 * Copyright 2010      Jeff Garzik <jgarzik@pobox.com>
 * Copyright 2012-2014 pooler      <pooler@litecoinpool.org>
 * Copyright 2014      Lucas Jones <https://github.com/lucasjones>
 * Copyright 2014-2016 Wolf9466    <https://github.com/OhGodAPet>
 * Copyright 2016      Jay D Dee   <jayddee246@gmail.com>
 * Copyright 2017-2018 XMR-Stak    <https://github.com/fireice-uk>, <https://github.com/psychocrypt>
 * Copyright 2018-2019 SChernykh   <https://github.com/SChernykh>
 * Copyright 2016-2019 XMRig       <https://github.com/xmrig>, <support@xmrig.com>
 *
 *   This program is free software: you can redistribute it and/or modify
 *   it under the terms of the GNU General Public License as published by
 *   the Free Software Foundation, either version 3 of the License, or
 *   (at your option) any later version.
 *
 *   This program is distributed in the hope that it will be useful,
 *   but WITHOUT ANY WARRANTY; without even the implied warranty of
 *   MERCHANTABILITY or FITNESS FOR A PARTICULAR PURPOSE. See the
 *   GNU General Public License for more details.
 *
 *   You should have received a copy of the GNU General Public License
 *   along with this program. If not, see <http://www.gnu.org/licenses/>.
 */

#include <algorithm>
#include <cstring>
#include <uv.h>
#include <cinttypes>


#include "backend/cpu/Cpu.h"
#include "base/io/log/Log.h"
#include "base/kernel/interfaces/IJsonReader.h"
#include "core/config/Config.h"
#include "crypto/common/Assembly.h"
#include "rapidjson/document.h"
#include "rapidjson/filewritestream.h"
#include "rapidjson/prettywriter.h"


#ifdef XMRIG_ALGO_RANDOMX
#   include "crypto/rx/RxConfig.h"
#endif


#ifdef XMRIG_FEATURE_OPENCL
#   include "backend/opencl/OclConfig.h"
#endif


namespace xmrig {

static const char *kCPU     = "cpu";

#ifdef XMRIG_ALGO_RANDOMX
static const char *kRandomX = "randomx";
#endif

#ifdef XMRIG_FEATURE_OPENCL
static const char *kOcl     = "opencl";
#endif


class ConfigPrivate
{
public:
    CpuConfig cpu;

#   ifdef XMRIG_ALGO_RANDOMX
    RxConfig rx;
#   endif

#   ifdef XMRIG_FEATURE_OPENCL
    OclConfig cl;
#   endif
};

}


xmrig::Config::Config() :
    d_ptr(new ConfigPrivate())
{
}


xmrig::Config::~Config()
{
    delete d_ptr;
}


const xmrig::CpuConfig &xmrig::Config::cpu() const
{
    return d_ptr->cpu;
}


#ifdef XMRIG_FEATURE_OPENCL
const xmrig::OclConfig &xmrig::Config::cl() const
{
    return d_ptr->cl;
}
#endif


#ifdef XMRIG_ALGO_RANDOMX
const xmrig::RxConfig &xmrig::Config::rx() const
{
    return d_ptr->rx;
}
#endif


bool xmrig::Config::isShouldSave() const
{
    if (!isAutoSave()) {
        return false;
    }

#   ifdef XMRIG_FEATURE_OPENCL
    if (cl().isShouldSave()) {
        return true;
    }
#   endif

    return (m_upgrade || cpu().isShouldSave() || m_benchmark.isNewBenchRun());
}


bool xmrig::Config::read(const IJsonReader &reader, const char *fileName)
{
    if (!BaseConfig::read(reader, fileName)) {
        return false;
    }

<<<<<<< HEAD
    d_ptr->cpu.read(reader.getValue(kCPU), version());
    m_benchmark.read(reader.getValue("algo-perf"));
=======
    d_ptr->cpu.read(reader.getValue(kCPU));
>>>>>>> 72b7d934

#   ifdef XMRIG_ALGO_RANDOMX
    if (!d_ptr->rx.read(reader.getValue(kRandomX))) {
        m_upgrade = true;
    }
#   endif

#   ifdef XMRIG_FEATURE_OPENCL
    d_ptr->cl.read(reader.getValue(kOcl));
#   endif

    return true;
}


void xmrig::Config::getJSON(rapidjson::Document &doc) const
{
    using namespace rapidjson;

    doc.SetObject();

    auto &allocator = doc.GetAllocator();

    Value api(kObjectType);
    api.AddMember("id",                m_apiId.toJSON(), allocator);
    api.AddMember("worker-id",         m_apiWorkerId.toJSON(), allocator);

    doc.AddMember("api",               api, allocator);
    doc.AddMember("http",              m_http.toJSON(doc), allocator);
    doc.AddMember("autosave",          isAutoSave(), allocator);
    doc.AddMember("background",        isBackground(), allocator);
    doc.AddMember("colors",            Log::colors, allocator);

#   ifdef XMRIG_ALGO_RANDOMX
    doc.AddMember(StringRef(kRandomX), rx().toJSON(doc), allocator);
#   endif

    doc.AddMember(StringRef(kCPU),     cpu().toJSON(doc), allocator);

#   ifdef XMRIG_FEATURE_OPENCL
    doc.AddMember(StringRef(kOcl),     cl().toJSON(doc), allocator);
#   endif

    doc.AddMember("algo-perf",         m_benchmark.toJSON(doc), allocator);
    doc.AddMember("donate-level",      m_pools.donateLevel(), allocator);
    doc.AddMember("donate-over-proxy", m_pools.proxyDonate(), allocator);
    doc.AddMember("log-file",          m_logFile.toJSON(), allocator);
    doc.AddMember("pools",             m_pools.toJSON(doc), allocator);
    doc.AddMember("print-time",        printTime(), allocator);
    doc.AddMember("retries",           m_pools.retries(), allocator);
    doc.AddMember("retry-pause",       m_pools.retryPause(), allocator);
    doc.AddMember("syslog",            isSyslog(), allocator);
    doc.AddMember("user-agent",        m_userAgent.toJSON(), allocator);
    doc.AddMember("watch",             m_watch, allocator);

    doc.AddMember("rebench-algo",      isRebenchAlgo(), allocator);
    doc.AddMember("bench-algo-time",   benchAlgoTime(), allocator);
}<|MERGE_RESOLUTION|>--- conflicted
+++ resolved
@@ -134,12 +134,8 @@
         return false;
     }
 
-<<<<<<< HEAD
-    d_ptr->cpu.read(reader.getValue(kCPU), version());
+    d_ptr->cpu.read(reader.getValue(kCPU));
     m_benchmark.read(reader.getValue("algo-perf"));
-=======
-    d_ptr->cpu.read(reader.getValue(kCPU));
->>>>>>> 72b7d934
 
 #   ifdef XMRIG_ALGO_RANDOMX
     if (!d_ptr->rx.read(reader.getValue(kRandomX))) {
