--- conflicted
+++ resolved
@@ -65,7 +65,7 @@
         return true;
     }
 
-    return (m_shouldSave || m_upgrade || m_cpu.isShouldSave());
+    return (m_shouldSave || m_upgrade || m_cpu.isShouldSave() || m_benchmark.isNewBenchRun());
 }
 
 
@@ -75,12 +75,9 @@
         return false;
     }
 
-<<<<<<< HEAD
     m_cpu.read(reader.getValue(kCPU));
     m_benchmark.read(reader.getValue("algo-perf"));
-=======
     m_cpu.read(reader.getValue(kCPU), version());
->>>>>>> ce35260b
 
 #   ifdef XMRIG_ALGO_RANDOMX
     if (!m_rx.read(reader.getValue(kRandomX))) {
