/* XMRig
 * Copyright 2010      Jeff Garzik <jgarzik@pobox.com>
 * Copyright 2012-2014 pooler      <pooler@litecoinpool.org>
 * Copyright 2014      Lucas Jones <https://github.com/lucasjones>
 * Copyright 2014-2016 Wolf9466    <https://github.com/OhGodAPet>
 * Copyright 2016      Jay D Dee   <jayddee246@gmail.com>
 * Copyright 2017-2018 XMR-Stak    <https://github.com/fireice-uk>, <https://github.com/psychocrypt>
 * Copyright 2018-2019 SChernykh   <https://github.com/SChernykh>
 * Copyright 2016-2019 XMRig       <https://github.com/xmrig>, <support@xmrig.com>
 *
 *   This program is free software: you can redistribute it and/or modify
 *   it under the terms of the GNU General Public License as published by
 *   the Free Software Foundation, either version 3 of the License, or
 *   (at your option) any later version.
 *
 *   This program is distributed in the hope that it will be useful,
 *   but WITHOUT ANY WARRANTY; without even the implied warranty of
 *   MERCHANTABILITY or FITNESS FOR A PARTICULAR PURPOSE. See the
 *   GNU General Public License for more details.
 *
 *   You should have received a copy of the GNU General Public License
 *   along with this program. If not, see <http://www.gnu.org/licenses/>.
 */

#ifndef XMRIG_CONFIG_PLATFORM_H
#define XMRIG_CONFIG_PLATFORM_H


#ifdef _MSC_VER
#   include "getopt/getopt.h"
#else
#   include <getopt.h>
#endif


#include "base/kernel/interfaces/IConfig.h"
#include "version.h"


namespace xmrig {


static const char short_options[] = "a:c:kBp:Px:r:R:s:t:T:o:u:O:v:l:S";


static const option options[] = {
    { "algo",                  1, nullptr, IConfig::AlgorithmKey          },
    { "api-worker-id",         1, nullptr, IConfig::ApiWorkerIdKey        },
    { "api-id",                1, nullptr, IConfig::ApiIdKey              },
    { "http-enabled",          0, nullptr, IConfig::HttpEnabledKey        },
    { "http-host",             1, nullptr, IConfig::HttpHostKey           },
    { "http-access-token",     1, nullptr, IConfig::HttpAccessTokenKey    },
    { "http-port",             1, nullptr, IConfig::HttpPort              },
    { "http-no-restricted",    0, nullptr, IConfig::HttpRestrictedKey     },
    { "av",                    1, nullptr, IConfig::AVKey                 },
    { "background",            0, nullptr, IConfig::BackgroundKey         },
    { "config",                1, nullptr, IConfig::ConfigKey             },
    { "cpu-affinity",          1, nullptr, IConfig::CPUAffinityKey        },
    { "cpu-priority",          1, nullptr, IConfig::CPUPriorityKey        },
    { "donate-level",          1, nullptr, IConfig::DonateLevelKey        },
    { "donate-over-proxy",     1, nullptr, IConfig::ProxyDonateKey        },
    { "dry-run",               0, nullptr, IConfig::DryRunKey             },
    { "keepalive",             0, nullptr, IConfig::KeepAliveKey          },
    { "log-file",              1, nullptr, IConfig::LogFileKey            },
    { "nicehash",              0, nullptr, IConfig::NicehashKey           },
    { "no-color",              0, nullptr, IConfig::ColorKey              },
    { "no-huge-pages",         0, nullptr, IConfig::HugePagesKey          },
    { "pass",                  1, nullptr, IConfig::PasswordKey           },
    { "print-time",            1, nullptr, IConfig::PrintTimeKey          },
    { "retries",               1, nullptr, IConfig::RetriesKey            },
    { "retry-pause",           1, nullptr, IConfig::RetryPauseKey         },
    { "syslog",                0, nullptr, IConfig::SyslogKey             },
    { "threads",               1, nullptr, IConfig::ThreadsKey            },
    { "url",                   1, nullptr, IConfig::UrlKey                },
    { "user",                  1, nullptr, IConfig::UserKey               },
    { "user-agent",            1, nullptr, IConfig::UserAgentKey          },
    { "userpass",              1, nullptr, IConfig::UserpassKey           },
    { "rig-id",                1, nullptr, IConfig::RigIdKey              },
    { "tls",                   0, nullptr, IConfig::TlsKey                },
    { "tls-fingerprint",       1, nullptr, IConfig::FingerprintKey        },
    { "asm",                   1, nullptr, IConfig::AssemblyKey           },
    { "daemon",                0, nullptr, IConfig::DaemonKey             },
    { "daemon-poll-interval",  1, nullptr, IConfig::DaemonPollKey         },
<<<<<<< HEAD

    { "rebench-algo",          0, nullptr, IConfig::RebenchAlgoKey        },
    { "bench-algo-time",       1, nullptr, IConfig::BenchAlgoTimeKey      },

=======
    { "randomx-init",          1, nullptr, IConfig::RandomXInitKey        },
    { "randomx-no-numa",       0, nullptr, IConfig::RandomXNumaKey        },
>>>>>>> bde89abc
    { nullptr,                 0, nullptr, 0 }
};


} // namespace xmrig


#endif /* XMRIG_CONFIG_PLATFORM_H */<|MERGE_RESOLUTION|>--- conflicted
+++ resolved
@@ -81,15 +81,10 @@
     { "asm",                   1, nullptr, IConfig::AssemblyKey           },
     { "daemon",                0, nullptr, IConfig::DaemonKey             },
     { "daemon-poll-interval",  1, nullptr, IConfig::DaemonPollKey         },
-<<<<<<< HEAD
-
     { "rebench-algo",          0, nullptr, IConfig::RebenchAlgoKey        },
     { "bench-algo-time",       1, nullptr, IConfig::BenchAlgoTimeKey      },
-
-=======
     { "randomx-init",          1, nullptr, IConfig::RandomXInitKey        },
     { "randomx-no-numa",       0, nullptr, IConfig::RandomXNumaKey        },
->>>>>>> bde89abc
     { nullptr,                 0, nullptr, 0 }
 };
 
