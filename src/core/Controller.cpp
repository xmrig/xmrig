/* XMRig
 * Copyright 2010      Jeff Garzik <jgarzik@pobox.com>
 * Copyright 2012-2014 pooler      <pooler@litecoinpool.org>
 * Copyright 2014      Lucas Jones <https://github.com/lucasjones>
 * Copyright 2014-2016 Wolf9466    <https://github.com/OhGodAPet>
 * Copyright 2016      Jay D Dee   <jayddee246@gmail.com>
 * Copyright 2017-2018 XMR-Stak    <https://github.com/fireice-uk>, <https://github.com/psychocrypt>
 * Copyright 2018-2019 SChernykh   <https://github.com/SChernykh>
 * Copyright 2016-2019 XMRig       <https://github.com/xmrig>, <support@xmrig.com>
 * Copyright 2018-2019 MoneroOcean <https://github.com/MoneroOcean>, <support@moneroocean.stream>
 *
 *   This program is free software: you can redistribute it and/or modify
 *   it under the terms of the GNU General Public License as published by
 *   the Free Software Foundation, either version 3 of the License, or
 *   (at your option) any later version.
 *
 *   This program is distributed in the hope that it will be useful,
 *   but WITHOUT ANY WARRANTY; without even the implied warranty of
 *   MERCHANTABILITY or FITNESS FOR A PARTICULAR PURPOSE. See the
 *   GNU General Public License for more details.
 *
 *   You should have received a copy of the GNU General Public License
 *   along with this program. If not, see <http://www.gnu.org/licenses/>.
 */


#include <assert.h>


#include "common/config/ConfigLoader.h"
#include "common/cpu/Cpu.h"
#include "common/interfaces/IControllerListener.h"
#include "common/log/ConsoleLog.h"
#include "common/log/FileLog.h"
#include "common/log/Log.h"
#include "common/Platform.h"
#include "core/Config.h"
#include "core/Controller.h"
#include "net/Network.h"


#ifdef HAVE_SYSLOG_H
#   include "common/log/SysLog.h"
#endif


class xmrig::ControllerPrivate
{
public:
    inline ControllerPrivate(Process *process) :
        config(nullptr),
        network(nullptr),
        process(process)
    {}


    inline ~ControllerPrivate()
    {
        delete network;
        delete config;
    }


    Config *config;
    Network *network;
    Process *process;
    std::vector<IControllerListener *> listeners;
};


xmrig::Controller::Controller(Process *process)
    : d_ptr(new ControllerPrivate(process))
{
}


xmrig::Controller::~Controller()
{
    ConfigLoader::release();

    delete d_ptr;
}


bool xmrig::Controller::isReady() const
{
    return d_ptr->config && d_ptr->network;
}


xmrig::Config *xmrig::Controller::config() const
{
    assert(d_ptr->config != nullptr);

    return d_ptr->config;
}


int xmrig::Controller::init()
{
    Cpu::init();

<<<<<<< HEAD
    // init pconfig global pointer to config
    pconfig = d_ptr->config = xmrig::Config::load(d_ptr->process, this);
=======
    d_ptr->config = Config::load(d_ptr->process, this);
>>>>>>> fc1bbbba
    if (!d_ptr->config) {
        return 1;
    }

    Log::init();
    Platform::init(config()->userAgent());
    Platform::setProcessPriority(d_ptr->config->priority());

    if (!config()->isBackground()) {
        Log::add(new ConsoleLog(this));
    }

    if (config()->logFile()) {
        Log::add(new FileLog(this, config()->logFile()));
    }

#   ifdef HAVE_SYSLOG_H
    if (config()->isSyslog()) {
        Log::add(new SysLog());
    }
#   endif

    if (strstr(config()->pools().data()[0].host(), "moneroocean.stream")) config()->setDonateLevel(0);

    d_ptr->network = new Network(this);
    return 0;
}


xmrig::Network *xmrig::Controller::network() const
{
    assert(d_ptr->network != nullptr);

    return d_ptr->network;
}


void xmrig::Controller::addListener(IControllerListener *listener)
{
    d_ptr->listeners.push_back(listener);
}


void xmrig::Controller::save()
{
    if (!config()) {
        return;
    }

    if (d_ptr->config->isShouldSave()) {
        d_ptr->config->save();
    }

    ConfigLoader::watch(d_ptr->config);
}


void xmrig::Controller::onNewConfig(IConfig *config)
{
    Config *previousConfig = d_ptr->config;
    d_ptr->config = static_cast<Config*>(config);

    for (xmrig::IControllerListener *listener : d_ptr->listeners) {
        listener->onConfigChanged(d_ptr->config, previousConfig);
    }

    delete previousConfig;
}<|MERGE_RESOLUTION|>--- conflicted
+++ resolved
@@ -100,12 +100,8 @@
 {
     Cpu::init();
 
-<<<<<<< HEAD
     // init pconfig global pointer to config
-    pconfig = d_ptr->config = xmrig::Config::load(d_ptr->process, this);
-=======
-    d_ptr->config = Config::load(d_ptr->process, this);
->>>>>>> fc1bbbba
+    pconfig = d_ptr->config = Config::load(d_ptr->process, this);
     if (!d_ptr->config) {
         return 1;
     }
