/* XMRig
 * Copyright 2018-2021 SChernykh   <https://github.com/SChernykh>
 * Copyright 2016-2021 XMRig       <https://github.com/xmrig>, <support@xmrig.com>
 *
 *   This program is free software: you can redistribute it and/or modify
 *   it under the terms of the GNU General Public License as published by
 *   the Free Software Foundation, either version 3 of the License, or
 *   (at your option) any later version.
 *
 *   This program is distributed in the hope that it will be useful,
 *   but WITHOUT ANY WARRANTY; without even the implied warranty of
 *   MERCHANTABILITY or FITNESS FOR A PARTICULAR PURPOSE. See the
 *   GNU General Public License for more details.
 *
 *   You should have received a copy of the GNU General Public License
 *   along with this program. If not, see <http://www.gnu.org/licenses/>.
 */


#include "core/Controller.h"
#include "backend/cpu/Cpu.h"
#include "core/config/Config.h"
#include "core/Miner.h"
#include "crypto/common/VirtualMemory.h"
#include "net/Network.h"


#ifdef XMRIG_FEATURE_API
#   include "base/api/Api.h"
#   include "hw/api/HwApi.h"
#endif


#include <cassert>


xmrig::Controller::Controller(Process *process) :
    Base(process)
{
}


xmrig::Controller::~Controller()
{
    VirtualMemory::destroy();
}


int xmrig::Controller::init()
{
    Base::init();

    VirtualMemory::init(config()->cpu().memPoolSize(), config()->cpu().isHugePages());

    m_network = std::make_shared<Network>(this);

#   ifdef XMRIG_FEATURE_API
    m_hwApi = std::make_shared<HwApi>();
    api()->addListener(m_hwApi.get());
#   endif

    return 0;
}

#ifdef XMRIG_FEATURE_MO_BENCHMARK
void xmrig::Controller::pre_start()
{
    m_miner = new Miner(this);
}
#endif


void xmrig::Controller::start()
{
    Base::start();
<<<<<<< HEAD
#ifndef XMRIG_FEATURE_BENCHMARK
    m_miner = new Miner(this);
#endif
=======

    m_miner = std::make_shared<Miner>(this);

>>>>>>> 4e671a94
    network()->connect();
}


void xmrig::Controller::stop()
{
    Base::stop();

    m_network.reset();

    m_miner->stop();
    m_miner.reset();
}


xmrig::Miner *xmrig::Controller::miner() const
{
    assert(m_miner);

    return m_miner.get();
}


xmrig::Network *xmrig::Controller::network() const
{
    assert(m_network);

    return m_network.get();
}


void xmrig::Controller::execCommand(char command)
{
    miner()->execCommand(command);
    network()->execCommand(command);
}<|MERGE_RESOLUTION|>--- conflicted
+++ resolved
@@ -65,7 +65,7 @@
 #ifdef XMRIG_FEATURE_MO_BENCHMARK
 void xmrig::Controller::pre_start()
 {
-    m_miner = new Miner(this);
+    m_miner = std::make_shared<Miner>(this);
 }
 #endif
 
@@ -73,15 +73,9 @@
 void xmrig::Controller::start()
 {
     Base::start();
-<<<<<<< HEAD
-#ifndef XMRIG_FEATURE_BENCHMARK
-    m_miner = new Miner(this);
-#endif
-=======
 
-    m_miner = std::make_shared<Miner>(this);
+    if (m_miner == nullptr) m_miner = std::make_shared<Miner>(this);
 
->>>>>>> 4e671a94
     network()->connect();
 }
 
