--- conflicted
+++ resolved
@@ -5,14 +5,9 @@
  * Copyright 2014-2016 Wolf9466    <https://github.com/OhGodAPet>
  * Copyright 2016      Jay D Dee   <jayddee246@gmail.com>
  * Copyright 2017-2018 XMR-Stak    <https://github.com/fireice-uk>, <https://github.com/psychocrypt>
-<<<<<<< HEAD
- * Copyright 2016-2018 XMRig       <https://github.com/xmrig>, <support@xmrig.com>
- * Copyright 2018 MoneroOcean      <https://github.com/MoneroOcean>, <support@moneroocean.stream>
- *
-=======
  * Copyright 2018-2019 SChernykh   <https://github.com/SChernykh>
  * Copyright 2016-2019 XMRig       <https://github.com/xmrig>, <support@xmrig.com>
->>>>>>> cac24010
+ * Copyright 2018-2019 MoneroOcean <https://github.com/MoneroOcean>, <support@moneroocean.stream>
  *
  *   This program is free software: you can redistribute it and/or modify
  *   it under the terms of the GNU General Public License as published by
@@ -46,71 +41,7 @@
 namespace xmrig {
 
 
-<<<<<<< HEAD
-static char const usage[] = "\
-Usage: " APP_ID " [OPTIONS]\n\
-Options:\n\
-  -a, --algo=ALGO          specify the algorithm to use\n\
-                             cryptonight\n"
-#ifndef XMRIG_NO_AEON
-"\
-                             cryptonight-lite\n"
-#endif
-#ifndef XMRIG_NO_SUMO
-"\
-                             cryptonight-heavy\n"
-#endif
-"\
-  --calibrate-algo         run benchmarks before mining to measure hashrates of all supported algos\n\
-  --calibrate-algo-time=N  time in seconds to run each algo benchmark round (default: 60)\n\
-  -o, --url=URL            URL of mining server\n\
-  -O, --userpass=U:P       username:password pair for mining server\n\
-  -u, --user=USERNAME      username for mining server\n\
-  -p, --pass=PASSWORD      password for mining server\n\
-      --rig-id=ID          rig identifier for pool-side statistics (needs pool support)\n\
-  -t, --threads=N          number of miner threads\n\
-  -v, --av=N               algorithm variation, 0 auto select\n\
-  -k, --keepalive          send keepalived packet for prevent timeout (needs pool support)\n\
-      --nicehash           enable nicehash.com support\n\
-      --tls                enable SSL/TLS support (needs pool support)\n\
-      --tls-fingerprint=F  pool TLS certificate fingerprint, if set enable strict certificate pinning\n\
-  -r, --retries=N          number of times to retry before switch to backup server (default: 5)\n\
-  -R, --retry-pause=N      time to pause between retries (default: 5)\n\
-      --cpu-affinity       set process affinity to CPU core(s), mask 0x3 for cores 0 and 1\n\
-      --cpu-priority       set process priority (0 idle, 2 normal to 5 highest)\n\
-      --no-huge-pages      disable huge pages support\n\
-      --no-color           disable colored output\n\
-      --variant            algorithm PoW variant\n\
-      --donate-level=N     donate level, default 5%% (5 minutes in 100 minutes)\n\
-      --user-agent         set custom user-agent string for pool\n\
-  -B, --background         run the miner in the background\n\
-  -c, --config=FILE        load a JSON-format configuration file\n\
-  -l, --log-file=FILE      log all output to a file\n"
-# ifdef HAVE_SYSLOG_H
-"\
-  -S, --syslog             use system log for output messages\n"
-# endif
-"\
-      --max-cpu-usage=N    maximum CPU usage for automatic threads mode (default 75)\n\
-      --safe               safe adjust threads and av settings for current CPU\n\
-      --asm=ASM            ASM code for cn/2, possible values: auto, none, intel, ryzen, bulldozer.\n\
-      --print-time=N       print hashrate report every N seconds\n\
-      --api-port=N         port for the miner API\n\
-      --api-access-token=T access token for API\n\
-      --api-worker-id=ID   custom worker-id for API\n\
-      --api-id=ID          custom instance ID for API\n\
-      --api-ipv6           enable IPv6 support for API\n\
-      --api-no-restricted  enable full remote access (only if API token set)\n\
-      --dry-run            test configuration and exit\n\
-  -h, --help               display this help and exit\n\
-  -V, --version            output version information and exit\n\
-";
-
-
-static char const short_options[] = "a:c:khBp:Px:r:R:s:t:T:o:u:O:v:Vl:S";
-=======
 static char const short_options[] = "a:c:kBp:Px:r:R:s:t:T:o:u:O:v:l:S";
->>>>>>> cac24010
 
 
 static struct option const options[] = {
@@ -128,12 +59,8 @@
     { "cpu-priority",      1, nullptr, xmrig::IConfig::CPUPriorityKey    },
     { "donate-level",      1, nullptr, xmrig::IConfig::DonateLevelKey    },
     { "dry-run",           0, nullptr, xmrig::IConfig::DryRunKey         },
-<<<<<<< HEAD
     { "calibrate-algo",      0, nullptr, xmrig::IConfig::CalibrateAlgoKey      },
     { "calibrate-algo-time", 1, nullptr, xmrig::IConfig::CalibrateAlgoTimeKey  },
-    { "help",              0, nullptr, xmrig::IConfig::HelpKey           },
-=======
->>>>>>> cac24010
     { "keepalive",         0, nullptr, xmrig::IConfig::KeepAliveKey      },
     { "log-file",          1, nullptr, xmrig::IConfig::LogFileKey        },
     { "max-cpu-usage",     1, nullptr, xmrig::IConfig::MaxCPUUsageKey    },
