--- conflicted
+++ resolved
@@ -5,13 +5,11 @@
  * Copyright 2014-2016 Wolf9466    <https://github.com/OhGodAPet>
  * Copyright 2016      Jay D Dee   <jayddee246@gmail.com>
  * Copyright 2017-2018 XMR-Stak    <https://github.com/fireice-uk>, <https://github.com/psychocrypt>
-<<<<<<< HEAD
  * Copyright 2016-2018 XMRig       <https://github.com/xmrig>, <support@xmrig.com>
  * Copyright 2018 MoneroOcean      <https://github.com/MoneroOcean>, <support@moneroocean.stream>
-=======
  * Copyright 2018-2019 SChernykh   <https://github.com/SChernykh>
  * Copyright 2016-2019 XMRig       <https://github.com/xmrig>, <support@xmrig.com>
->>>>>>> 5a2cf85b
+ * Copyright 2018-2019 MoneroOcean <https://github.com/MoneroOcean>, <support@moneroocean.stream>
  *
  *   This program is free software: you can redistribute it and/or modify
  *   it under the terms of the GNU General Public License as published by
@@ -132,7 +130,7 @@
 
     // save extended "threads" based on m_threads
     Value threads(kObjectType);
-    for (int a = 0; a != xmrig::Algo::ALGO_MAX; ++ a) {
+    for (int a = 0; a != xmrig::Algo::CRYPTONIGHT_MAX; ++ a) {
         const xmrig::Algo algo = static_cast<xmrig::Algo>(a);
         Value key(xmrig::Algorithm::perfAlgoName(xmrig::Algorithm(algo).perf_algo()), allocator);
         if (threadsMode(algo) != Simple) {
@@ -188,7 +186,7 @@
     }
 
     // auto configure m_threads
-    for (int a = 0; a != xmrig::Algo::ALGO_MAX; ++ a) {
+    for (int a = 0; a != xmrig::Algo::CRYPTONIGHT_MAX; ++ a) {
         const xmrig::Algo algo = static_cast<xmrig::Algo>(a);
         if (!m_threads[algo].cpu.empty()) {
             m_threads[algo].mode = Advanced;
@@ -351,7 +349,7 @@
         parseThreadsJSON(threads, m_algorithm.algo());
     } else if (threads.IsObject()) {
         // parse new specific perf algo threads
-        for (int a = 0; a != xmrig::Algo::ALGO_MAX; ++ a) {
+        for (int a = 0; a != xmrig::Algo::CRYPTONIGHT_MAX; ++ a) {
             const xmrig::Algo algo = static_cast<xmrig::Algo>(a);
             const rapidjson::Value &threads2 = threads[xmrig::Algorithm::perfAlgoName(xmrig::Algorithm(algo).perf_algo())];
             if (threads2.IsArray()) {
