/* XMRig
 * Copyright 2010      Jeff Garzik <jgarzik@pobox.com>
 * Copyright 2012-2014 pooler      <pooler@litecoinpool.org>
 * Copyright 2014      Lucas Jones <https://github.com/lucasjones>
 * Copyright 2014-2016 Wolf9466    <https://github.com/OhGodAPet>
 * Copyright 2016      Jay D Dee   <jayddee246@gmail.com>
 * Copyright 2016-2017 XMRig       <support@xmrig.com>
 *
 *
 *   This program is free software: you can redistribute it and/or modify
 *   it under the terms of the GNU General Public License as published by
 *   the Free Software Foundation, either version 3 of the License, or
 *   (at your option) any later version.
 *
 *   This program is distributed in the hope that it will be useful,
 *   but WITHOUT ANY WARRANTY; without even the implied warranty of
 *   MERCHANTABILITY or FITNESS FOR A PARTICULAR PURPOSE. See the
 *   GNU General Public License for more details.
 *
 *   You should have received a copy of the GNU General Public License
 *   along with this program. If not, see <http://www.gnu.org/licenses/>.
 */


#include <algorithm>
<<<<<<< HEAD
#include <cstring>
=======
#include <string.h>
>>>>>>> a3297b9e
#include <uv.h>


#include "api/NetworkState.h"
#include "net/SubmitResult.h"


NetworkState::NetworkState() :
    diff(0),
    accepted(0),
    failures(0),
    rejected(0),
    total(0),
    m_active(false)
{
    memset(pool, 0, sizeof(pool));
}


int NetworkState::connectionTime() const
{
    return m_active ? ((uv_now(uv_default_loop()) - m_connectionTime) / 1000) : 0;
}


uint32_t NetworkState::avgTime() const
{
    if (m_latency.empty()) {
        return 0;
    }

    return (uint32_t) connectionTime() / m_latency.size();
}


uint32_t NetworkState::latency() const
{
    const size_t calls = m_latency.size();
    if (calls == 0) {
        return 0;
    }

    auto v = m_latency;
    std::nth_element(v.begin(), v.begin() + calls / 2, v.end());

    return v[calls / 2];
}


void NetworkState::add(const SubmitResult &result, const char *error)
{
    if (error) {
        rejected++;
        return;
    }

    accepted++;
    total += result.diff;

    const size_t ln = topDiff.size() - 1;
    if (result.actualDiff > topDiff[ln]) {
        topDiff[ln] = result.actualDiff;
        std::sort(topDiff.rbegin(), topDiff.rend());
    }

    m_latency.push_back(result.elapsed > 0xFFFF ? 0xFFFF : (uint16_t) result.elapsed);
}


void NetworkState::setPool(const char *host, int port, const char *ip)
{
    snprintf(pool, sizeof(pool) - 1, "%s:%d", host, port);

    m_active = true;
    m_connectionTime = uv_now(uv_default_loop());
}


void NetworkState::stop()
{
    m_active = false;
    diff     = 0;

    failures++;
    m_latency.clear();
}<|MERGE_RESOLUTION|>--- conflicted
+++ resolved
@@ -23,11 +23,7 @@
 
 
 #include <algorithm>
-<<<<<<< HEAD
-#include <cstring>
-=======
 #include <string.h>
->>>>>>> a3297b9e
 #include <uv.h>
 
 
