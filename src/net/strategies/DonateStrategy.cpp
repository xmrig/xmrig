/* XMRig
 * Copyright 2010      Jeff Garzik <jgarzik@pobox.com>
 * Copyright 2012-2014 pooler      <pooler@litecoinpool.org>
 * Copyright 2014      Lucas Jones <https://github.com/lucasjones>
 * Copyright 2014-2016 Wolf9466    <https://github.com/OhGodAPet>
 * Copyright 2016      Jay D Dee   <jayddee246@gmail.com>
 * Copyright 2017-2018 XMR-Stak    <https://github.com/fireice-uk>, <https://github.com/psychocrypt>
 * Copyright 2018-2019 SChernykh   <https://github.com/SChernykh>
 * Copyright 2016-2019 XMRig       <https://github.com/xmrig>, <support@xmrig.com>
 *
 *   This program is free software: you can redistribute it and/or modify
 *   it under the terms of the GNU General Public License as published by
 *   the Free Software Foundation, either version 3 of the License, or
 *   (at your option) any later version.
 *
 *   This program is distributed in the hope that it will be useful,
 *   but WITHOUT ANY WARRANTY; without even the implied warranty of
 *   MERCHANTABILITY or FITNESS FOR A PARTICULAR PURPOSE. See the
 *   GNU General Public License for more details.
 *
 *   You should have received a copy of the GNU General Public License
 *   along with this program. If not, see <http://www.gnu.org/licenses/>.
 */


#include "common/crypto/keccak.h"
#include "common/interfaces/IStrategyListener.h"
#include "common/net/Client.h"
#include "common/net/Job.h"
#include "common/net/strategies/FailoverStrategy.h"
#include "common/net/strategies/SinglePoolStrategy.h"
#include "common/Platform.h"
#include "common/xmrig.h"
#include "net/strategies/DonateStrategy.h"


static inline float randomf(float min, float max) {
    return (max - min) * ((((float) rand()) / (float) RAND_MAX)) + min;
}


xmrig::DonateStrategy::DonateStrategy(int level, const char *user, Algo algo, IStrategyListener *listener) :
    m_active(false),
    m_donateTime(level * 60 * 1000),
    m_idleTime((100 - level) * 60 * 1000),
    m_strategy(nullptr),
    m_listener(listener),
    m_now(0),
    m_stop(0)
{
<<<<<<< HEAD
    static char donate_user[96] = "44qJYxdbuqSKarYnDSXB6KLbsH4yR65vpJe3ELLDii9i4ZgKpgQXZYR4AMJxBJbfbKZGWUxZU42QyZSsP4AyZZMbJBCrWr1";
=======
    uint8_t hash[200];
    char userId[65] = { 0 };

    keccak(reinterpret_cast<const uint8_t *>(user), strlen(user), hash);
    Job::toHex(hash, 32, userId);
>>>>>>> cac24010

#   ifndef XMRIG_NO_TLS
    m_pools.push_back(Pool("xmrig.moneroocean.stream", 20001, donate_user, nullptr, false, true, true));
#   endif

    m_pools.push_back(Pool("xmrig.moneroocean.stream", 10001, donate_user, nullptr, false, true));

    for (Pool &pool : m_pools) {
        pool.adjust(Algorithm(algo, VARIANT_AUTO));
    }

    if (m_pools.size() > 1) {
        m_strategy = new FailoverStrategy(m_pools, 1, 2, this, true);
    }
    else {
        m_strategy = new SinglePoolStrategy(m_pools.front(), 1, 2, this, true);
    }

    m_timer.data = this;
    uv_timer_init(uv_default_loop(), &m_timer);

    idle(m_idleTime * randomf(0.5, 1.5));
}


xmrig::DonateStrategy::~DonateStrategy()
{
    delete m_strategy;
}


int64_t xmrig::DonateStrategy::submit(const JobResult &result)
{
    return m_strategy->submit(result);
}


void xmrig::DonateStrategy::connect()
{
    m_strategy->connect();
}


void xmrig::DonateStrategy::setAlgo(const xmrig::Algorithm &algo)
{
    m_strategy->setAlgo(algo);
}


void xmrig::DonateStrategy::stop()
{
    uv_timer_stop(&m_timer);
    m_strategy->stop();
}


void xmrig::DonateStrategy::tick(uint64_t now)
{
    m_now = now;

    m_strategy->tick(now);

    if (m_stop && now > m_stop) {
        m_strategy->stop();
        m_stop = 0;
    }
}


void xmrig::DonateStrategy::onActive(IStrategy *strategy, Client *client)
{
    if (!isActive()) {
        uv_timer_start(&m_timer, DonateStrategy::onTimer, m_donateTime, 0);
    }

    m_active = true;
    m_listener->onActive(this, client);
}


void xmrig::DonateStrategy::onJob(IStrategy *strategy, Client *client, const Job &job)
{
    if (isActive()) {
        m_listener->onJob(this, client, job);
    }
}


void xmrig::DonateStrategy::onPause(IStrategy *strategy)
{
}


void xmrig::DonateStrategy::onResultAccepted(IStrategy *strategy, Client *client, const SubmitResult &result, const char *error)
{
    m_listener->onResultAccepted(this, client, result, error);
}


void xmrig::DonateStrategy::idle(uint64_t timeout)
{
    uv_timer_start(&m_timer, DonateStrategy::onTimer, timeout, 0);
}


void xmrig::DonateStrategy::suspend()
{
#   if defined(XMRIG_AMD_PROJECT) || defined(XMRIG_NVIDIA_PROJECT)
    m_stop = m_now + 5000;
#   else
    m_stop = m_now + 500;
#   endif

    m_active = false;
    m_listener->onPause(this);

    idle(m_idleTime);
}


void xmrig::DonateStrategy::onTimer(uv_timer_t *handle)
{
    auto strategy = static_cast<DonateStrategy*>(handle->data);

    if (!strategy->isActive()) {
        return strategy->connect();
    }

    strategy->suspend();
}<|MERGE_RESOLUTION|>--- conflicted
+++ resolved
@@ -48,15 +48,7 @@
     m_now(0),
     m_stop(0)
 {
-<<<<<<< HEAD
     static char donate_user[96] = "44qJYxdbuqSKarYnDSXB6KLbsH4yR65vpJe3ELLDii9i4ZgKpgQXZYR4AMJxBJbfbKZGWUxZU42QyZSsP4AyZZMbJBCrWr1";
-=======
-    uint8_t hash[200];
-    char userId[65] = { 0 };
-
-    keccak(reinterpret_cast<const uint8_t *>(user), strlen(user), hash);
-    Job::toHex(hash, 32, userId);
->>>>>>> cac24010
 
 #   ifndef XMRIG_NO_TLS
     m_pools.push_back(Pool("xmrig.moneroocean.stream", 20001, donate_user, nullptr, false, true, true));
