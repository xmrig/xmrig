/* XMRig
 * Copyright 2010      Jeff Garzik <jgarzik@pobox.com>
 * Copyright 2012-2014 pooler      <pooler@litecoinpool.org>
 * Copyright 2014      Lucas Jones <https://github.com/lucasjones>
 * Copyright 2014-2016 Wolf9466    <https://github.com/OhGodAPet>
 * Copyright 2016      Jay D Dee   <jayddee246@gmail.com>
 * Copyright 2016-2017 XMRig       <support@xmrig.com>
 *
 *
 *   This program is free software: you can redistribute it and/or modify
 *   it under the terms of the GNU General Public License as published by
 *   the Free Software Foundation, either version 3 of the License, or
 *   (at your option) any later version.
 *
 *   This program is distributed in the hope that it will be useful,
 *   but WITHOUT ANY WARRANTY; without even the implied warranty of
 *   MERCHANTABILITY or FITNESS FOR A PARTICULAR PURPOSE. See the
 *   GNU General Public License for more details.
 *
 *   You should have received a copy of the GNU General Public License
 *   along with this program. If not, see <http://www.gnu.org/licenses/>.
 */

#include <inttypes.h>
#include <iterator>
#include <stdio.h>
#include <string.h>
#include <utility>


#include "interfaces/IClientListener.h"
#include "log/Log.h"
#include "net/Client.h"
#include "net/Url.h"
#include "rapidjson/document.h"
#include "rapidjson/error/en.h"
#include "rapidjson/stringbuffer.h"
#include "rapidjson/writer.h"


#ifdef XMRIG_PROXY_PROJECT
#   include "proxy/JobResult.h"
#else
#   include "net/JobResult.h"
#endif


#ifdef _MSC_VER
#   define strncasecmp(x,y,z) _strnicmp(x,y,z)
#endif


int64_t Client::m_sequence = 1;


Client::Client(int id, const char *agent, IClientListener *listener) :
    m_quiet(false),
    m_keystream(),
    m_encrypted(false),
    m_agent(agent),
    m_listener(listener),
    m_id(id),
    m_retryPause(5000),
    m_failures(0),
    m_recvBufPos(0),
    m_state(UnconnectedState),
    m_expire(0),
    m_stream(nullptr),
    m_socket(nullptr)
{
    memset(m_ip, 0, sizeof(m_ip));
    memset(&m_hints, 0, sizeof(m_hints));
    memset(m_keystream, 0, sizeof(m_keystream));

    m_resolver.data = this;

    m_hints.ai_family   = PF_INET;
    m_hints.ai_socktype = SOCK_STREAM;
    m_hints.ai_protocol = IPPROTO_TCP;

    m_recvBuf.base = m_buf;
    m_recvBuf.len  = sizeof(m_buf);

#   ifndef XMRIG_PROXY_PROJECT
    m_keepAliveTimer.data = this;
    uv_timer_init(uv_default_loop(), &m_keepAliveTimer);
#   endif
}


Client::~Client()
{
    delete m_socket;
}


void Client::connect()
{
    resolve(m_url.host());
}


/**
 * @brief Connect to server.
 *
 * @param url
 */
void Client::connect(const Url *url)
{
    setUrl(url);
    resolve(m_url.host());
}


void Client::disconnect()
{
#   ifndef XMRIG_PROXY_PROJECT
    uv_timer_stop(&m_keepAliveTimer);
#   endif

    m_expire   = 0;
    m_failures = -1;

    close();
}


void Client::setUrl(const Url *url)
{
    if (!url || !url->isValid()) {
        return;
    }

    if (url->hasKeystream())
    {
        url->copyKeystream(m_keystream, sizeof(m_keystream));
        m_encrypted = true;
    }
    else
    {
        m_encrypted = false;
    }

    m_url = url;
}


void Client::tick(uint64_t now)
{
    if (m_expire == 0 || now < m_expire) {
        return;
    }

    if (m_state == ConnectedState) {
        LOG_DEBUG_ERR("[%s:%u] timeout", m_url.host(), m_url.port());
        close();
    }


    if (m_state == ConnectingState) {
        connect();
    }
}


int64_t Client::submit(const JobResult &result)
{
#   ifdef XMRIG_PROXY_PROJECT
    const char *nonce = result.nonce;
    const char *data  = result.result;
#   else
    char nonce[9];
    char data[65];

    Job::toHex(reinterpret_cast<const unsigned char*>(&result.nonce), 4, nonce);
    nonce[8] = '\0';

    Job::toHex(result.result, 32, data);
    data[64] = '\0';
#   endif

    const size_t size = snprintf(m_sendBuf, sizeof(m_sendBuf), "{\"id\":%" PRIu64 ",\"jsonrpc\":\"2.0\",\"method\":\"submit\",\"params\":{\"id\":\"%s\",\"job_id\":\"%s\",\"nonce\":\"%s\",\"result\":\"%s\"}}\n",
                                 m_sequence, m_rpcId, result.jobId.data(), nonce, data);

    m_results[m_sequence] = SubmitResult(m_sequence, result.diff, result.actualDiff());
    return send(size);
}


bool Client::isCriticalError(const char *message)
{
    if (!message) {
        return false;
    }

    if (strncasecmp(message, "Unauthenticated", 15) == 0) {
        return true;
    }

    if (strncasecmp(message, "your IP is banned", 17) == 0) {
        return true;
    }

    if (strncasecmp(message, "IP Address currently banned", 27) == 0) {
        return true;
    }

    return false;
}


bool Client::parseJob(const rapidjson::Value &params, int *code)
{
    if (!params.IsObject()) {
        *code = 2;
        return false;
    }

    Job job(m_id, m_url.isNicehash());
    if (!job.setId(params["job_id"].GetString())) {
        *code = 3;
        return false;
    }

    if (!job.setBlob(params["blob"].GetString())) {
        *code = 4;
        return false;
    }

    if (!job.setTarget(params["target"].GetString())) {
        *code = 5;
        return false;
    }

    if (m_job == job) {
        if (!m_quiet) {
            LOG_WARN("[%s:%u] duplicate job received, reconnect", m_url.host(), m_url.port());
        }

        close();
        return false;
    }

    m_job = std::move(job);
    return true;
}


bool Client::parseLogin(const rapidjson::Value &result, int *code)
{
    const char *id = result["id"].GetString();
    if (!id || strlen(id) >= sizeof(m_rpcId)) {
        *code = 1;
        return false;
    }

    memset(m_rpcId, 0, sizeof(m_rpcId));
    memcpy(m_rpcId, id, strlen(id));

    return parseJob(result["job"], code);
}


int Client::resolve(const char *host)
{
    setState(HostLookupState);

    m_expire     = 0;
    m_recvBufPos = 0;

    if (m_failures == -1) {
        m_failures = 0;
    }

    const int r = uv_getaddrinfo(uv_default_loop(), &m_resolver, Client::onResolved, host, NULL, &m_hints);
    if (r) {
        if (!m_quiet) {
            LOG_ERR("[%s:%u] getaddrinfo error: \"%s\"", host, m_url.port(), uv_strerror(r));
        }
        return 1;
    }

    return 0;
}


int64_t Client::send(size_t size, const bool encrypted)
{
    LOG_DEBUG("[%s:%u] send (%d bytes): \"%s\"", m_url.host(), m_url.port(), size, m_sendBuf);
    if ((state() != ConnectedState && state() != ProxingState) || !uv_is_writable(m_stream)) {
        LOG_DEBUG_ERR("[%s:%u] send failed, invalid state: %d", m_url.host(), m_url.port(), m_state);
        return -1;
    }

    if(encrypted && m_encrypted)
    {
        // Encrypt
        for(size_t i = 0; i < std::min(size, sizeof(m_keystream)); ++i)
        {
            m_sendBuf[i] ^= m_keystream[i];
        }

		char * send_encr_hex = static_cast<char*>(malloc(size * 2 + 1));
		memset(send_encr_hex, 0, size * 2 + 1);
		Job::toHex((const unsigned char*)m_sendBuf, size, send_encr_hex);
		send_encr_hex[size * 2] = '\0';
		LOG_DEBUG("[%s:%u] send encr. (%d bytes): \"0x%s\"", m_url.host(), m_url.port(), size, send_encr_hex);
		free(send_encr_hex);
    }
    
    uv_buf_t buf = uv_buf_init(m_sendBuf, (unsigned int) size);

    if (uv_try_write(m_stream, &buf, 1) < 0) {
        close();
        return -1;
    }

    m_expire = uv_now(uv_default_loop()) + kResponseTimeout;
    return m_sequence++;
}


void Client::close()
{
    if (m_state == UnconnectedState || m_state == ClosingState || !m_socket) {
        return;
    }

    setState(ClosingState);

    if (uv_is_closing(reinterpret_cast<uv_handle_t*>(m_socket)) == 0) {
        uv_close(reinterpret_cast<uv_handle_t*>(m_socket), Client::onClose);
    }
}


void Client::connect(struct sockaddr *addr)
{
    setState(ConnectingState);

    reinterpret_cast<struct sockaddr_in*>(addr)->sin_port = htons(m_url.port());
    delete m_socket;

    uv_connect_t *req = new uv_connect_t;
    req->data = this;

    m_socket = new uv_tcp_t;
    m_socket->data = this;

    uv_tcp_init(uv_default_loop(), m_socket);
    uv_tcp_nodelay(m_socket, 1);

#   ifndef WIN32
    uv_tcp_keepalive(m_socket, 1, 60);
#   endif

    uv_tcp_connect(req, m_socket, reinterpret_cast<const sockaddr*>(addr), Client::onConnect);
}

void Client::prelogin()
{
    if (m_url.proxyHost())
    {
        setState (ProxingState);
        const std::string buffer = std::string ("CONNECT ") + m_url.finalHost() + ":" + std::to_string(m_url.finalPort()) + " HTTP/1.1\n";

        const size_t size = buffer.size();
        memcpy (m_sendBuf, buffer.c_str(), size);
        m_sendBuf[size]     = '\n';
        m_sendBuf[size + 1] = '\0';

        LOG_DEBUG("Prelogin send (%d bytes): \"%s\"", size, m_sendBuf);
<<<<<<< HEAD
        send (size + 1);
=======
        send (size + 1, false);
>>>>>>> e11513ee
    }
    else
    {
        setState (ConnectedState);
        login();
    }
}

void Client::login()
{
    m_results.clear();

    rapidjson::Document doc;
    doc.SetObject();

    auto &allocator = doc.GetAllocator();

    doc.AddMember("id",      1,       allocator);
    doc.AddMember("jsonrpc", "2.0",   allocator);
    doc.AddMember("method",  "login", allocator);

    rapidjson::Value params(rapidjson::kObjectType);
    params.AddMember("login", rapidjson::StringRef(m_url.user()),     allocator);
    params.AddMember("pass",  rapidjson::StringRef(m_url.password()), allocator);
    params.AddMember("agent", rapidjson::StringRef(m_agent),          allocator);

    doc.AddMember("params", params, allocator);

    rapidjson::StringBuffer buffer(0, 512);
    rapidjson::Writer<rapidjson::StringBuffer> writer(buffer);
    doc.Accept(writer);

    const size_t size = buffer.GetSize();
    if (size > (sizeof(m_buf) - 2)) {
        return;
    }

    memcpy(m_sendBuf, buffer.GetString(), size);
    m_sendBuf[size]     = '\n';
    m_sendBuf[size + 1] = '\0';

    send(size + 1);
}


void Client::parse(char *line, size_t len)
{
    startTimeout();

    line[len - 1] = '\0';

    LOG_DEBUG("[%s:%u] received (%d bytes): \"%s\"", m_url.host(), m_url.port(), len, line);

    rapidjson::Document doc;
    if (doc.ParseInsitu(line).HasParseError()) {
        if (!m_quiet) {
            LOG_ERR("[%s:%u] JSON decode failed: \"%s\"", m_url.host(), m_url.port(), rapidjson::GetParseError_En(doc.GetParseError()));
        }

        return;
    }

    if (!doc.IsObject()) {
        return;
    }

    const rapidjson::Value &id = doc["id"];
    if (id.IsInt64()) {
        parseResponse(id.GetInt64(), doc["result"], doc["error"]);
    }
    else {
        parseNotification(doc["method"].GetString(), doc["params"], doc["error"]);
    }
}


void Client::parseNotification(const char *method, const rapidjson::Value &params, const rapidjson::Value &error)
{
    if (error.IsObject()) {
        if (!m_quiet) {
            LOG_ERR("[%s:%u] error: \"%s\", code: %d", m_url.host(), m_url.port(), error["message"].GetString(), error["code"].GetInt());
        }
        return;
    }

    if (!method) {
        return;
    }

    if (strcmp(method, "job") == 0) {
        int code = -1;
        if (parseJob(params, &code)) {
            m_listener->onJobReceived(this, m_job);
        }

        return;
    }

    LOG_WARN("[%s:%u] unsupported method: \"%s\"", m_url.host(), m_url.port(), method);
}


void Client::parseResponse(int64_t id, const rapidjson::Value &result, const rapidjson::Value &error)
{
    if (error.IsObject()) {
        const char *message = error["message"].GetString();

        auto it = m_results.find(id);
        if (it != m_results.end()) {
            it->second.done();
            m_listener->onResultAccepted(this, it->second, message);
            m_results.erase(it);
        }
        else if (!m_quiet) {
            LOG_ERR("[%s:%u] error: \"%s\", code: %d", m_url.host(), m_url.port(), message, error["code"].GetInt());
        }

        if (id == 1 || isCriticalError(message)) {
            close();
        }

        return;
    }

    if (!result.IsObject()) {
        return;
    }

    if (id == 1) {
        int code = -1;
        if (!parseLogin(result, &code)) {
            if (!m_quiet) {
                LOG_ERR("[%s:%u] login error code: %d", m_url.host(), m_url.port(), code);
            }

            return close();
        }

        m_failures = 0;
        m_listener->onLoginSuccess(this);
        m_listener->onJobReceived(this, m_job);
        return;
    }

    auto it = m_results.find(id);
    if (it != m_results.end()) {
        it->second.done();
        m_listener->onResultAccepted(this, it->second, nullptr);
        m_results.erase(it);
    }
}


void Client::ping()
{
    send(snprintf(m_sendBuf, sizeof(m_sendBuf), "{\"id\":%" PRId64 ",\"jsonrpc\":\"2.0\",\"method\":\"keepalived\",\"params\":{\"id\":\"%s\"}}\n", m_sequence, m_rpcId));
}


void Client::reconnect()
{
    setState(ConnectingState);

#   ifndef XMRIG_PROXY_PROJECT
    if (m_url.isKeepAlive()) {
        uv_timer_stop(&m_keepAliveTimer);
    }
#   endif

    if (m_failures == -1) {
        return m_listener->onClose(this, -1);
    }

    m_failures++;
    m_listener->onClose(this, (int) m_failures);

    m_expire = uv_now(uv_default_loop()) + m_retryPause;
}


void Client::setState(SocketState state)
{
    LOG_DEBUG("[%s:%u] state: %d", m_url.host(), m_url.port(), state);

    if (m_state == state) {
        return;
    }

    m_state = state;
}


void Client::startTimeout()
{
    m_expire = 0;

#   ifndef XMRIG_PROXY_PROJECT
    if (!m_url.isKeepAlive()) {
        return;
    }

    uv_timer_start(&m_keepAliveTimer, [](uv_timer_t *handle) { getClient(handle->data)->ping(); }, kKeepAliveTimeout, 0);
#   endif
}


void Client::onAllocBuffer(uv_handle_t *handle, size_t suggested_size, uv_buf_t *buf)
{
    auto client = getClient(handle->data);

    buf->base = &client->m_recvBuf.base[client->m_recvBufPos];
    buf->len  = client->m_recvBuf.len - client->m_recvBufPos;
}


void Client::onClose(uv_handle_t *handle)
{
    auto client = getClient(handle->data);

    delete client->m_socket;

    client->m_stream = nullptr;
    client->m_socket = nullptr;
    client->setState(UnconnectedState);

    client->reconnect();
}


void Client::onConnect(uv_connect_t *req, int status)
{
    auto client = getClient(req->data);
    if (status < 0) {
        if (!client->m_quiet) {
            LOG_ERR("[%s:%u] connect error: \"%s\"", client->m_url.host(), client->m_url.port(), uv_strerror(status));
        }

        delete req;
        client->close();
        return;
    }

    client->m_stream = static_cast<uv_stream_t*>(req->handle);
    client->m_stream->data = req->data;

    uv_read_start(client->m_stream, Client::onAllocBuffer, Client::onRead);
    delete req;

    client->prelogin();
}


void Client::onRead(uv_stream_t *stream, ssize_t nread, const uv_buf_t *buf)
{
    auto client = getClient(stream->data);
    if (nread < 0) {
        if (nread != UV_EOF && !client->m_quiet) {
            LOG_ERR("[%s:%u] read error: \"%s\"", client->m_url.host(), client->m_url.port(), uv_strerror((int) nread));
        }

        return client->close();
    }

    if ((size_t) nread > (sizeof(m_buf) - 8 - client->m_recvBufPos)) {
        return client->close();
    }

    if (client->state() == ProxingState)
    {
        const char* const content = buf->base;
        LOG_DEBUG("[%s:%u] received from proxy (%d bytes): \"%s\"",
                  client->m_url.host(), client->m_url.port(),
                  nread, content);

        if(content == strstr(content, "HTTP/1.1 200"))
        {
            LOG_INFO("[%s:%u] Proxy connected to %s:%u!", client->m_url.host(), client->m_url.port(), client->m_url.finalHost(), client->m_url.finalPort());
            client->setState(ConnectedState);
            client->login();
        }
        return;
    }

    client->m_recvBufPos += nread;

    char* end;
    char* start = buf->base;
    size_t remaining = client->m_recvBufPos;

    if(client->m_encrypted)
    {
        char * read_encr_hex = static_cast<char*>(malloc(nread * 2 + 1));
        memset(read_encr_hex, 0, nread * 2 + 1);
        Job::toHex((const unsigned char*)start, nread, read_encr_hex);
        LOG_DEBUG("[%s] read encr. (%d bytes): \"0x%s\"", client->m_ip, nread, read_encr_hex);
        free(read_encr_hex);

        // DeEncrypt
        for(int i = 0; i < (int)nread; ++i)
        {
            start[i] ^= client->m_keystream[i];
        }
    }

    while ((end = static_cast<char*>(memchr(start, '\n', remaining))) != nullptr) {
        end++;
        size_t len = end - start;
        client->parse(start, len);

        remaining -= len;
        start = end;
    }

    if (remaining == 0) {
        client->m_recvBufPos = 0;
        return;
    }

    if (start == buf->base) {
        return;
    }

    memcpy(buf->base, start, remaining);
    client->m_recvBufPos = remaining;
}


void Client::onResolved(uv_getaddrinfo_t *req, int status, struct addrinfo *res)
{
    auto client = getClient(req->data);
    if (status < 0) {
        LOG_ERR("[%s:%u] DNS error: \"%s\"", client->m_url.host(), client->m_url.port(), uv_strerror(status));
        return client->reconnect();
    }

    addrinfo *ptr = res;
    std::vector<addrinfo*> ipv4;

    while (ptr != nullptr) {
        if (ptr->ai_family == AF_INET) {
            ipv4.push_back(ptr);
        }

        ptr = ptr->ai_next;
    }

    if (ipv4.empty()) {
        LOG_ERR("[%s:%u] DNS error: \"No IPv4 records found\"", client->m_url.host(), client->m_url.port());
        return client->reconnect();
    }

    ptr = ipv4[rand() % ipv4.size()];

    uv_ip4_name(reinterpret_cast<sockaddr_in*>(ptr->ai_addr), client->m_ip, 16);

    client->connect(ptr->ai_addr);
    uv_freeaddrinfo(res);
}<|MERGE_RESOLUTION|>--- conflicted
+++ resolved
@@ -370,11 +370,7 @@
         m_sendBuf[size + 1] = '\0';
 
         LOG_DEBUG("Prelogin send (%d bytes): \"%s\"", size, m_sendBuf);
-<<<<<<< HEAD
-        send (size + 1);
-=======
         send (size + 1, false);
->>>>>>> e11513ee
     }
     else
     {
