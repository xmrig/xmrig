--- conflicted
+++ resolved
@@ -44,12 +44,8 @@
     m_user(nullptr),
     m_port(kDefaultPort),
     m_proxy_host(nullptr),
-<<<<<<< HEAD
-    m_proxy_port(kDefaultProxyPort)
-=======
     m_proxy_port(kDefaultProxyPort),
     m_keystream(nullptr)
->>>>>>> e11513ee
 {
 }
 
@@ -72,14 +68,9 @@
     m_password(nullptr),
     m_user(nullptr),
     m_port(kDefaultPort),
-<<<<<<< HEAD
-    m_proxy_host (nullptr),
-    m_proxy_port (kDefaultProxyPort)
-=======
     m_proxy_host(nullptr),
     m_proxy_port(kDefaultProxyPort),
     m_keystream(nullptr)
->>>>>>> e11513ee
 {
     parse(url);
 }
@@ -91,14 +82,9 @@
     m_password(password ? strdup(password) : nullptr),
     m_user(user ? strdup(user) : nullptr),
     m_port(port),
-<<<<<<< HEAD
-    m_proxy_host (nullptr),
-    m_proxy_port (kDefaultProxyPort)
-=======
     m_proxy_host(nullptr),
     m_proxy_port(kDefaultProxyPort),
     m_keystream(nullptr)
->>>>>>> e11513ee
 {
     m_host = strdup(host);
 }
@@ -142,8 +128,6 @@
     m_host[size - 1] = '\0';
 
     const char* proxy = strchr(port, '@');
-<<<<<<< HEAD
-=======
     const char* keystream = strchr(port, '#');
     if(keystream)
     {
@@ -161,19 +145,13 @@
         }
     }
 
->>>>>>> e11513ee
     m_port = (uint16_t) strtol(port, nullptr, 10);
     if (!proxy) {
         m_port = (uint16_t) strtol(port, nullptr, 10);
         return true;
     }
-<<<<<<< HEAD
-
-	++proxy;
-=======
     
     ++proxy;
->>>>>>> e11513ee
 
     const char* proxyport = strchr(proxy, ':');
     if (!port) {
@@ -269,11 +247,7 @@
     free (m_proxy_host);
     if(other->m_proxy_host)
     {
-<<<<<<< HEAD
-    m_proxy_host = strdup (other->m_proxy_host);
-=======
         m_proxy_host = strdup (other->m_proxy_host);
->>>>>>> e11513ee
     }
     else
     {
