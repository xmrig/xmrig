--- conflicted
+++ resolved
@@ -44,21 +44,14 @@
     inline bool isKeepAlive() const          { return m_keepAlive; }
     inline bool isNicehash() const           { return m_nicehash; }
     inline bool isValid() const              { return m_host && m_port > 0; }
-<<<<<<< HEAD
-=======
     inline bool hasKeystream() const         { return m_keystream; }
->>>>>>> e11513ee
     inline const char *host() const          { return isProxyed() ? proxyHost() : finalHost(); }
     inline const char *password() const      { return m_password ? m_password : kDefaultPassword; }
     inline const char *user() const          { return m_user ? m_user : kDefaultUser; }
     inline uint16_t port() const             { return isProxyed() ? proxyPort() : finalPort(); }
     inline bool isProxyed() const            { return proxyHost(); }
     inline const char* finalHost() const     { return m_host; }
-<<<<<<< HEAD
-    inline uint16_t finalPort() const        { return m_port;}
-=======
     inline uint16_t finalPort() const        { return m_port; }
->>>>>>> e11513ee
     inline const char* proxyHost() const     { return m_proxy_host; }
     inline uint16_t proxyPort() const        { return m_proxy_port; }
     inline void setKeepAlive(bool keepAlive) { m_keepAlive = keepAlive; }
@@ -82,10 +75,7 @@
     uint16_t m_port;
     char* m_proxy_host;
     uint16_t m_proxy_port;
-<<<<<<< HEAD
-=======
     char* m_keystream;
->>>>>>> e11513ee
 };
 
 #endif /* __URL_H__ */