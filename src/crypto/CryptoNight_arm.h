--- conflicted
+++ resolved
@@ -261,7 +261,6 @@
         }
     }
 
-<<<<<<< HEAD
     const __m128i *outputTmpLimit = output + (MEM / sizeof(__m128i));
 
     for (__m128i *outputTmp = output; outputTmp < outputTmpLimit; outputTmp += 8) {
@@ -269,9 +268,6 @@
             aes_round<SOFT_AES>(_mm_setzero_si128(), &xin0, &xin1, &xin2, &xin3, &xin4, &xin5, &xin6, &xin7);
         }
 
-=======
-    for (size_t i = 0; i < MEM / sizeof(__m128i); i += 8) {
->>>>>>> c48e0821
         aes_round<SOFT_AES>(k0, &xin0, &xin1, &xin2, &xin3, &xin4, &xin5, &xin6, &xin7);
         aes_round<SOFT_AES>(k1, &xin0, &xin1, &xin2, &xin3, &xin4, &xin5, &xin6, &xin7);
         aes_round<SOFT_AES>(k2, &xin0, &xin1, &xin2, &xin3, &xin4, &xin5, &xin6, &xin7);
@@ -441,7 +437,6 @@
         __m128i cx;
 
         if (SOFT_AES) {
-<<<<<<< HEAD
             cx = soft_aesenc((uint32_t*) mp, _mm_set_epi64x(ah0, al0)); 
         } else {  
             cx = _mm_load_si128((__m128i *) mp);
@@ -453,22 +448,6 @@
         _mm_store_si128((__m128i *) mp, _mm_xor_si128(bx0, cx));
         VARIANT1_1(mp);        
         mp = ((uint8_t*) l0) + ((idx0 = EXTRACT64(cx)) & MASK);        
-=======
-            cx = soft_aesenc((uint32_t*)&l0[idx0 & MASK], _mm_set_epi64x(ah0, al0));
-        }
-        else {
-            cx = _mm_load_si128((__m128i *) &l0[idx0 & MASK]);
-            cx = _mm_aesenc_si128(cx, _mm_set_epi64x(ah0, al0));
-        }
-
-        if (VARIANT > 0) {
-            cryptonight_monero_tweak((uint64_t*)&l0[idx0 & MASK], _mm_xor_si128(bx0, cx));
-        } else {
-            _mm_store_si128((__m128i *)&l0[idx0 & MASK], _mm_xor_si128(bx0, cx));
-        }
-
-        idx0 = EXTRACT64(cx);
->>>>>>> c48e0821
         bx0 = cx;
 
         uint64_t hi, lo, cl, ch;
