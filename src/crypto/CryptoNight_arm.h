/* XMRig
 * Copyright 2010      Jeff Garzik  <jgarzik@pobox.com>
 * Copyright 2012-2014 pooler       <pooler@litecoinpool.org>
 * Copyright 2014      Lucas Jones  <https://github.com/lucasjones>
 * Copyright 2014-2016 Wolf9466     <https://github.com/OhGodAPet>
 * Copyright 2016      Jay D Dee    <jayddee246@gmail.com>
 * Copyright 2016      Imran Yusuff <https://github.com/imranyusuff>
 * Copyright 2016-2017 XMRig        <support@xmrig.com>
 * Copyright 2018      Sebastian Stolzenberg <https://github.com/sebastianstolzenberg>
 * Copyright 2018      BenDroid    <ben@graef.in>
 *
 *
 *   This program is free software: you can redistribute it and/or modify
 *   it under the terms of the GNU General Public License as published by
 *   the Free Software Foundation, either version 3 of the License, or
 *   (at your option) any later version.
 *
 *   This program is distributed in the hope that it will be useful,
 *   but WITHOUT ANY WARRANTY; without even the implied warranty of
 *   MERCHANTABILITY or FITNESS FOR A PARTICULAR PURPOSE. See the
 *   GNU General Public License for more details.
 *
 *   You should have received a copy of the GNU General Public License
 *   along with this program. If not, see <http://www.gnu.org/licenses/>.
 */

#ifndef __CRYPTONIGHT_ARM_H__
#define __CRYPTONIGHT_ARM_H__


#if defined(XMRIG_ARM) && !defined(__clang__)
#   include "aligned_malloc.h"
#else
#   include <mm_malloc.h>
#endif


#include "crypto/CryptoNight.h"
#include "crypto/soft_aes.h"


extern "C"
{
#include "crypto/c_keccak.h"
#include "crypto/c_groestl.h"
#include "crypto/c_blake256.h"
#include "crypto/c_jh.h"
#include "crypto/c_skein.h"
}


static inline void do_blake_hash(const void* input, size_t len, char* output)
{
    blake256_hash(reinterpret_cast<uint8_t*>(output), static_cast<const uint8_t*>(input), len);
}


static inline void do_groestl_hash(const void* input, size_t len, char* output)
{
    groestl(static_cast<const uint8_t*>(input), len * 8, reinterpret_cast<uint8_t*>(output));
}


static inline void do_jh_hash(const void* input, size_t len, char* output)
{
    jh_hash(32 * 8, static_cast<const uint8_t*>(input), 8 * len, reinterpret_cast<uint8_t*>(output));
}


static inline void do_skein_hash(const void* input, size_t len, char* output)
{
    xmr_skein(static_cast<const uint8_t*>(input), reinterpret_cast<uint8_t*>(output));
}


void
(* const extra_hashes[4])(const void*, size_t, char*) = {do_blake_hash, do_groestl_hash, do_jh_hash, do_skein_hash};


static inline __attribute__((always_inline)) __m128i _mm_set_epi64x(const uint64_t a, const uint64_t b)
{
    return vcombine_u64(vcreate_u64(b), vcreate_u64(a));
}


/* this one was not implemented yet so here it is */
static inline __attribute__((always_inline)) uint64_t _mm_cvtsi128_si64(__m128i a)
{
    return vgetq_lane_u64(a, 0);
}


#define EXTRACT64(X) _mm_cvtsi128_si64(X)


#if defined(XMRIG_ARMv8)
static inline uint64_t __umul128(uint64_t a, uint64_t b, uint64_t* hi)
{
    unsigned __int128 r = (unsigned __int128) a * (unsigned __int128) b;
    *hi = r >> 64;
    return (uint64_t) r;
}
#else

static inline uint64_t __umul128(uint64_t multiplier, uint64_t multiplicand, uint64_t* product_hi)
{
    // multiplier   = ab = a * 2^32 + b
    // multiplicand = cd = c * 2^32 + d
    // ab * cd = a * c * 2^64 + (a * d + b * c) * 2^32 + b * d
    uint64_t a = multiplier >> 32;
    uint64_t b = multiplier & 0xFFFFFFFF;
    uint64_t c = multiplicand >> 32;
    uint64_t d = multiplicand & 0xFFFFFFFF;

    //uint64_t ac = a * c;
    uint64_t ad = a * d;
    //uint64_t bc = b * c;
    uint64_t bd = b * d;

    uint64_t adbc = ad + (b * c);
    uint64_t adbc_carry = adbc < ad ? 1 : 0;

    // multiplier * multiplicand = product_hi * 2^64 + product_lo
    uint64_t product_lo = bd + (adbc << 32);
    uint64_t product_lo_carry = product_lo < bd ? 1 : 0;
    *product_hi = (a * c) + (adbc >> 32) + (adbc_carry << 32) + product_lo_carry;

    return product_lo;
}

#endif


// This will shift and xor tmp1 into itself as 4 32-bit vals such as
// sl_xor(a1 a2 a3 a4) = a1 (a2^a1) (a3^a2^a1) (a4^a3^a2^a1)
static inline __m128i sl_xor(__m128i tmp1)
{
    __m128i tmp4;
    tmp4 = _mm_slli_si128(tmp1, 0x04);
    tmp1 = _mm_xor_si128(tmp1, tmp4);
    tmp4 = _mm_slli_si128(tmp4, 0x04);
    tmp1 = _mm_xor_si128(tmp1, tmp4);
    tmp4 = _mm_slli_si128(tmp4, 0x04);
    tmp1 = _mm_xor_si128(tmp1, tmp4);
    return tmp1;
}


template<uint8_t rcon>
static inline void aes_genkey_sub(__m128i* xout0, __m128i* xout2)
{
//    __m128i xout1 = _mm_aeskeygenassist_si128(*xout2, rcon);
//    xout1  = _mm_shuffle_epi32(xout1, 0xFF); // see PSHUFD, set all elems to 4th elem
//    *xout0 = sl_xor(*xout0);
//    *xout0 = _mm_xor_si128(*xout0, xout1);
//    xout1  = _mm_aeskeygenassist_si128(*xout0, 0x00);
//    xout1  = _mm_shuffle_epi32(xout1, 0xAA); // see PSHUFD, set all elems to 3rd elem
//    *xout2 = sl_xor(*xout2);
//    *xout2 = _mm_xor_si128(*xout2, xout1);
}


template<uint8_t rcon>
static inline void soft_aes_genkey_sub(__m128i* xout0, __m128i* xout2)
{
    __m128i xout1 = soft_aeskeygenassist<rcon>(*xout2);
    xout1 = _mm_shuffle_epi32(xout1, 0xFF); // see PSHUFD, set all elems to 4th elem
    *xout0 = sl_xor(*xout0);
    *xout0 = _mm_xor_si128(*xout0, xout1);
    xout1 = soft_aeskeygenassist<0x00>(*xout0);
    xout1 = _mm_shuffle_epi32(xout1, 0xAA); // see PSHUFD, set all elems to 3rd elem
    *xout2 = sl_xor(*xout2);
    *xout2 = _mm_xor_si128(*xout2, xout1);
}


template<bool SOFT_AES>
static inline void
aes_genkey(const __m128i* memory, __m128i* k0, __m128i* k1, __m128i* k2, __m128i* k3, __m128i* k4, __m128i* k5,
           __m128i* k6, __m128i* k7, __m128i* k8, __m128i* k9)
{
    __m128i xout0 = _mm_load_si128(memory);
    __m128i xout2 = _mm_load_si128(memory + 1);
    *k0 = xout0;
    *k1 = xout2;

    SOFT_AES ? soft_aes_genkey_sub<0x01>(&xout0, &xout2) : soft_aes_genkey_sub<0x01>(&xout0, &xout2);
    *k2 = xout0;
    *k3 = xout2;

    SOFT_AES ? soft_aes_genkey_sub<0x02>(&xout0, &xout2) : soft_aes_genkey_sub<0x02>(&xout0, &xout2);
    *k4 = xout0;
    *k5 = xout2;

    SOFT_AES ? soft_aes_genkey_sub<0x04>(&xout0, &xout2) : soft_aes_genkey_sub<0x04>(&xout0, &xout2);
    *k6 = xout0;
    *k7 = xout2;

    SOFT_AES ? soft_aes_genkey_sub<0x08>(&xout0, &xout2) : soft_aes_genkey_sub<0x08>(&xout0, &xout2);
    *k8 = xout0;
    *k9 = xout2;
}


template<bool SOFT_AES>
static inline void
aes_round(__m128i key, __m128i* x0, __m128i* x1, __m128i* x2, __m128i* x3, __m128i* x4, __m128i* x5, __m128i* x6,
          __m128i* x7)
{
    if (SOFT_AES) {
        *x0 = soft_aesenc((uint32_t*)x0, key);
        *x1 = soft_aesenc((uint32_t*)x1, key);
        *x2 = soft_aesenc((uint32_t*)x2, key);
        *x3 = soft_aesenc((uint32_t*)x3, key);
        *x4 = soft_aesenc((uint32_t*)x4, key);
        *x5 = soft_aesenc((uint32_t*)x5, key);
        *x6 = soft_aesenc((uint32_t*)x6, key);
        *x7 = soft_aesenc((uint32_t*)x7, key);
    }
#   ifndef XMRIG_ARMv7
    else {
        *x0 = vaesmcq_u8(vaeseq_u8(*((uint8x16_t*) x0), key));
        *x1 = vaesmcq_u8(vaeseq_u8(*((uint8x16_t*) x1), key));
        *x2 = vaesmcq_u8(vaeseq_u8(*((uint8x16_t*) x2), key));
        *x3 = vaesmcq_u8(vaeseq_u8(*((uint8x16_t*) x3), key));
        *x4 = vaesmcq_u8(vaeseq_u8(*((uint8x16_t*) x4), key));
        *x5 = vaesmcq_u8(vaeseq_u8(*((uint8x16_t*) x5), key));
        *x6 = vaesmcq_u8(vaeseq_u8(*((uint8x16_t*) x6), key));
        *x7 = vaesmcq_u8(vaeseq_u8(*((uint8x16_t*) x7), key));
    }
#   endif
}


template<size_t MEM, bool SOFT_AES>
static inline void cn_explode_scratchpad(const __m128i* input, __m128i* output)
{
    __m128i xin0, xin1, xin2, xin3, xin4, xin5, xin6, xin7;
    __m128i k0, k1, k2, k3, k4, k5, k6, k7, k8, k9;

    aes_genkey<SOFT_AES>(input, &k0, &k1, &k2, &k3, &k4, &k5, &k6, &k7, &k8, &k9);

    xin0 = _mm_load_si128(input + 4);
    xin1 = _mm_load_si128(input + 5);
    xin2 = _mm_load_si128(input + 6);
    xin3 = _mm_load_si128(input + 7);
    xin4 = _mm_load_si128(input + 8);
    xin5 = _mm_load_si128(input + 9);
    xin6 = _mm_load_si128(input + 10);
    xin7 = _mm_load_si128(input + 11);

    for (size_t i = 0; i < MEM / sizeof(__m128i); i += 8) {
        if (!SOFT_AES) {
            aes_round<SOFT_AES>(_mm_setzero_si128(), &xin0, &xin1, &xin2, &xin3, &xin4, &xin5, &xin6, &xin7);
        }

        aes_round<SOFT_AES>(k0, &xin0, &xin1, &xin2, &xin3, &xin4, &xin5, &xin6, &xin7);
        aes_round<SOFT_AES>(k1, &xin0, &xin1, &xin2, &xin3, &xin4, &xin5, &xin6, &xin7);
        aes_round<SOFT_AES>(k2, &xin0, &xin1, &xin2, &xin3, &xin4, &xin5, &xin6, &xin7);
        aes_round<SOFT_AES>(k3, &xin0, &xin1, &xin2, &xin3, &xin4, &xin5, &xin6, &xin7);
        aes_round<SOFT_AES>(k4, &xin0, &xin1, &xin2, &xin3, &xin4, &xin5, &xin6, &xin7);
        aes_round<SOFT_AES>(k5, &xin0, &xin1, &xin2, &xin3, &xin4, &xin5, &xin6, &xin7);
        aes_round<SOFT_AES>(k6, &xin0, &xin1, &xin2, &xin3, &xin4, &xin5, &xin6, &xin7);
        aes_round<SOFT_AES>(k7, &xin0, &xin1, &xin2, &xin3, &xin4, &xin5, &xin6, &xin7);
        aes_round<SOFT_AES>(k8, &xin0, &xin1, &xin2, &xin3, &xin4, &xin5, &xin6, &xin7);

        if (!SOFT_AES) {
            xin0 ^= k9;
            xin1 ^= k9;
            xin2 ^= k9;
            xin3 ^= k9;
            xin4 ^= k9;
            xin5 ^= k9;
            xin6 ^= k9;
            xin7 ^= k9;
        } else {
            aes_round<SOFT_AES>(k9, &xin0, &xin1, &xin2, &xin3, &xin4, &xin5, &xin6, &xin7);
        }

        _mm_store_si128(output + i + 0, xin0);
        _mm_store_si128(output + i + 1, xin1);
        _mm_store_si128(output + i + 2, xin2);
        _mm_store_si128(output + i + 3, xin3);
        _mm_store_si128(output + i + 4, xin4);
        _mm_store_si128(output + i + 5, xin5);
        _mm_store_si128(output + i + 6, xin6);
        _mm_store_si128(output + i + 7, xin7);
    }
}


template<size_t MEM, bool SOFT_AES>
static inline void cn_implode_scratchpad(const __m128i* input, __m128i* output)
{
    __m128i xout0, xout1, xout2, xout3, xout4, xout5, xout6, xout7;
    __m128i k0, k1, k2, k3, k4, k5, k6, k7, k8, k9;

    aes_genkey<SOFT_AES>(output + 2, &k0, &k1, &k2, &k3, &k4, &k5, &k6, &k7, &k8, &k9);

    xout0 = _mm_load_si128(output + 4);
    xout1 = _mm_load_si128(output + 5);
    xout2 = _mm_load_si128(output + 6);
    xout3 = _mm_load_si128(output + 7);
    xout4 = _mm_load_si128(output + 8);
    xout5 = _mm_load_si128(output + 9);
    xout6 = _mm_load_si128(output + 10);
    xout7 = _mm_load_si128(output + 11);

    for (size_t i = 0; i < MEM / sizeof(__m128i); i += 8) {
        xout0 = _mm_xor_si128(_mm_load_si128(input + i + 0), xout0);
        xout1 = _mm_xor_si128(_mm_load_si128(input + i + 1), xout1);
        xout2 = _mm_xor_si128(_mm_load_si128(input + i + 2), xout2);
        xout3 = _mm_xor_si128(_mm_load_si128(input + i + 3), xout3);
        xout4 = _mm_xor_si128(_mm_load_si128(input + i + 4), xout4);
        xout5 = _mm_xor_si128(_mm_load_si128(input + i + 5), xout5);
        xout6 = _mm_xor_si128(_mm_load_si128(input + i + 6), xout6);
        xout7 = _mm_xor_si128(_mm_load_si128(input + i + 7), xout7);

        if (!SOFT_AES) {
            aes_round<SOFT_AES>(_mm_setzero_si128(), &xout0, &xout1, &xout2, &xout3, &xout4, &xout5, &xout6, &xout7);
        }

        aes_round<SOFT_AES>(k0, &xout0, &xout1, &xout2, &xout3, &xout4, &xout5, &xout6, &xout7);
        aes_round<SOFT_AES>(k1, &xout0, &xout1, &xout2, &xout3, &xout4, &xout5, &xout6, &xout7);
        aes_round<SOFT_AES>(k2, &xout0, &xout1, &xout2, &xout3, &xout4, &xout5, &xout6, &xout7);
        aes_round<SOFT_AES>(k3, &xout0, &xout1, &xout2, &xout3, &xout4, &xout5, &xout6, &xout7);
        aes_round<SOFT_AES>(k4, &xout0, &xout1, &xout2, &xout3, &xout4, &xout5, &xout6, &xout7);
        aes_round<SOFT_AES>(k5, &xout0, &xout1, &xout2, &xout3, &xout4, &xout5, &xout6, &xout7);
        aes_round<SOFT_AES>(k6, &xout0, &xout1, &xout2, &xout3, &xout4, &xout5, &xout6, &xout7);
        aes_round<SOFT_AES>(k7, &xout0, &xout1, &xout2, &xout3, &xout4, &xout5, &xout6, &xout7);
        aes_round<SOFT_AES>(k8, &xout0, &xout1, &xout2, &xout3, &xout4, &xout5, &xout6, &xout7);

        if (!SOFT_AES) {
            xout0 ^= k9;
            xout1 ^= k9;
            xout2 ^= k9;
            xout3 ^= k9;
            xout4 ^= k9;
            xout5 ^= k9;
            xout6 ^= k9;
            xout7 ^= k9;
        } else {
            aes_round<SOFT_AES>(k9, &xout0, &xout1, &xout2, &xout3, &xout4, &xout5, &xout6, &xout7);
        }
    }

    _mm_store_si128(output + 4, xout0);
    _mm_store_si128(output + 5, xout1);
    _mm_store_si128(output + 6, xout2);
    _mm_store_si128(output + 7, xout3);
    _mm_store_si128(output + 8, xout4);
    _mm_store_si128(output + 9, xout5);
    _mm_store_si128(output + 10, xout6);
    _mm_store_si128(output + 11, xout7);
}

// n-Loop version. Seems to be little bit slower then the hardcoded one.
template<size_t ITERATIONS, size_t MEM, size_t MASK, bool SOFT_AES, size_t NUM_HASH_BLOCKS>
class CryptoNightMultiHash
{
public:
    inline static void hash(const void* __restrict__ input,
                            size_t size,
                            void* __restrict__ output,
                            cryptonight_ctx* __restrict__ ctx)
    {
        const uint8_t* l[NUM_HASH_BLOCKS];
        uint64_t* h[NUM_HASH_BLOCKS];
        uint64_t al[NUM_HASH_BLOCKS];
        uint64_t ah[NUM_HASH_BLOCKS];
        __m128i bx[NUM_HASH_BLOCKS];
        uint64_t idx[NUM_HASH_BLOCKS];

        for (size_t hashBlock = 0; hashBlock < NUM_HASH_BLOCKS; ++hashBlock) {
            keccak(static_cast<const uint8_t*>(input) + hashBlock * size, (int) size,
                   ctx->state[hashBlock], 200);
        }

        for (size_t hashBlock = 0; hashBlock < NUM_HASH_BLOCKS; ++hashBlock) {
            l[hashBlock] = ctx->memory + hashBlock * MEM;
            h[hashBlock] = reinterpret_cast<uint64_t*>(ctx->state[hashBlock]);

            cn_explode_scratchpad<MEM, SOFT_AES>((__m128i*) h[hashBlock], (__m128i*) l[hashBlock]);

            al[hashBlock] = h[hashBlock][0] ^ h[hashBlock][4];
            ah[hashBlock] = h[hashBlock][1] ^ h[hashBlock][5];
            bx[hashBlock] =
                    _mm_set_epi64x(h[hashBlock][3] ^ h[hashBlock][7], h[hashBlock][2] ^ h[hashBlock][6]);
            idx[hashBlock] = h[hashBlock][0] ^ h[hashBlock][4];
        }

        for (size_t i = 0; i < ITERATIONS; i++) {
            for (size_t hashBlock = 0; hashBlock < NUM_HASH_BLOCKS; ++hashBlock) {
                __m128i cx;
                cx = _mm_load_si128((__m128i*) &l[hashBlock][idx[hashBlock] & MASK]);

                if (SOFT_AES) {
                    cx = soft_aesenc(cx, _mm_set_epi64x(ah[hashBlock], al[hashBlock]));
                } else {
                    cx = _mm_aesenc_si128(cx, _mm_set_epi64x(ah[hashBlock], al[hashBlock]));
                }

                _mm_store_si128((__m128i*) &l[hashBlock][idx[hashBlock] & MASK],
                                _mm_xor_si128(bx[hashBlock], cx));
                idx[hashBlock] = EXTRACT64(cx);
                bx[hashBlock] = cx;

                uint64_t hi, lo, cl, ch;
                cl = ((uint64_t*) &l[hashBlock][idx[hashBlock] & MASK])[0];
                ch = ((uint64_t*) &l[hashBlock][idx[hashBlock] & MASK])[1];
                lo = __umul128(idx[hashBlock], cl, &hi);

                al[hashBlock] += hi;
                ah[hashBlock] += lo;

                ((uint64_t*) &l[hashBlock][idx[hashBlock] & MASK])[0] = al[hashBlock];
                ((uint64_t*) &l[hashBlock][idx[hashBlock] & MASK])[1] = ah[hashBlock];

                ah[hashBlock] ^= ch;
                al[hashBlock] ^= cl;
                idx[hashBlock] = al[hashBlock];
            }
        }

        for (size_t hashBlock = 0; hashBlock < NUM_HASH_BLOCKS; ++hashBlock) {
            cn_implode_scratchpad<MEM, SOFT_AES>((__m128i*) l[hashBlock], (__m128i*) h[hashBlock]);
            keccakf(h[hashBlock], 24);
            extra_hashes[ctx->state[hashBlock][0] & 3](ctx->state[hashBlock], 200,
                                                       static_cast<char*>(output) + hashBlock * 32);
        }
    }
};

template<size_t ITERATIONS, size_t MEM, size_t MASK, bool SOFT_AES>
class CryptoNightMultiHash<ITERATIONS, MEM, MASK, SOFT_AES, 1>
{
public:
    inline static void hash(const void* __restrict__ input,
                            size_t size,
                            void* __restrict__ output,
                            cryptonight_ctx* __restrict__ ctx)
    {
        const uint8_t* l;
        uint64_t* h;
        uint64_t al;
        uint64_t ah;
        __m128i bx;
        uint64_t idx;

        keccak(static_cast<const uint8_t*>(input), (int) size, ctx->state[0], 200);

        l = ctx->memory;
        h = reinterpret_cast<uint64_t*>(ctx->state[0]);

        cn_explode_scratchpad<MEM, SOFT_AES>((__m128i*) h, (__m128i*) l);

        al = h[0] ^ h[4];
        ah = h[1] ^ h[5];
        bx = _mm_set_epi64x(h[3] ^ h[7], h[2] ^ h[6]);
        idx = h[0] ^ h[4];

<<<<<<< HEAD
        for (size_t i = 0; i < ITERATIONS; i++) {
            __m128i cx = _mm_load_si128((__m128i*) &l[idx & MASK]);

            if (SOFT_AES) {
                cx = soft_aesenc(cx, _mm_set_epi64x(ah, al));
            } else {
# 			ifndef XMRIG_ARMv7
                cx = vreinterpretq_m128i_u8(vaesmcq_u8(vaeseq_u8(cx, vdupq_n_u8(0)))) ^ _mm_set_epi64x(ah, al);
=======
    for (size_t i = 0; i < ITERATIONS; i++) {
        __m128i cx;

        if (SOFT_AES) {
            cx = soft_aesenc((uint32_t*)&l0[idx0 & MASK], _mm_set_epi64x(ah0, al0));
        }
        else {
            cx = _mm_load_si128((__m128i *) &l0[idx0 & MASK]);
#           ifndef XMRIG_ARMv7
            cx = vreinterpretq_m128i_u8(vaesmcq_u8(vaeseq_u8(cx, vdupq_n_u8(0)))) ^ _mm_set_epi64x(ah0, al0);
>>>>>>> 79345119
#           endif
            }

            _mm_store_si128((__m128i*) &l[idx & MASK], _mm_xor_si128(bx, cx));
            idx = EXTRACT64(cx);
            bx = cx;

            uint64_t hi, lo, cl, ch;
            cl = ((uint64_t*) &l[idx & MASK])[0];
            ch = ((uint64_t*) &l[idx & MASK])[1];
            lo = __umul128(idx, cl, &hi);

            al += hi;
            ah += lo;

            ((uint64_t*) &l[idx & MASK])[0] = al;
            ((uint64_t*) &l[idx & MASK])[1] = ah;

            ah ^= ch;
            al ^= cl;
            idx = al;
        }

        cn_implode_scratchpad<MEM, SOFT_AES>((__m128i*) l, (__m128i*) h);
        keccakf(h, 24);
        extra_hashes[ctx->state[0][0] & 3](ctx->state[0], 200, static_cast<char*>(output));
    }
};

template<size_t ITERATIONS, size_t MEM, size_t MASK, bool SOFT_AES>
class CryptoNightMultiHash<ITERATIONS, MEM, MASK, SOFT_AES, 2>
{
public:
    inline static void hash(const void* __restrict__ input,
                            size_t size,
                            void* __restrict__ output,
                            cryptonight_ctx* __restrict__ ctx)
    {
        keccak((const uint8_t*) input, (int) size, ctx->state[0], 200);
        keccak((const uint8_t*) input + size, (int) size, ctx->state[1], 200);

        const uint8_t* l0 = ctx->memory;
        const uint8_t* l1 = ctx->memory + MEM;
        uint64_t* h0 = reinterpret_cast<uint64_t*>(ctx->state[0]);
        uint64_t* h1 = reinterpret_cast<uint64_t*>(ctx->state[1]);

        cn_explode_scratchpad<MEM, SOFT_AES>((__m128i*) h0, (__m128i*) l0);
        cn_explode_scratchpad<MEM, SOFT_AES>((__m128i*) h1, (__m128i*) l1);

        uint64_t al0 = h0[0] ^h0[4];
        uint64_t al1 = h1[0] ^h1[4];
        uint64_t ah0 = h0[1] ^h0[5];
        uint64_t ah1 = h1[1] ^h1[5];

        __m128i bx0 = _mm_set_epi64x(h0[3] ^ h0[7], h0[2] ^ h0[6]);
        __m128i bx1 = _mm_set_epi64x(h1[3] ^ h1[7], h1[2] ^ h1[6]);

        uint64_t idx0 = h0[0] ^h0[4];
        uint64_t idx1 = h1[0] ^h1[4];

        for (size_t i = 0; i < ITERATIONS; i++) {
            __m128i cx0 = _mm_load_si128((__m128i*) &l0[idx0 & MASK]);
            __m128i cx1 = _mm_load_si128((__m128i*) &l1[idx1 & MASK]);

            if (SOFT_AES) {
                cx0 = soft_aesenc(cx0, _mm_set_epi64x(ah0, al0));
                cx1 = soft_aesenc(cx1, _mm_set_epi64x(ah1, al1));
            } else {
# 			ifndef XMRIG_ARMv7
                cx0 = vreinterpretq_m128i_u8(vaesmcq_u8(vaeseq_u8(cx0, vdupq_n_u8(0)))) ^ _mm_set_epi64x(ah0, al0);
                cx1 = vreinterpretq_m128i_u8(vaesmcq_u8(vaeseq_u8(cx1, vdupq_n_u8(0)))) ^ _mm_set_epi64x(ah1, al1);
#           endif
            }

            _mm_store_si128((__m128i*) &l0[idx0 & MASK], _mm_xor_si128(bx0, cx0));
            _mm_store_si128((__m128i*) &l1[idx1 & MASK], _mm_xor_si128(bx1, cx1));

            idx0 = EXTRACT64(cx0);
            idx1 = EXTRACT64(cx1);

            bx0 = cx0;
            bx1 = cx1;

            uint64_t hi, lo, cl, ch;
            cl = ((uint64_t*) &l0[idx0 & MASK])[0];
            ch = ((uint64_t*) &l0[idx0 & MASK])[1];
            lo = __umul128(idx0, cl, &hi);

            al0 += hi;
            ah0 += lo;

            ((uint64_t*) &l0[idx0 & MASK])[0] = al0;
            ((uint64_t*) &l0[idx0 & MASK])[1] = ah0;

            ah0 ^= ch;
            al0 ^= cl;
            idx0 = al0;

            cl = ((uint64_t*) &l1[idx1 & MASK])[0];
            ch = ((uint64_t*) &l1[idx1 & MASK])[1];
            lo = __umul128(idx1, cl, &hi);

            al1 += hi;
            ah1 += lo;

            ((uint64_t*) &l1[idx1 & MASK])[0] = al1;
            ((uint64_t*) &l1[idx1 & MASK])[1] = ah1;

            ah1 ^= ch;
            al1 ^= cl;
            idx1 = al1;
        }

        cn_implode_scratchpad<MEM, SOFT_AES>((__m128i*) l0, (__m128i*) h0);
        cn_implode_scratchpad<MEM, SOFT_AES>((__m128i*) l1, (__m128i*) h1);

        keccakf(h0, 24);
        keccakf(h1, 24);

        extra_hashes[ctx->state[0][0] & 3](ctx->state[0], 200, static_cast<char*>(output));
        extra_hashes[ctx->state[1][0] & 3](ctx->state[1], 200, static_cast<char*>(output) + 32);
    }
};

template<size_t ITERATIONS, size_t MEM, size_t MASK, bool SOFT_AES>
class CryptoNightMultiHash<ITERATIONS, MEM, MASK, SOFT_AES, 3>
{
public:
    inline static void hash(const void* __restrict__ input,
                            size_t size,
                            void* __restrict__ output,
                            cryptonight_ctx* __restrict__ ctx)
    {
        keccak((const uint8_t*) input, (int) size, ctx->state[0], 200);
        keccak((const uint8_t*) input + size, (int) size, ctx->state[1], 200);
        keccak((const uint8_t*) input + 2 * size, (int) size, ctx->state[2], 200);

        const uint8_t* l0 = ctx->memory;
        const uint8_t* l1 = ctx->memory + MEM;
        const uint8_t* l2 = ctx->memory + 2 * MEM;
        uint64_t* h0 = reinterpret_cast<uint64_t*>(ctx->state[0]);
        uint64_t* h1 = reinterpret_cast<uint64_t*>(ctx->state[1]);
        uint64_t* h2 = reinterpret_cast<uint64_t*>(ctx->state[2]);

        cn_explode_scratchpad<MEM, SOFT_AES>((__m128i*) h0, (__m128i*) l0);
        cn_explode_scratchpad<MEM, SOFT_AES>((__m128i*) h1, (__m128i*) l1);
        cn_explode_scratchpad<MEM, SOFT_AES>((__m128i*) h2, (__m128i*) l2);

        uint64_t al0 = h0[0] ^h0[4];
        uint64_t al1 = h1[0] ^h1[4];
        uint64_t al2 = h2[0] ^h2[4];
        uint64_t ah0 = h0[1] ^h0[5];
        uint64_t ah1 = h1[1] ^h1[5];
        uint64_t ah2 = h2[1] ^h2[5];

        __m128i bx0 = _mm_set_epi64x(h0[3] ^ h0[7], h0[2] ^ h0[6]);
        __m128i bx1 = _mm_set_epi64x(h1[3] ^ h1[7], h1[2] ^ h1[6]);
        __m128i bx2 = _mm_set_epi64x(h2[3] ^ h2[7], h2[2] ^ h2[6]);

        uint64_t idx0 = h0[0] ^h0[4];
        uint64_t idx1 = h1[0] ^h1[4];
        uint64_t idx2 = h2[0] ^h2[4];

        for (size_t i = 0; i < ITERATIONS; i++) {
            __m128i cx0 = _mm_load_si128((__m128i*) &l0[idx0 & MASK]);
            __m128i cx1 = _mm_load_si128((__m128i*) &l1[idx1 & MASK]);
            __m128i cx2 = _mm_load_si128((__m128i*) &l2[idx2 & MASK]);

            if (SOFT_AES) {
                cx0 = soft_aesenc(cx0, _mm_set_epi64x(ah0, al0));
                cx1 = soft_aesenc(cx1, _mm_set_epi64x(ah1, al1));
                cx2 = soft_aesenc(cx2, _mm_set_epi64x(ah2, al2));
            } else {
# 			ifndef XMRIG_ARMv7
                cx0 = vreinterpretq_m128i_u8(vaesmcq_u8(vaeseq_u8(cx0, vdupq_n_u8(0)))) ^ _mm_set_epi64x(ah0, al0);
                cx1 = vreinterpretq_m128i_u8(vaesmcq_u8(vaeseq_u8(cx1, vdupq_n_u8(0)))) ^ _mm_set_epi64x(ah1, al1);
                cx2 = vreinterpretq_m128i_u8(vaesmcq_u8(vaeseq_u8(cx2, vdupq_n_u8(0)))) ^ _mm_set_epi64x(ah2, al2);
#           endif
            }

            _mm_store_si128((__m128i*) &l0[idx0 & MASK], _mm_xor_si128(bx0, cx0));
            _mm_store_si128((__m128i*) &l1[idx1 & MASK], _mm_xor_si128(bx1, cx1));
            _mm_store_si128((__m128i*) &l2[idx2 & MASK], _mm_xor_si128(bx2, cx2));

            idx0 = EXTRACT64(cx0);
            idx1 = EXTRACT64(cx1);
            idx2 = EXTRACT64(cx2);

            bx0 = cx0;
            bx1 = cx1;
            bx2 = cx2;


            uint64_t hi, lo, cl, ch;
            cl = ((uint64_t*) &l0[idx0 & MASK])[0];
            ch = ((uint64_t*) &l0[idx0 & MASK])[1];
            lo = __umul128(idx0, cl, &hi);

<<<<<<< HEAD
            al0 += hi;
            ah0 += lo;

            ((uint64_t*) &l0[idx0 & MASK])[0] = al0;
            ((uint64_t*) &l0[idx0 & MASK])[1] = ah0;

            ah0 ^= ch;
            al0 ^= cl;
            idx0 = al0;


            cl = ((uint64_t*) &l1[idx1 & MASK])[0];
            ch = ((uint64_t*) &l1[idx1 & MASK])[1];
            lo = __umul128(idx1, cl, &hi);

            al1 += hi;
            ah1 += lo;

            ((uint64_t*) &l1[idx1 & MASK])[0] = al1;
            ((uint64_t*) &l1[idx1 & MASK])[1] = ah1;

            ah1 ^= ch;
            al1 ^= cl;
            idx1 = al1;


            cl = ((uint64_t*) &l2[idx2 & MASK])[0];
            ch = ((uint64_t*) &l2[idx2 & MASK])[1];
            lo = __umul128(idx2, cl, &hi);

            al2 += hi;
            ah2 += lo;

            ((uint64_t*) &l2[idx2 & MASK])[0] = al2;
            ((uint64_t*) &l2[idx2 & MASK])[1] = ah2;

            ah2 ^= ch;
            al2 ^= cl;
            idx2 = al2;
        }

        cn_implode_scratchpad<MEM, SOFT_AES>((__m128i*) l0, (__m128i*) h0);
        cn_implode_scratchpad<MEM, SOFT_AES>((__m128i*) l1, (__m128i*) h1);
        cn_implode_scratchpad<MEM, SOFT_AES>((__m128i*) l2, (__m128i*) h2);

        keccakf(h0, 24);
        keccakf(h1, 24);
        keccakf(h2, 24);

        extra_hashes[ctx->state[0][0] & 3](ctx->state[0], 200, static_cast<char*>(output));
        extra_hashes[ctx->state[1][0] & 3](ctx->state[1], 200, static_cast<char*>(output) + 32);
        extra_hashes[ctx->state[2][0] & 3](ctx->state[2], 200, static_cast<char*>(output) + 64);
    }
};

template<size_t ITERATIONS, size_t MEM, size_t MASK, bool SOFT_AES>
class CryptoNightMultiHash<ITERATIONS, MEM, MASK, SOFT_AES, 4>
{
public:
    inline static void hash(const void* __restrict__ input,
                            size_t size,
                            void* __restrict__ output,
                            cryptonight_ctx* __restrict__ ctx)
    {
        keccak((const uint8_t*) input, (int) size, ctx->state[0], 200);
        keccak((const uint8_t*) input + size, (int) size, ctx->state[1], 200);
        keccak((const uint8_t*) input + 2 * size, (int) size, ctx->state[2], 200);
        keccak((const uint8_t*) input + 3 * size, (int) size, ctx->state[3], 200);

        const uint8_t* l0 = ctx->memory;
        const uint8_t* l1 = ctx->memory + MEM;
        const uint8_t* l2 = ctx->memory + 2 * MEM;
        const uint8_t* l3 = ctx->memory + 3 * MEM;
        uint64_t* h0 = reinterpret_cast<uint64_t*>(ctx->state[0]);
        uint64_t* h1 = reinterpret_cast<uint64_t*>(ctx->state[1]);
        uint64_t* h2 = reinterpret_cast<uint64_t*>(ctx->state[2]);
        uint64_t* h3 = reinterpret_cast<uint64_t*>(ctx->state[3]);

        cn_explode_scratchpad<MEM, SOFT_AES>((__m128i*) h0, (__m128i*) l0);
        cn_explode_scratchpad<MEM, SOFT_AES>((__m128i*) h1, (__m128i*) l1);
        cn_explode_scratchpad<MEM, SOFT_AES>((__m128i*) h2, (__m128i*) l2);
        cn_explode_scratchpad<MEM, SOFT_AES>((__m128i*) h3, (__m128i*) l3);

        uint64_t al0 = h0[0] ^h0[4];
        uint64_t al1 = h1[0] ^h1[4];
        uint64_t al2 = h2[0] ^h2[4];
        uint64_t al3 = h3[0] ^h3[4];
        uint64_t ah0 = h0[1] ^h0[5];
        uint64_t ah1 = h1[1] ^h1[5];
        uint64_t ah2 = h2[1] ^h2[5];
        uint64_t ah3 = h3[1] ^h3[5];

        __m128i bx0 = _mm_set_epi64x(h0[3] ^ h0[7], h0[2] ^ h0[6]);
        __m128i bx1 = _mm_set_epi64x(h1[3] ^ h1[7], h1[2] ^ h1[6]);
        __m128i bx2 = _mm_set_epi64x(h2[3] ^ h2[7], h2[2] ^ h2[6]);
        __m128i bx3 = _mm_set_epi64x(h3[3] ^ h3[7], h3[2] ^ h3[6]);

        uint64_t idx0 = h0[0] ^h0[4];
        uint64_t idx1 = h1[0] ^h1[4];
        uint64_t idx2 = h2[0] ^h2[4];
        uint64_t idx3 = h3[0] ^h3[4];

        for (size_t i = 0; i < ITERATIONS; i++) {
            __m128i cx0 = _mm_load_si128((__m128i*) &l0[idx0 & MASK]);
            __m128i cx1 = _mm_load_si128((__m128i*) &l1[idx1 & MASK]);
            __m128i cx2 = _mm_load_si128((__m128i*) &l2[idx2 & MASK]);
            __m128i cx3 = _mm_load_si128((__m128i*) &l3[idx3 & MASK]);

            if (SOFT_AES) {
                cx0 = soft_aesenc(cx0, _mm_set_epi64x(ah0, al0));
                cx1 = soft_aesenc(cx1, _mm_set_epi64x(ah1, al1));
                cx2 = soft_aesenc(cx2, _mm_set_epi64x(ah2, al2));
                cx3 = soft_aesenc(cx3, _mm_set_epi64x(ah3, al3));
            } else {
# 			ifndef XMRIG_ARMv7
                cx0 = vreinterpretq_m128i_u8(vaesmcq_u8(vaeseq_u8(cx0, vdupq_n_u8(0)))) ^ _mm_set_epi64x(ah0, al0);
                cx1 = vreinterpretq_m128i_u8(vaesmcq_u8(vaeseq_u8(cx1, vdupq_n_u8(0)))) ^ _mm_set_epi64x(ah1, al1);
                cx2 = vreinterpretq_m128i_u8(vaesmcq_u8(vaeseq_u8(cx2, vdupq_n_u8(0)))) ^ _mm_set_epi64x(ah2, al2);
                cx3 = vreinterpretq_m128i_u8(vaesmcq_u8(vaeseq_u8(cx3, vdupq_n_u8(0)))) ^ _mm_set_epi64x(ah3, al3);
=======
    for (size_t i = 0; i < ITERATIONS; i++) {
        __m128i cx0, cx1;

        if (SOFT_AES) {
            cx0 = soft_aesenc((uint32_t*)&l0[idx0 & MASK], _mm_set_epi64x(ah0, al0));
            cx1 = soft_aesenc((uint32_t*)&l1[idx1 & MASK], _mm_set_epi64x(ah1, al1));
        }
        else {
            cx0 = _mm_load_si128((__m128i *) &l0[idx0 & MASK]);
            cx1 = _mm_load_si128((__m128i *) &l1[idx1 & MASK]);
#           ifndef XMRIG_ARMv7
            cx0 = vreinterpretq_m128i_u8(vaesmcq_u8(vaeseq_u8(cx0, vdupq_n_u8(0)))) ^ _mm_set_epi64x(ah0, al0);
            cx1 = vreinterpretq_m128i_u8(vaesmcq_u8(vaeseq_u8(cx1, vdupq_n_u8(0)))) ^ _mm_set_epi64x(ah1, al1);
>>>>>>> 79345119
#           endif
            }

            _mm_store_si128((__m128i*) &l0[idx0 & MASK], _mm_xor_si128(bx0, cx0));
            _mm_store_si128((__m128i*) &l1[idx1 & MASK], _mm_xor_si128(bx1, cx1));
            _mm_store_si128((__m128i*) &l2[idx2 & MASK], _mm_xor_si128(bx2, cx2));
            _mm_store_si128((__m128i*) &l3[idx3 & MASK], _mm_xor_si128(bx3, cx3));

            idx0 = EXTRACT64(cx0);
            idx1 = EXTRACT64(cx1);
            idx2 = EXTRACT64(cx2);
            idx3 = EXTRACT64(cx3);

            bx0 = cx0;
            bx1 = cx1;
            bx2 = cx2;
            bx3 = cx3;


            uint64_t hi, lo, cl, ch;
            cl = ((uint64_t*) &l0[idx0 & MASK])[0];
            ch = ((uint64_t*) &l0[idx0 & MASK])[1];
            lo = __umul128(idx0, cl, &hi);

            al0 += hi;
            ah0 += lo;

            ((uint64_t*) &l0[idx0 & MASK])[0] = al0;
            ((uint64_t*) &l0[idx0 & MASK])[1] = ah0;

            ah0 ^= ch;
            al0 ^= cl;
            idx0 = al0;


            cl = ((uint64_t*) &l1[idx1 & MASK])[0];
            ch = ((uint64_t*) &l1[idx1 & MASK])[1];
            lo = __umul128(idx1, cl, &hi);

            al1 += hi;
            ah1 += lo;

            ((uint64_t*) &l1[idx1 & MASK])[0] = al1;
            ((uint64_t*) &l1[idx1 & MASK])[1] = ah1;

            ah1 ^= ch;
            al1 ^= cl;
            idx1 = al1;


            cl = ((uint64_t*) &l2[idx2 & MASK])[0];
            ch = ((uint64_t*) &l2[idx2 & MASK])[1];
            lo = __umul128(idx2, cl, &hi);

            al2 += hi;
            ah2 += lo;

            ((uint64_t*) &l2[idx2 & MASK])[0] = al2;
            ((uint64_t*) &l2[idx2 & MASK])[1] = ah2;

            ah2 ^= ch;
            al2 ^= cl;
            idx2 = al2;


            cl = ((uint64_t*) &l3[idx3 & MASK])[0];
            ch = ((uint64_t*) &l3[idx3 & MASK])[1];
            lo = __umul128(idx3, cl, &hi);

            al3 += hi;
            ah3 += lo;

            ((uint64_t*) &l3[idx3 & MASK])[0] = al3;
            ((uint64_t*) &l3[idx3 & MASK])[1] = ah3;

            ah3 ^= ch;
            al3 ^= cl;
            idx3 = al3;
        }

        cn_implode_scratchpad<MEM, SOFT_AES>((__m128i*) l0, (__m128i*) h0);
        cn_implode_scratchpad<MEM, SOFT_AES>((__m128i*) l1, (__m128i*) h1);
        cn_implode_scratchpad<MEM, SOFT_AES>((__m128i*) l2, (__m128i*) h2);
        cn_implode_scratchpad<MEM, SOFT_AES>((__m128i*) l3, (__m128i*) h3);

        keccakf(h0, 24);
        keccakf(h1, 24);
        keccakf(h2, 24);
        keccakf(h3, 24);

        extra_hashes[ctx->state[0][0] & 3](ctx->state[0], 200, static_cast<char*>(output));
        extra_hashes[ctx->state[1][0] & 3](ctx->state[1], 200, static_cast<char*>(output) + 32);
        extra_hashes[ctx->state[2][0] & 3](ctx->state[2], 200, static_cast<char*>(output) + 64);
        extra_hashes[ctx->state[3][0] & 3](ctx->state[3], 200, static_cast<char*>(output) + 96);
    }
};

template<size_t ITERATIONS, size_t MEM, size_t MASK, bool SOFT_AES>
class CryptoNightMultiHash<ITERATIONS, MEM, MASK, SOFT_AES, 5>
{
public:
    inline static void hash(const void* __restrict__ input,
                            size_t size,
                            void* __restrict__ output,
                            cryptonight_ctx* __restrict__ ctx)
    {
        keccak((const uint8_t*) input, (int) size, ctx->state[0], 200);
        keccak((const uint8_t*) input + size, (int) size, ctx->state[1], 200);
        keccak((const uint8_t*) input + 2 * size, (int) size, ctx->state[2], 200);
        keccak((const uint8_t*) input + 3 * size, (int) size, ctx->state[3], 200);
        keccak((const uint8_t*) input + 4 * size, (int) size, ctx->state[4], 200);

        const uint8_t* l0 = ctx->memory;
        const uint8_t* l1 = ctx->memory + MEM;
        const uint8_t* l2 = ctx->memory + 2 * MEM;
        const uint8_t* l3 = ctx->memory + 3 * MEM;
        const uint8_t* l4 = ctx->memory + 4 * MEM;
        uint64_t* h0 = reinterpret_cast<uint64_t*>(ctx->state[0]);
        uint64_t* h1 = reinterpret_cast<uint64_t*>(ctx->state[1]);
        uint64_t* h2 = reinterpret_cast<uint64_t*>(ctx->state[2]);
        uint64_t* h3 = reinterpret_cast<uint64_t*>(ctx->state[3]);
        uint64_t* h4 = reinterpret_cast<uint64_t*>(ctx->state[4]);

        cn_explode_scratchpad<MEM, SOFT_AES>((__m128i*) h0, (__m128i*) l0);
        cn_explode_scratchpad<MEM, SOFT_AES>((__m128i*) h1, (__m128i*) l1);
        cn_explode_scratchpad<MEM, SOFT_AES>((__m128i*) h2, (__m128i*) l2);
        cn_explode_scratchpad<MEM, SOFT_AES>((__m128i*) h3, (__m128i*) l3);
        cn_explode_scratchpad<MEM, SOFT_AES>((__m128i*) h4, (__m128i*) l4);

        uint64_t al0 = h0[0] ^h0[4];
        uint64_t al1 = h1[0] ^h1[4];
        uint64_t al2 = h2[0] ^h2[4];
        uint64_t al3 = h3[0] ^h3[4];
        uint64_t al4 = h4[0] ^h4[4];
        uint64_t ah0 = h0[1] ^h0[5];
        uint64_t ah1 = h1[1] ^h1[5];
        uint64_t ah2 = h2[1] ^h2[5];
        uint64_t ah3 = h3[1] ^h3[5];
        uint64_t ah4 = h4[1] ^h4[5];

        __m128i bx0 = _mm_set_epi64x(h0[3] ^ h0[7], h0[2] ^ h0[6]);
        __m128i bx1 = _mm_set_epi64x(h1[3] ^ h1[7], h1[2] ^ h1[6]);
        __m128i bx2 = _mm_set_epi64x(h2[3] ^ h2[7], h2[2] ^ h2[6]);
        __m128i bx3 = _mm_set_epi64x(h3[3] ^ h3[7], h3[2] ^ h3[6]);
        __m128i bx4 = _mm_set_epi64x(h4[3] ^ h4[7], h4[2] ^ h4[6]);

        uint64_t idx0 = h0[0] ^h0[4];
        uint64_t idx1 = h1[0] ^h1[4];
        uint64_t idx2 = h2[0] ^h2[4];
        uint64_t idx3 = h3[0] ^h3[4];
        uint64_t idx4 = h4[0] ^h4[4];

        for (size_t i = 0; i < ITERATIONS; i++) {
            __m128i cx0 = _mm_load_si128((__m128i*) &l0[idx0 & MASK]);
            __m128i cx1 = _mm_load_si128((__m128i*) &l1[idx1 & MASK]);
            __m128i cx2 = _mm_load_si128((__m128i*) &l2[idx2 & MASK]);
            __m128i cx3 = _mm_load_si128((__m128i*) &l3[idx3 & MASK]);
            __m128i cx4 = _mm_load_si128((__m128i*) &l4[idx4 & MASK]);

            if (SOFT_AES) {
                cx0 = soft_aesenc(cx0, _mm_set_epi64x(ah0, al0));
                cx1 = soft_aesenc(cx1, _mm_set_epi64x(ah1, al1));
                cx2 = soft_aesenc(cx2, _mm_set_epi64x(ah2, al2));
                cx3 = soft_aesenc(cx3, _mm_set_epi64x(ah3, al3));
                cx4 = soft_aesenc(cx4, _mm_set_epi64x(ah4, al4));
            } else {
# 			ifndef XMRIG_ARMv7
                cx0 = vreinterpretq_m128i_u8(vaesmcq_u8(vaeseq_u8(cx0, vdupq_n_u8(0)))) ^ _mm_set_epi64x(ah0, al0);
                cx1 = vreinterpretq_m128i_u8(vaesmcq_u8(vaeseq_u8(cx1, vdupq_n_u8(0)))) ^ _mm_set_epi64x(ah1, al1);
                cx2 = vreinterpretq_m128i_u8(vaesmcq_u8(vaeseq_u8(cx2, vdupq_n_u8(0)))) ^ _mm_set_epi64x(ah2, al2);
                cx3 = vreinterpretq_m128i_u8(vaesmcq_u8(vaeseq_u8(cx3, vdupq_n_u8(0)))) ^ _mm_set_epi64x(ah3, al3);
                cx4 = vreinterpretq_m128i_u8(vaesmcq_u8(vaeseq_u8(cx4, vdupq_n_u8(0)))) ^ _mm_set_epi64x(ah4, al4);
#           endif;
            }

            _mm_store_si128((__m128i*) &l0[idx0 & MASK], _mm_xor_si128(bx0, cx0));
            _mm_store_si128((__m128i*) &l1[idx1 & MASK], _mm_xor_si128(bx1, cx1));
            _mm_store_si128((__m128i*) &l2[idx2 & MASK], _mm_xor_si128(bx2, cx2));
            _mm_store_si128((__m128i*) &l3[idx3 & MASK], _mm_xor_si128(bx3, cx3));
            _mm_store_si128((__m128i*) &l4[idx4 & MASK], _mm_xor_si128(bx4, cx4));

            idx0 = EXTRACT64(cx0);
            idx1 = EXTRACT64(cx1);
            idx2 = EXTRACT64(cx2);
            idx3 = EXTRACT64(cx3);
            idx4 = EXTRACT64(cx4);

            bx0 = cx0;
            bx1 = cx1;
            bx2 = cx2;
            bx3 = cx3;
            bx4 = cx4;

            uint64_t hi, lo, cl, ch;
            cl = ((uint64_t*) &l0[idx0 & MASK])[0];
            ch = ((uint64_t*) &l0[idx0 & MASK])[1];
            lo = __umul128(idx0, cl, &hi);

            al0 += hi;
            ah0 += lo;

            ((uint64_t*) &l0[idx0 & MASK])[0] = al0;
            ((uint64_t*) &l0[idx0 & MASK])[1] = ah0;

            ah0 ^= ch;
            al0 ^= cl;
            idx0 = al0;


            cl = ((uint64_t*) &l1[idx1 & MASK])[0];
            ch = ((uint64_t*) &l1[idx1 & MASK])[1];
            lo = __umul128(idx1, cl, &hi);

            al1 += hi;
            ah1 += lo;

            ((uint64_t*) &l1[idx1 & MASK])[0] = al1;
            ((uint64_t*) &l1[idx1 & MASK])[1] = ah1;

            ah1 ^= ch;
            al1 ^= cl;
            idx1 = al1;


            cl = ((uint64_t*) &l2[idx2 & MASK])[0];
            ch = ((uint64_t*) &l2[idx2 & MASK])[1];
            lo = __umul128(idx2, cl, &hi);

            al2 += hi;
            ah2 += lo;

            ((uint64_t*) &l2[idx2 & MASK])[0] = al2;
            ((uint64_t*) &l2[idx2 & MASK])[1] = ah2;

            ah2 ^= ch;
            al2 ^= cl;
            idx2 = al2;


            cl = ((uint64_t*) &l3[idx3 & MASK])[0];
            ch = ((uint64_t*) &l3[idx3 & MASK])[1];
            lo = __umul128(idx3, cl, &hi);

            al3 += hi;
            ah3 += lo;

            ((uint64_t*) &l3[idx3 & MASK])[0] = al3;
            ((uint64_t*) &l3[idx3 & MASK])[1] = ah3;

            ah3 ^= ch;
            al3 ^= cl;
            idx3 = al3;


            cl = ((uint64_t*) &l4[idx4 & MASK])[0];
            ch = ((uint64_t*) &l4[idx4 & MASK])[1];
            lo = __umul128(idx4, cl, &hi);

            al4 += hi;
            ah4 += lo;

            ((uint64_t*) &l4[idx4 & MASK])[0] = al4;
            ((uint64_t*) &l4[idx4 & MASK])[1] = ah4;

            ah4 ^= ch;
            al4 ^= cl;
            idx4 = al4;
        }

        cn_implode_scratchpad<MEM, SOFT_AES>((__m128i*) l0, (__m128i*) h0);
        cn_implode_scratchpad<MEM, SOFT_AES>((__m128i*) l1, (__m128i*) h1);
        cn_implode_scratchpad<MEM, SOFT_AES>((__m128i*) l2, (__m128i*) h2);
        cn_implode_scratchpad<MEM, SOFT_AES>((__m128i*) l3, (__m128i*) h3);
        cn_implode_scratchpad<MEM, SOFT_AES>((__m128i*) l4, (__m128i*) h4);

        keccakf(h0, 24);
        keccakf(h1, 24);
        keccakf(h2, 24);
        keccakf(h3, 24);
        keccakf(h4, 24);

        extra_hashes[ctx->state[0][0] & 3](ctx->state[0], 200, static_cast<char*>(output));
        extra_hashes[ctx->state[1][0] & 3](ctx->state[1], 200, static_cast<char*>(output) + 32);
        extra_hashes[ctx->state[2][0] & 3](ctx->state[2], 200, static_cast<char*>(output) + 64);
        extra_hashes[ctx->state[3][0] & 3](ctx->state[3], 200, static_cast<char*>(output) + 96);
        extra_hashes[ctx->state[4][0] & 3](ctx->state[4], 200, static_cast<char*>(output) + 128);
    }
};

#endif /* __CRYPTONIGHT_ARM_H__ */<|MERGE_RESOLUTION|>--- conflicted
+++ resolved
@@ -459,16 +459,6 @@
         bx = _mm_set_epi64x(h[3] ^ h[7], h[2] ^ h[6]);
         idx = h[0] ^ h[4];
 
-<<<<<<< HEAD
-        for (size_t i = 0; i < ITERATIONS; i++) {
-            __m128i cx = _mm_load_si128((__m128i*) &l[idx & MASK]);
-
-            if (SOFT_AES) {
-                cx = soft_aesenc(cx, _mm_set_epi64x(ah, al));
-            } else {
-# 			ifndef XMRIG_ARMv7
-                cx = vreinterpretq_m128i_u8(vaesmcq_u8(vaeseq_u8(cx, vdupq_n_u8(0)))) ^ _mm_set_epi64x(ah, al);
-=======
     for (size_t i = 0; i < ITERATIONS; i++) {
         __m128i cx;
 
@@ -479,7 +469,6 @@
             cx = _mm_load_si128((__m128i *) &l0[idx0 & MASK]);
 #           ifndef XMRIG_ARMv7
             cx = vreinterpretq_m128i_u8(vaesmcq_u8(vaeseq_u8(cx, vdupq_n_u8(0)))) ^ _mm_set_epi64x(ah0, al0);
->>>>>>> 79345119
 #           endif
             }
 
@@ -643,20 +632,19 @@
         uint64_t idx1 = h1[0] ^h1[4];
         uint64_t idx2 = h2[0] ^h2[4];
 
-        for (size_t i = 0; i < ITERATIONS; i++) {
-            __m128i cx0 = _mm_load_si128((__m128i*) &l0[idx0 & MASK]);
-            __m128i cx1 = _mm_load_si128((__m128i*) &l1[idx1 & MASK]);
-            __m128i cx2 = _mm_load_si128((__m128i*) &l2[idx2 & MASK]);
-
-            if (SOFT_AES) {
-                cx0 = soft_aesenc(cx0, _mm_set_epi64x(ah0, al0));
-                cx1 = soft_aesenc(cx1, _mm_set_epi64x(ah1, al1));
-                cx2 = soft_aesenc(cx2, _mm_set_epi64x(ah2, al2));
-            } else {
-# 			ifndef XMRIG_ARMv7
-                cx0 = vreinterpretq_m128i_u8(vaesmcq_u8(vaeseq_u8(cx0, vdupq_n_u8(0)))) ^ _mm_set_epi64x(ah0, al0);
-                cx1 = vreinterpretq_m128i_u8(vaesmcq_u8(vaeseq_u8(cx1, vdupq_n_u8(0)))) ^ _mm_set_epi64x(ah1, al1);
-                cx2 = vreinterpretq_m128i_u8(vaesmcq_u8(vaeseq_u8(cx2, vdupq_n_u8(0)))) ^ _mm_set_epi64x(ah2, al2);
+    for (size_t i = 0; i < ITERATIONS; i++) {
+        __m128i cx0, cx1;
+
+        if (SOFT_AES) {
+            cx0 = soft_aesenc((uint32_t*)&l0[idx0 & MASK], _mm_set_epi64x(ah0, al0));
+            cx1 = soft_aesenc((uint32_t*)&l1[idx1 & MASK], _mm_set_epi64x(ah1, al1));
+        }
+        else {
+            cx0 = _mm_load_si128((__m128i *) &l0[idx0 & MASK]);
+            cx1 = _mm_load_si128((__m128i *) &l1[idx1 & MASK]);
+#           ifndef XMRIG_ARMv7
+            cx0 = vreinterpretq_m128i_u8(vaesmcq_u8(vaeseq_u8(cx0, vdupq_n_u8(0)))) ^ _mm_set_epi64x(ah0, al0);
+            cx1 = vreinterpretq_m128i_u8(vaesmcq_u8(vaeseq_u8(cx1, vdupq_n_u8(0)))) ^ _mm_set_epi64x(ah1, al1);
 #           endif
             }
 
@@ -678,7 +666,6 @@
             ch = ((uint64_t*) &l0[idx0 & MASK])[1];
             lo = __umul128(idx0, cl, &hi);
 
-<<<<<<< HEAD
             al0 += hi;
             ah0 += lo;
 
@@ -798,21 +785,6 @@
                 cx1 = vreinterpretq_m128i_u8(vaesmcq_u8(vaeseq_u8(cx1, vdupq_n_u8(0)))) ^ _mm_set_epi64x(ah1, al1);
                 cx2 = vreinterpretq_m128i_u8(vaesmcq_u8(vaeseq_u8(cx2, vdupq_n_u8(0)))) ^ _mm_set_epi64x(ah2, al2);
                 cx3 = vreinterpretq_m128i_u8(vaesmcq_u8(vaeseq_u8(cx3, vdupq_n_u8(0)))) ^ _mm_set_epi64x(ah3, al3);
-=======
-    for (size_t i = 0; i < ITERATIONS; i++) {
-        __m128i cx0, cx1;
-
-        if (SOFT_AES) {
-            cx0 = soft_aesenc((uint32_t*)&l0[idx0 & MASK], _mm_set_epi64x(ah0, al0));
-            cx1 = soft_aesenc((uint32_t*)&l1[idx1 & MASK], _mm_set_epi64x(ah1, al1));
-        }
-        else {
-            cx0 = _mm_load_si128((__m128i *) &l0[idx0 & MASK]);
-            cx1 = _mm_load_si128((__m128i *) &l1[idx1 & MASK]);
-#           ifndef XMRIG_ARMv7
-            cx0 = vreinterpretq_m128i_u8(vaesmcq_u8(vaeseq_u8(cx0, vdupq_n_u8(0)))) ^ _mm_set_epi64x(ah0, al0);
-            cx1 = vreinterpretq_m128i_u8(vaesmcq_u8(vaeseq_u8(cx1, vdupq_n_u8(0)))) ^ _mm_set_epi64x(ah1, al1);
->>>>>>> 79345119
 #           endif
             }
 
