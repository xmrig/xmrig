/* XMRig
 * Copyright 2010      Jeff Garzik <jgarzik@pobox.com>
 * Copyright 2012-2014 pooler      <pooler@litecoinpool.org>
 * Copyright 2014      Lucas Jones <https://github.com/lucasjones>
 * Copyright 2014-2016 Wolf9466    <https://github.com/OhGodAPet>
 * Copyright 2016      Jay D Dee   <jayddee246@gmail.com>
 * Copyright 2017-2019 XMR-Stak    <https://github.com/fireice-uk>, <https://github.com/psychocrypt>
 * Copyright 2018      Lee Clagett <https://github.com/vtnerd>
 * Copyright 2018-2020 SChernykh   <https://github.com/SChernykh>
 * Copyright 2016-2020 XMRig       <https://github.com/xmrig>, <support@xmrig.com>
 *
 *   This program is free software: you can redistribute it and/or modify
 *   it under the terms of the GNU General Public License as published by
 *   the Free Software Foundation, either version 3 of the License, or
 *   (at your option) any later version.
 *
 *   This program is distributed in the hope that it will be useful,
 *   but WITHOUT ANY WARRANTY; without even the implied warranty of
 *   MERCHANTABILITY or FITNESS FOR A PARTICULAR PURPOSE. See the
 *   GNU General Public License for more details.
 *
 *   You should have received a copy of the GNU General Public License
 *   along with this program. If not, see <http://www.gnu.org/licenses/>.
 */

#ifndef XMRIG_CN_ALGO_H
#define XMRIG_CN_ALGO_H


#include <cstddef>
#include <cstdint>


#include "base/crypto/Algorithm.h"


namespace xmrig
{


template<Algorithm::Id ALGO = Algorithm::INVALID>
class CnAlgo
{
public:
    constexpr CnAlgo() {};

    constexpr inline Algorithm::Id base() const  { static_assert(ALGO > Algorithm::INVALID && ALGO < Algorithm::RX_0, "invalid CRYPTONIGHT algorithm"); return Algorithm::CN_2; }
    constexpr inline bool isHeavy() const        { return memory() == CN_MEMORY * 2; }
    constexpr inline bool isR() const            { return ALGO == Algorithm::CN_R; }
    constexpr inline size_t memory() const       { static_assert(ALGO > Algorithm::INVALID && ALGO < Algorithm::RX_0, "invalid CRYPTONIGHT algorithm"); return CN_MEMORY; }
    constexpr inline uint32_t iterations() const { static_assert(ALGO > Algorithm::INVALID && ALGO < Algorithm::RX_0, "invalid CRYPTONIGHT algorithm"); return CN_ITER; }
    constexpr inline uint32_t mask() const       { return static_cast<uint32_t>(((memory() - 1) / 16) * 16); }

    inline static size_t memory(Algorithm::Id algo)
    {
        Algorithm algorithm(algo);

        return algorithm.isCN() ? algorithm.l3() : 0;
    }

    inline static uint32_t iterations(Algorithm::Id algo)
    {
        switch (algo) {
        case Algorithm::CN_0:
        case Algorithm::CN_1:
        case Algorithm::CN_2:
        case Algorithm::CN_R:
        case Algorithm::CN_RTO:
            return CN_ITER;

        case Algorithm::CN_FAST:
        case Algorithm::CN_HALF:
#       ifdef XMRIG_ALGO_CN_LITE
        case Algorithm::CN_LITE_0:
        case Algorithm::CN_LITE_1:
#       endif
#       ifdef XMRIG_ALGO_CN_HEAVY
        case Algorithm::CN_HEAVY_0:
        case Algorithm::CN_HEAVY_TUBE:
        case Algorithm::CN_HEAVY_XHV:
#       endif
        case Algorithm::CN_CCX:
            return CN_ITER / 2;

        case Algorithm::CN_RWZ:
        case Algorithm::CN_ZLS:
            return 0x60000;

        case Algorithm::CN_XAO:
        case Algorithm::CN_DOUBLE:
            return CN_ITER * 2;

#       ifdef XMRIG_ALGO_CN_PICO
        case Algorithm::CN_PICO_0:
        case Algorithm::CN_PICO_TLO:
            return CN_ITER / 8;
#       endif

<<<<<<< HEAD
#       ifdef XMRIG_ALGO_CN_GPU
        case Algorithm::CN_GPU:
            return 0xC000;
=======
#       ifdef XMRIG_ALGO_CN_FEMTO
        case Algorithm::CN_UPX2:
            return CN_ITER / 32;
>>>>>>> ace8409a
#       endif

        default:
            break;
        }

        return 0;
    }

    inline static uint32_t mask(Algorithm::Id algo)
    {
#       ifdef XMRIG_ALGO_CN_PICO
        if (algo == Algorithm::CN_PICO_0) {
            return 0x1FFF0;
        }
#       endif

<<<<<<< HEAD
#       ifdef XMRIG_ALGO_CN_GPU
        if (algo == Algorithm::CN_GPU) {
            return 0x1FFFC0;
=======
#       ifdef XMRIG_ALGO_CN_FEMTO
        if (algo == Algorithm::CN_UPX2) {
            return 0x1FFF0;
>>>>>>> ace8409a
        }
#       endif

        return ((memory(algo) - 1) / 16) * 16;
    }

    inline static Algorithm::Id base(Algorithm::Id algo)
    {
        switch (algo) {
        case Algorithm::CN_0:
        case Algorithm::CN_XAO:
#       ifdef XMRIG_ALGO_CN_LITE
        case Algorithm::CN_LITE_0:
#       endif
#       ifdef XMRIG_ALGO_CN_HEAVY
        case Algorithm::CN_HEAVY_0:
        case Algorithm::CN_HEAVY_XHV:
#       endif
        case Algorithm::CN_CCX:
            return Algorithm::CN_0;

        case Algorithm::CN_1:
        case Algorithm::CN_FAST:
        case Algorithm::CN_RTO:
#       ifdef XMRIG_ALGO_CN_LITE
        case Algorithm::CN_LITE_1:
#       endif
#       ifdef XMRIG_ALGO_CN_HEAVY
        case Algorithm::CN_HEAVY_TUBE:
            return Algorithm::CN_1;
#       endif

        case Algorithm::CN_2:
        case Algorithm::CN_R:
        case Algorithm::CN_HALF:
        case Algorithm::CN_RWZ:
        case Algorithm::CN_ZLS:
        case Algorithm::CN_DOUBLE:
#       ifdef XMRIG_ALGO_CN_PICO
        case Algorithm::CN_PICO_0:
        case Algorithm::CN_PICO_TLO:
#       endif
#       ifdef XMRIG_ALGO_CN_FEMTO
        case Algorithm::CN_UPX2:
#       endif
            return Algorithm::CN_2;

#       ifdef XMRIG_ALGO_CN_GPU
        case Algorithm::CN_GPU:
            return Algorithm::CN_GPU;
#       endif

        default:
            break;
        }

        return Algorithm::INVALID;
    }

private:
    constexpr const static size_t   CN_MEMORY = 0x200000;
    constexpr const static uint32_t CN_ITER   = 0x80000;
};


template<> constexpr inline Algorithm::Id CnAlgo<Algorithm::CN_0>::base() const             { return Algorithm::CN_0; }
template<> constexpr inline Algorithm::Id CnAlgo<Algorithm::CN_XAO>::base() const           { return Algorithm::CN_0; }
template<> constexpr inline Algorithm::Id CnAlgo<Algorithm::CN_LITE_0>::base() const        { return Algorithm::CN_0; }
template<> constexpr inline Algorithm::Id CnAlgo<Algorithm::CN_HEAVY_0>::base() const       { return Algorithm::CN_0; }
template<> constexpr inline Algorithm::Id CnAlgo<Algorithm::CN_HEAVY_XHV>::base() const     { return Algorithm::CN_0; }
template<> constexpr inline Algorithm::Id CnAlgo<Algorithm::CN_CCX>::base() const           { return Algorithm::CN_0; }
template<> constexpr inline Algorithm::Id CnAlgo<Algorithm::CN_1>::base() const             { return Algorithm::CN_1; }
template<> constexpr inline Algorithm::Id CnAlgo<Algorithm::CN_FAST>::base() const          { return Algorithm::CN_1; }
template<> constexpr inline Algorithm::Id CnAlgo<Algorithm::CN_RTO>::base() const           { return Algorithm::CN_1; }
template<> constexpr inline Algorithm::Id CnAlgo<Algorithm::CN_LITE_1>::base() const        { return Algorithm::CN_1; }
template<> constexpr inline Algorithm::Id CnAlgo<Algorithm::CN_HEAVY_TUBE>::base() const    { return Algorithm::CN_1; }
template<> constexpr inline Algorithm::Id CnAlgo<Algorithm::CN_UPX2>::base() const          { return Algorithm::CN_2; }


template<> constexpr inline uint32_t CnAlgo<Algorithm::CN_FAST>::iterations() const         { return CN_ITER / 2; }
template<> constexpr inline uint32_t CnAlgo<Algorithm::CN_HALF>::iterations() const         { return CN_ITER / 2; }
template<> constexpr inline uint32_t CnAlgo<Algorithm::CN_LITE_0>::iterations() const       { return CN_ITER / 2; }
template<> constexpr inline uint32_t CnAlgo<Algorithm::CN_LITE_1>::iterations() const       { return CN_ITER / 2; }
template<> constexpr inline uint32_t CnAlgo<Algorithm::CN_HEAVY_0>::iterations() const      { return CN_ITER / 2; }
template<> constexpr inline uint32_t CnAlgo<Algorithm::CN_HEAVY_TUBE>::iterations() const   { return CN_ITER / 2; }
template<> constexpr inline uint32_t CnAlgo<Algorithm::CN_HEAVY_XHV>::iterations() const    { return CN_ITER / 2; }
template<> constexpr inline uint32_t CnAlgo<Algorithm::CN_XAO>::iterations() const          { return CN_ITER * 2; }
template<> constexpr inline uint32_t CnAlgo<Algorithm::CN_DOUBLE>::iterations() const       { return CN_ITER * 2; }
template<> constexpr inline uint32_t CnAlgo<Algorithm::CN_RWZ>::iterations() const          { return 0x60000; }
template<> constexpr inline uint32_t CnAlgo<Algorithm::CN_ZLS>::iterations() const          { return 0x60000; }
template<> constexpr inline uint32_t CnAlgo<Algorithm::CN_PICO_0>::iterations() const       { return CN_ITER / 8; }
template<> constexpr inline uint32_t CnAlgo<Algorithm::CN_PICO_TLO>::iterations() const     { return CN_ITER / 8; }
template<> constexpr inline uint32_t CnAlgo<Algorithm::CN_CCX>::iterations() const          { return CN_ITER / 2; }
<<<<<<< HEAD
template<> constexpr inline uint32_t CnAlgo<Algorithm::CN_GPU>::iterations() const          { return 0xC000; }
=======
template<> constexpr inline uint32_t CnAlgo<Algorithm::CN_UPX2>::iterations() const         { return CN_ITER / 32; }
>>>>>>> ace8409a


template<> constexpr inline size_t CnAlgo<Algorithm::CN_LITE_0>::memory() const             { return CN_MEMORY / 2; }
template<> constexpr inline size_t CnAlgo<Algorithm::CN_LITE_1>::memory() const             { return CN_MEMORY / 2; }
template<> constexpr inline size_t CnAlgo<Algorithm::CN_HEAVY_0>::memory() const            { return CN_MEMORY * 2; }
template<> constexpr inline size_t CnAlgo<Algorithm::CN_HEAVY_TUBE>::memory() const         { return CN_MEMORY * 2; }
template<> constexpr inline size_t CnAlgo<Algorithm::CN_HEAVY_XHV>::memory() const          { return CN_MEMORY * 2; }
template<> constexpr inline size_t CnAlgo<Algorithm::CN_PICO_0>::memory() const             { return CN_MEMORY / 8; }
template<> constexpr inline size_t CnAlgo<Algorithm::CN_PICO_TLO>::memory() const           { return CN_MEMORY / 8; }
template<> constexpr inline size_t CnAlgo<Algorithm::CN_UPX2>::memory() const               { return CN_MEMORY / 16; }


template<> constexpr inline uint32_t CnAlgo<Algorithm::CN_PICO_0>::mask() const             { return 0x1FFF0; }
<<<<<<< HEAD
template<> constexpr inline uint32_t CnAlgo<Algorithm::CN_GPU>::mask() const                { return 0x1FFFC0; }
=======
template<> constexpr inline uint32_t CnAlgo<Algorithm::CN_UPX2>::mask() const               { return 0x1FFF0; }
>>>>>>> ace8409a


} /* namespace xmrig */


#endif /* XMRIG_CN_ALGO_H */<|MERGE_RESOLUTION|>--- conflicted
+++ resolved
@@ -96,15 +96,14 @@
             return CN_ITER / 8;
 #       endif
 
-<<<<<<< HEAD
 #       ifdef XMRIG_ALGO_CN_GPU
         case Algorithm::CN_GPU:
             return 0xC000;
-=======
+#       endif
+
 #       ifdef XMRIG_ALGO_CN_FEMTO
         case Algorithm::CN_UPX2:
             return CN_ITER / 32;
->>>>>>> ace8409a
 #       endif
 
         default:
@@ -122,15 +121,14 @@
         }
 #       endif
 
-<<<<<<< HEAD
 #       ifdef XMRIG_ALGO_CN_GPU
         if (algo == Algorithm::CN_GPU) {
             return 0x1FFFC0;
-=======
+#       endif
+
 #       ifdef XMRIG_ALGO_CN_FEMTO
         if (algo == Algorithm::CN_UPX2) {
             return 0x1FFF0;
->>>>>>> ace8409a
         }
 #       endif
 
@@ -224,11 +222,8 @@
 template<> constexpr inline uint32_t CnAlgo<Algorithm::CN_PICO_0>::iterations() const       { return CN_ITER / 8; }
 template<> constexpr inline uint32_t CnAlgo<Algorithm::CN_PICO_TLO>::iterations() const     { return CN_ITER / 8; }
 template<> constexpr inline uint32_t CnAlgo<Algorithm::CN_CCX>::iterations() const          { return CN_ITER / 2; }
-<<<<<<< HEAD
 template<> constexpr inline uint32_t CnAlgo<Algorithm::CN_GPU>::iterations() const          { return 0xC000; }
-=======
 template<> constexpr inline uint32_t CnAlgo<Algorithm::CN_UPX2>::iterations() const         { return CN_ITER / 32; }
->>>>>>> ace8409a
 
 
 template<> constexpr inline size_t CnAlgo<Algorithm::CN_LITE_0>::memory() const             { return CN_MEMORY / 2; }
@@ -242,11 +237,8 @@
 
 
 template<> constexpr inline uint32_t CnAlgo<Algorithm::CN_PICO_0>::mask() const             { return 0x1FFF0; }
-<<<<<<< HEAD
 template<> constexpr inline uint32_t CnAlgo<Algorithm::CN_GPU>::mask() const                { return 0x1FFFC0; }
-=======
 template<> constexpr inline uint32_t CnAlgo<Algorithm::CN_UPX2>::mask() const               { return 0x1FFF0; }
->>>>>>> ace8409a
 
 
 } /* namespace xmrig */
