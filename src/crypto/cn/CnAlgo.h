--- conflicted
+++ resolved
@@ -119,64 +119,7 @@
         }
 #       endif
 
-<<<<<<< HEAD
-        return ((memory(algo) - 1) / 16) * 16;
-    }
-
-    inline static Algorithm::Id base(Algorithm::Id algo)
-    {
-        switch (algo) {
-        case Algorithm::CN_0:
-        case Algorithm::CN_XAO:
-#       ifdef XMRIG_ALGO_CN_LITE
-        case Algorithm::CN_LITE_0:
-#       endif
-#       ifdef XMRIG_ALGO_CN_HEAVY
-        case Algorithm::CN_HEAVY_0:
-        case Algorithm::CN_HEAVY_XHV:
-#       endif
-        case Algorithm::CN_CCX:
-            return Algorithm::CN_0;
-
-        case Algorithm::CN_1:
-        case Algorithm::CN_FAST:
-        case Algorithm::CN_RTO:
-#       ifdef XMRIG_ALGO_CN_LITE
-        case Algorithm::CN_LITE_1:
-#       endif
-#       ifdef XMRIG_ALGO_CN_HEAVY
-        case Algorithm::CN_HEAVY_TUBE:
-            return Algorithm::CN_1;
-#       endif
-
-        case Algorithm::CN_2:
-        case Algorithm::CN_R:
-        case Algorithm::CN_HALF:
-        case Algorithm::CN_RWZ:
-        case Algorithm::CN_ZLS:
-        case Algorithm::CN_DOUBLE:
-#       ifdef XMRIG_ALGO_CN_PICO
-        case Algorithm::CN_PICO_0:
-        case Algorithm::CN_PICO_TLO:
-#       endif
-#       ifdef XMRIG_ALGO_CN_FEMTO
-        case Algorithm::CN_UPX2:
-#       endif
-            return Algorithm::CN_2;
-
-#       ifdef XMRIG_ALGO_CN_GPU
-        case Algorithm::CN_GPU:
-            return Algorithm::CN_GPU;
-#       endif
-
-        default:
-            break;
-        }
-
-        return Algorithm::INVALID;
-=======
         return ((Algorithm::l3(algo) - 1) / 16) * 16;
->>>>>>> 230ff876
     }
 
 private:
