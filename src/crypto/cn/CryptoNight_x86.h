/* XMRig
 * Copyright 2010      Jeff Garzik <jgarzik@pobox.com>
 * Copyright 2012-2014 pooler      <pooler@litecoinpool.org>
 * Copyright 2014      Lucas Jones <https://github.com/lucasjones>
 * Copyright 2014-2016 Wolf9466    <https://github.com/OhGodAPet>
 * Copyright 2016      Jay D Dee   <jayddee246@gmail.com>
 * Copyright 2017-2019 XMR-Stak    <https://github.com/fireice-uk>, <https://github.com/psychocrypt>
 * Copyright 2018      Lee Clagett <https://github.com/vtnerd>
 * Copyright 2018-2020 SChernykh   <https://github.com/SChernykh>
 * Copyright 2016-2020 XMRig       <https://github.com/xmrig>, <support@xmrig.com>
 *
 *   This program is free software: you can redistribute it and/or modify
 *   it under the terms of the GNU General Public License as published by
 *   the Free Software Foundation, either version 3 of the License, or
 *   (at your option) any later version.
 *
 *   This program is distributed in the hope that it will be useful,
 *   but WITHOUT ANY WARRANTY; without even the implied warranty of
 *   MERCHANTABILITY or FITNESS FOR A PARTICULAR PURPOSE. See the
 *   GNU General Public License for more details.
 *
 *   You should have received a copy of the GNU General Public License
 *   along with this program. If not, see <http://www.gnu.org/licenses/>.
 */

#ifndef XMRIG_CRYPTONIGHT_X86_H
#define XMRIG_CRYPTONIGHT_X86_H


#ifdef __GNUC__
#   include <x86intrin.h>
#else
#   include <intrin.h>
#   define __restrict__ __restrict
#endif


#include "backend/cpu/Cpu.h"
#include "base/crypto/keccak.h"
#include "crypto/cn/CnAlgo.h"
#include "crypto/cn/CryptoNight_monero.h"
#include "crypto/cn/CryptoNight.h"
#include "crypto/cn/soft_aes.h"


#ifdef XMRIG_VAES
#   include "crypto/cn/CryptoNight_x86_vaes.h"
#endif


extern "C"
{
#include "crypto/cn/c_groestl.h"
#include "crypto/cn/c_blake256.h"
#include "crypto/cn/c_jh.h"
#include "crypto/cn/c_skein.h"
}


static inline void do_blake_hash(const uint8_t *input, size_t len, uint8_t *output) {
    blake256_hash(output, input, len);
}


static inline void do_groestl_hash(const uint8_t *input, size_t len, uint8_t *output) {
    groestl(input, len * 8, output);
}


static inline void do_jh_hash(const uint8_t *input, size_t len, uint8_t *output) {
    jh_hash(32 * 8, input, 8 * len, output);
}


static inline void do_skein_hash(const uint8_t *input, size_t len, uint8_t *output) {
    xmr_skein(input, output);
}


void (* const extra_hashes[4])(const uint8_t *, size_t, uint8_t *) = {do_blake_hash, do_groestl_hash, do_jh_hash, do_skein_hash};


#if defined(__i386__) || defined(_M_IX86)
static inline int64_t _mm_cvtsi128_si64(__m128i a)
{
    return ((uint64_t)(uint32_t)_mm_cvtsi128_si32(a) | ((uint64_t)(uint32_t)_mm_cvtsi128_si32(_mm_srli_si128(a, 4)) << 32));
}

static inline __m128i _mm_cvtsi64_si128(int64_t a) {
    return _mm_set_epi64x(0, a);
}
#endif


// This will shift and xor tmp1 into itself as 4 32-bit vals such as
// sl_xor(a1 a2 a3 a4) = a1 (a2^a1) (a3^a2^a1) (a4^a3^a2^a1)
static inline __m128i sl_xor(__m128i tmp1)
{
    __m128i tmp4;
    tmp4 = _mm_slli_si128(tmp1, 0x04);
    tmp1 = _mm_xor_si128(tmp1, tmp4);
    tmp4 = _mm_slli_si128(tmp4, 0x04);
    tmp1 = _mm_xor_si128(tmp1, tmp4);
    tmp4 = _mm_slli_si128(tmp4, 0x04);
    tmp1 = _mm_xor_si128(tmp1, tmp4);
    return tmp1;
}


template<uint8_t rcon>
static inline void aes_genkey_sub(__m128i* xout0, __m128i* xout2)
{
    __m128i xout1 = _mm_aeskeygenassist_si128(*xout2, rcon);
    xout1  = _mm_shuffle_epi32(xout1, 0xFF); // see PSHUFD, set all elems to 4th elem
    *xout0 = sl_xor(*xout0);
    *xout0 = _mm_xor_si128(*xout0, xout1);
    xout1  = _mm_aeskeygenassist_si128(*xout0, 0x00);
    xout1  = _mm_shuffle_epi32(xout1, 0xAA); // see PSHUFD, set all elems to 3rd elem
    *xout2 = sl_xor(*xout2);
    *xout2 = _mm_xor_si128(*xout2, xout1);
}


template<uint8_t rcon>
static inline void soft_aes_genkey_sub(__m128i* xout0, __m128i* xout2)
{
    __m128i xout1 = soft_aeskeygenassist<rcon>(*xout2);
    xout1  = _mm_shuffle_epi32(xout1, 0xFF); // see PSHUFD, set all elems to 4th elem
    *xout0 = sl_xor(*xout0);
    *xout0 = _mm_xor_si128(*xout0, xout1);
    xout1  = soft_aeskeygenassist<0x00>(*xout0);
    xout1  = _mm_shuffle_epi32(xout1, 0xAA); // see PSHUFD, set all elems to 3rd elem
    *xout2 = sl_xor(*xout2);
    *xout2 = _mm_xor_si128(*xout2, xout1);
}


template<bool SOFT_AES>
static inline void aes_genkey(const __m128i* memory, __m128i* k0, __m128i* k1, __m128i* k2, __m128i* k3, __m128i* k4, __m128i* k5, __m128i* k6, __m128i* k7, __m128i* k8, __m128i* k9)
{
    __m128i xout0 = _mm_load_si128(memory);
    __m128i xout2 = _mm_load_si128(memory + 1);
    *k0 = xout0;
    *k1 = xout2;

    SOFT_AES ? soft_aes_genkey_sub<0x01>(&xout0, &xout2) : aes_genkey_sub<0x01>(&xout0, &xout2);
    *k2 = xout0;
    *k3 = xout2;

    SOFT_AES ? soft_aes_genkey_sub<0x02>(&xout0, &xout2) : aes_genkey_sub<0x02>(&xout0, &xout2);
    *k4 = xout0;
    *k5 = xout2;

    SOFT_AES ? soft_aes_genkey_sub<0x04>(&xout0, &xout2) : aes_genkey_sub<0x04>(&xout0, &xout2);
    *k6 = xout0;
    *k7 = xout2;

    SOFT_AES ? soft_aes_genkey_sub<0x08>(&xout0, &xout2) : aes_genkey_sub<0x08>(&xout0, &xout2);
    *k8 = xout0;
    *k9 = xout2;
}


static FORCEINLINE void soft_aesenc(void* __restrict ptr, const void* __restrict key, const uint32_t* __restrict t)
{
    uint32_t x0 = ((const uint32_t*)(ptr))[0];
    uint32_t x1 = ((const uint32_t*)(ptr))[1];
    uint32_t x2 = ((const uint32_t*)(ptr))[2];
    uint32_t x3 = ((const uint32_t*)(ptr))[3];

    uint32_t y0 = t[x0 & 0xff]; x0 >>= 8;
    uint32_t y1 = t[x1 & 0xff]; x1 >>= 8;
    uint32_t y2 = t[x2 & 0xff]; x2 >>= 8;
    uint32_t y3 = t[x3 & 0xff]; x3 >>= 8;
    t += 256;

    y0 ^= t[x1 & 0xff]; x1 >>= 8;
    y1 ^= t[x2 & 0xff]; x2 >>= 8;
    y2 ^= t[x3 & 0xff]; x3 >>= 8;
    y3 ^= t[x0 & 0xff]; x0 >>= 8;
    t += 256;

    y0 ^= t[x2 & 0xff]; x2 >>= 8;
    y1 ^= t[x3 & 0xff]; x3 >>= 8;
    y2 ^= t[x0 & 0xff]; x0 >>= 8;
    y3 ^= t[x1 & 0xff]; x1 >>= 8;
    t += 256;

    y0 ^= t[x3];
    y1 ^= t[x0];
    y2 ^= t[x1];
    y3 ^= t[x2];

    ((uint32_t*)ptr)[0] = y0 ^ ((uint32_t*)key)[0];
    ((uint32_t*)ptr)[1] = y1 ^ ((uint32_t*)key)[1];
    ((uint32_t*)ptr)[2] = y2 ^ ((uint32_t*)key)[2];
    ((uint32_t*)ptr)[3] = y3 ^ ((uint32_t*)key)[3];
}

static FORCEINLINE __m128i soft_aesenc(const void* __restrict ptr, const __m128i key, const uint32_t* __restrict t)
{
    uint32_t x0 = ((const uint32_t*)(ptr))[0];
    uint32_t x1 = ((const uint32_t*)(ptr))[1];
    uint32_t x2 = ((const uint32_t*)(ptr))[2];
    uint32_t x3 = ((const uint32_t*)(ptr))[3];

    uint32_t y0 = t[x0 & 0xff]; x0 >>= 8;
    uint32_t y1 = t[x1 & 0xff]; x1 >>= 8;
    uint32_t y2 = t[x2 & 0xff]; x2 >>= 8;
    uint32_t y3 = t[x3 & 0xff]; x3 >>= 8;
    t += 256;

    y0 ^= t[x1 & 0xff]; x1 >>= 8;
    y1 ^= t[x2 & 0xff]; x2 >>= 8;
    y2 ^= t[x3 & 0xff]; x3 >>= 8;
    y3 ^= t[x0 & 0xff]; x0 >>= 8;
    t += 256;

    y0 ^= t[x2 & 0xff]; x2 >>= 8;
    y1 ^= t[x3 & 0xff]; x3 >>= 8;
    y2 ^= t[x0 & 0xff]; x0 >>= 8;
    y3 ^= t[x1 & 0xff]; x1 >>= 8;

    y0 ^= t[x3 + 256];
    y1 ^= t[x0 + 256];
    y2 ^= t[x1 + 256];
    y3 ^= t[x2 + 256];

    return _mm_xor_si128(_mm_set_epi32(y3, y2, y1, y0), key);
}

template<bool SOFT_AES>
void aes_round(__m128i key, __m128i* x0, __m128i* x1, __m128i* x2, __m128i* x3, __m128i* x4, __m128i* x5, __m128i* x6, __m128i* x7);

template<>
NOINLINE void aes_round<true>(__m128i key, __m128i* x0, __m128i* x1, __m128i* x2, __m128i* x3, __m128i* x4, __m128i* x5, __m128i* x6, __m128i* x7)
{
    *x0 = soft_aesenc((uint32_t*)x0, key, (const uint32_t*)saes_table);
    *x1 = soft_aesenc((uint32_t*)x1, key, (const uint32_t*)saes_table);
    *x2 = soft_aesenc((uint32_t*)x2, key, (const uint32_t*)saes_table);
    *x3 = soft_aesenc((uint32_t*)x3, key, (const uint32_t*)saes_table);
    *x4 = soft_aesenc((uint32_t*)x4, key, (const uint32_t*)saes_table);
    *x5 = soft_aesenc((uint32_t*)x5, key, (const uint32_t*)saes_table);
    *x6 = soft_aesenc((uint32_t*)x6, key, (const uint32_t*)saes_table);
    *x7 = soft_aesenc((uint32_t*)x7, key, (const uint32_t*)saes_table);
}

template<>
FORCEINLINE void aes_round<false>(__m128i key, __m128i* x0, __m128i* x1, __m128i* x2, __m128i* x3, __m128i* x4, __m128i* x5, __m128i* x6, __m128i* x7)
{
    *x0 = _mm_aesenc_si128(*x0, key);
    *x1 = _mm_aesenc_si128(*x1, key);
    *x2 = _mm_aesenc_si128(*x2, key);
    *x3 = _mm_aesenc_si128(*x3, key);
    *x4 = _mm_aesenc_si128(*x4, key);
    *x5 = _mm_aesenc_si128(*x5, key);
    *x6 = _mm_aesenc_si128(*x6, key);
    *x7 = _mm_aesenc_si128(*x7, key);
}

inline void mix_and_propagate(__m128i& x0, __m128i& x1, __m128i& x2, __m128i& x3, __m128i& x4, __m128i& x5, __m128i& x6, __m128i& x7)
{
    __m128i tmp0 = x0;
    x0 = _mm_xor_si128(x0, x1);
    x1 = _mm_xor_si128(x1, x2);
    x2 = _mm_xor_si128(x2, x3);
    x3 = _mm_xor_si128(x3, x4);
    x4 = _mm_xor_si128(x4, x5);
    x5 = _mm_xor_si128(x5, x6);
    x6 = _mm_xor_si128(x6, x7);
    x7 = _mm_xor_si128(x7, tmp0);
}


namespace xmrig {


template<int interleave>
static inline constexpr uint64_t interleaved_index(uint64_t k)
{
    return ((k & ~63ULL) << interleave) | (k & 63);
}


template<>
inline constexpr uint64_t interleaved_index<0>(uint64_t k)
{
    return k;
}


template<Algorithm::Id ALGO, bool SOFT_AES, int interleave>
static NOINLINE void cn_explode_scratchpad(cryptonight_ctx *ctx)
{
    constexpr CnAlgo<ALGO> props;

#   ifdef XMRIG_VAES
    if (!SOFT_AES && !props.isHeavy() && Cpu::info()->hasVAES()) {
        cn_explode_scratchpad_vaes<ALGO>(ctx);
        return;
    }
#   endif

    constexpr size_t N = (props.memory() / sizeof(__m128i)) / (props.half_mem() ? 2 : 1);

    __m128i xin0, xin1, xin2, xin3, xin4, xin5, xin6, xin7;
    __m128i k0, k1, k2, k3, k4, k5, k6, k7, k8, k9;

    const __m128i* input = reinterpret_cast<const __m128i*>(ctx->state);
    __m128i* output = reinterpret_cast<__m128i*>(ctx->memory);

    aes_genkey<SOFT_AES>(input, &k0, &k1, &k2, &k3, &k4, &k5, &k6, &k7, &k8, &k9);

    if (props.half_mem() && !ctx->first_half) {
        const __m128i* p = reinterpret_cast<const __m128i*>(ctx->save_state);
        xin0 = _mm_load_si128(p + 0);
        xin1 = _mm_load_si128(p + 1);
        xin2 = _mm_load_si128(p + 2);
        xin3 = _mm_load_si128(p + 3);
        xin4 = _mm_load_si128(p + 4);
        xin5 = _mm_load_si128(p + 5);
        xin6 = _mm_load_si128(p + 6);
        xin7 = _mm_load_si128(p + 7);
    }
    else {
        xin0 = _mm_load_si128(input + 4);
        xin1 = _mm_load_si128(input + 5);
        xin2 = _mm_load_si128(input + 6);
        xin3 = _mm_load_si128(input + 7);
        xin4 = _mm_load_si128(input + 8);
        xin5 = _mm_load_si128(input + 9);
        xin6 = _mm_load_si128(input + 10);
        xin7 = _mm_load_si128(input + 11);
    }

    if (props.isHeavy()) {
        for (size_t i = 0; i < 16; i++) {
            aes_round<SOFT_AES>(k0, &xin0, &xin1, &xin2, &xin3, &xin4, &xin5, &xin6, &xin7);
            aes_round<SOFT_AES>(k1, &xin0, &xin1, &xin2, &xin3, &xin4, &xin5, &xin6, &xin7);
            aes_round<SOFT_AES>(k2, &xin0, &xin1, &xin2, &xin3, &xin4, &xin5, &xin6, &xin7);
            aes_round<SOFT_AES>(k3, &xin0, &xin1, &xin2, &xin3, &xin4, &xin5, &xin6, &xin7);
            aes_round<SOFT_AES>(k4, &xin0, &xin1, &xin2, &xin3, &xin4, &xin5, &xin6, &xin7);
            aes_round<SOFT_AES>(k5, &xin0, &xin1, &xin2, &xin3, &xin4, &xin5, &xin6, &xin7);
            aes_round<SOFT_AES>(k6, &xin0, &xin1, &xin2, &xin3, &xin4, &xin5, &xin6, &xin7);
            aes_round<SOFT_AES>(k7, &xin0, &xin1, &xin2, &xin3, &xin4, &xin5, &xin6, &xin7);
            aes_round<SOFT_AES>(k8, &xin0, &xin1, &xin2, &xin3, &xin4, &xin5, &xin6, &xin7);
            aes_round<SOFT_AES>(k9, &xin0, &xin1, &xin2, &xin3, &xin4, &xin5, &xin6, &xin7);

            mix_and_propagate(xin0, xin1, xin2, xin3, xin4, xin5, xin6, xin7);
        }
    }

    constexpr int output_increment = (64 << interleave) / sizeof(__m128i);
    constexpr int prefetch_dist = 2048 / sizeof(__m128i);

    __m128i* e = output + (N << interleave) - prefetch_dist;
    __m128i* prefetch_ptr = output + prefetch_dist;

    for (int i = 0; i < 2; ++i) {
        do {
            _mm_prefetch((const char*)(prefetch_ptr), _MM_HINT_T0);
            _mm_prefetch((const char*)(prefetch_ptr + output_increment), _MM_HINT_T0);

            aes_round<SOFT_AES>(k0, &xin0, &xin1, &xin2, &xin3, &xin4, &xin5, &xin6, &xin7);
            aes_round<SOFT_AES>(k1, &xin0, &xin1, &xin2, &xin3, &xin4, &xin5, &xin6, &xin7);
            aes_round<SOFT_AES>(k2, &xin0, &xin1, &xin2, &xin3, &xin4, &xin5, &xin6, &xin7);
            aes_round<SOFT_AES>(k3, &xin0, &xin1, &xin2, &xin3, &xin4, &xin5, &xin6, &xin7);
            aes_round<SOFT_AES>(k4, &xin0, &xin1, &xin2, &xin3, &xin4, &xin5, &xin6, &xin7);
            aes_round<SOFT_AES>(k5, &xin0, &xin1, &xin2, &xin3, &xin4, &xin5, &xin6, &xin7);
            aes_round<SOFT_AES>(k6, &xin0, &xin1, &xin2, &xin3, &xin4, &xin5, &xin6, &xin7);
            aes_round<SOFT_AES>(k7, &xin0, &xin1, &xin2, &xin3, &xin4, &xin5, &xin6, &xin7);
            aes_round<SOFT_AES>(k8, &xin0, &xin1, &xin2, &xin3, &xin4, &xin5, &xin6, &xin7);
            aes_round<SOFT_AES>(k9, &xin0, &xin1, &xin2, &xin3, &xin4, &xin5, &xin6, &xin7);

            _mm_store_si128(output + 0, xin0);
            _mm_store_si128(output + 1, xin1);
            _mm_store_si128(output + 2, xin2);
            _mm_store_si128(output + 3, xin3);

            _mm_store_si128(output + output_increment + 0, xin4);
            _mm_store_si128(output + output_increment + 1, xin5);
            _mm_store_si128(output + output_increment + 2, xin6);
            _mm_store_si128(output + output_increment + 3, xin7);

            output += output_increment * 2;
            prefetch_ptr += output_increment * 2;
        } while (output < e);
        e += prefetch_dist;
        prefetch_ptr = output;
    }

    if (props.half_mem() && ctx->first_half) {
         __m128i* p = reinterpret_cast<__m128i*>(ctx->save_state);
        _mm_store_si128(p + 0, xin0);
        _mm_store_si128(p + 1, xin1);
        _mm_store_si128(p + 2, xin2);
        _mm_store_si128(p + 3, xin3);
        _mm_store_si128(p + 4, xin4);
        _mm_store_si128(p + 5, xin5);
        _mm_store_si128(p + 6, xin6);
        _mm_store_si128(p + 7, xin7);
    }
}


template<Algorithm::Id ALGO, bool SOFT_AES, int interleave>
static NOINLINE void cn_implode_scratchpad(cryptonight_ctx *ctx)
{
    constexpr CnAlgo<ALGO> props;

<<<<<<< HEAD
#   ifdef XMRIG_ALGO_CN_GPU
    constexpr bool IS_HEAVY = props.isHeavy() || ALGO == Algorithm::CN_GPU;
#   else
=======
#   ifdef XMRIG_VAES
    if (!SOFT_AES && !props.isHeavy() && Cpu::info()->hasVAES()) {
        cn_implode_scratchpad_vaes<ALGO>(ctx);
        return;
    }
#   endif

>>>>>>> 00990f26
    constexpr bool IS_HEAVY = props.isHeavy();
#   endif

    constexpr size_t N = (props.memory() / sizeof(__m128i)) / (props.half_mem() ? 2 : 1);

    __m128i xout0, xout1, xout2, xout3, xout4, xout5, xout6, xout7;
    __m128i k0, k1, k2, k3, k4, k5, k6, k7, k8, k9;

    const __m128i *input = reinterpret_cast<const __m128i*>(ctx->memory);
    __m128i *output = reinterpret_cast<__m128i*>(ctx->state);

    aes_genkey<SOFT_AES>(output + 2, &k0, &k1, &k2, &k3, &k4, &k5, &k6, &k7, &k8, &k9);

    xout0 = _mm_load_si128(output + 4);
    xout1 = _mm_load_si128(output + 5);
    xout2 = _mm_load_si128(output + 6);
    xout3 = _mm_load_si128(output + 7);
    xout4 = _mm_load_si128(output + 8);
    xout5 = _mm_load_si128(output + 9);
    xout6 = _mm_load_si128(output + 10);
    xout7 = _mm_load_si128(output + 11);

    const __m128i* input_begin = input;
    for (size_t part = 0; part < (props.half_mem() ? 2 : 1); ++part) {
        if (props.half_mem() && (part == 1)) {
            input = input_begin;
            ctx->first_half = false;
            cn_explode_scratchpad<ALGO, SOFT_AES, interleave>(ctx);
        }

        for (size_t i = 0; i < N;) {
            xout0 = _mm_xor_si128(_mm_load_si128(input + 0), xout0);
            xout1 = _mm_xor_si128(_mm_load_si128(input + 1), xout1);
            xout2 = _mm_xor_si128(_mm_load_si128(input + 2), xout2);
            xout3 = _mm_xor_si128(_mm_load_si128(input + 3), xout3);

            constexpr int input_increment = (64 << interleave) / sizeof(__m128i);

            xout4 = _mm_xor_si128(_mm_load_si128(input + input_increment + 0), xout4);
            xout5 = _mm_xor_si128(_mm_load_si128(input + input_increment + 1), xout5);
            xout6 = _mm_xor_si128(_mm_load_si128(input + input_increment + 2), xout6);
            xout7 = _mm_xor_si128(_mm_load_si128(input + input_increment + 3), xout7);

            input += input_increment * 2;
            i += 8;

            if (i < N) {
                _mm_prefetch((const char*)(input), _MM_HINT_T0);
                _mm_prefetch((const char*)(input + input_increment), _MM_HINT_T0);
            }

            aes_round<SOFT_AES>(k0, &xout0, &xout1, &xout2, &xout3, &xout4, &xout5, &xout6, &xout7);
            aes_round<SOFT_AES>(k1, &xout0, &xout1, &xout2, &xout3, &xout4, &xout5, &xout6, &xout7);
            aes_round<SOFT_AES>(k2, &xout0, &xout1, &xout2, &xout3, &xout4, &xout5, &xout6, &xout7);
            aes_round<SOFT_AES>(k3, &xout0, &xout1, &xout2, &xout3, &xout4, &xout5, &xout6, &xout7);
            aes_round<SOFT_AES>(k4, &xout0, &xout1, &xout2, &xout3, &xout4, &xout5, &xout6, &xout7);
            aes_round<SOFT_AES>(k5, &xout0, &xout1, &xout2, &xout3, &xout4, &xout5, &xout6, &xout7);
            aes_round<SOFT_AES>(k6, &xout0, &xout1, &xout2, &xout3, &xout4, &xout5, &xout6, &xout7);
            aes_round<SOFT_AES>(k7, &xout0, &xout1, &xout2, &xout3, &xout4, &xout5, &xout6, &xout7);
            aes_round<SOFT_AES>(k8, &xout0, &xout1, &xout2, &xout3, &xout4, &xout5, &xout6, &xout7);
            aes_round<SOFT_AES>(k9, &xout0, &xout1, &xout2, &xout3, &xout4, &xout5, &xout6, &xout7);

            if (IS_HEAVY) {
                mix_and_propagate(xout0, xout1, xout2, xout3, xout4, xout5, xout6, xout7);
            }
        }
    }

    if (IS_HEAVY) {
        input = input_begin;
        for (size_t i = 0; i < N;) {
            xout0 = _mm_xor_si128(_mm_load_si128(input + 0), xout0);
            xout1 = _mm_xor_si128(_mm_load_si128(input + 1), xout1);
            xout2 = _mm_xor_si128(_mm_load_si128(input + 2), xout2);
            xout3 = _mm_xor_si128(_mm_load_si128(input + 3), xout3);
            input += (64 << interleave) / sizeof(__m128i);
            xout4 = _mm_xor_si128(_mm_load_si128(input + 0), xout4);
            xout5 = _mm_xor_si128(_mm_load_si128(input + 1), xout5);
            xout6 = _mm_xor_si128(_mm_load_si128(input + 2), xout6);
            xout7 = _mm_xor_si128(_mm_load_si128(input + 3), xout7);
            input += (64 << interleave) / sizeof(__m128i);

            i += 8;

            if ((interleave > 0) && (i < props.memory() / sizeof(__m128i))) {
                _mm_prefetch((const char*)(input), _MM_HINT_T0);
                _mm_prefetch((const char*)(input + (64 << interleave) / sizeof(__m128i)), _MM_HINT_T0);
            }

            aes_round<SOFT_AES>(k0, &xout0, &xout1, &xout2, &xout3, &xout4, &xout5, &xout6, &xout7);
            aes_round<SOFT_AES>(k1, &xout0, &xout1, &xout2, &xout3, &xout4, &xout5, &xout6, &xout7);
            aes_round<SOFT_AES>(k2, &xout0, &xout1, &xout2, &xout3, &xout4, &xout5, &xout6, &xout7);
            aes_round<SOFT_AES>(k3, &xout0, &xout1, &xout2, &xout3, &xout4, &xout5, &xout6, &xout7);
            aes_round<SOFT_AES>(k4, &xout0, &xout1, &xout2, &xout3, &xout4, &xout5, &xout6, &xout7);
            aes_round<SOFT_AES>(k5, &xout0, &xout1, &xout2, &xout3, &xout4, &xout5, &xout6, &xout7);
            aes_round<SOFT_AES>(k6, &xout0, &xout1, &xout2, &xout3, &xout4, &xout5, &xout6, &xout7);
            aes_round<SOFT_AES>(k7, &xout0, &xout1, &xout2, &xout3, &xout4, &xout5, &xout6, &xout7);
            aes_round<SOFT_AES>(k8, &xout0, &xout1, &xout2, &xout3, &xout4, &xout5, &xout6, &xout7);
            aes_round<SOFT_AES>(k9, &xout0, &xout1, &xout2, &xout3, &xout4, &xout5, &xout6, &xout7);

            mix_and_propagate(xout0, xout1, xout2, xout3, xout4, xout5, xout6, xout7);
        }

        for (size_t i = 0; i < 16; i++) {
            aes_round<SOFT_AES>(k0, &xout0, &xout1, &xout2, &xout3, &xout4, &xout5, &xout6, &xout7);
            aes_round<SOFT_AES>(k1, &xout0, &xout1, &xout2, &xout3, &xout4, &xout5, &xout6, &xout7);
            aes_round<SOFT_AES>(k2, &xout0, &xout1, &xout2, &xout3, &xout4, &xout5, &xout6, &xout7);
            aes_round<SOFT_AES>(k3, &xout0, &xout1, &xout2, &xout3, &xout4, &xout5, &xout6, &xout7);
            aes_round<SOFT_AES>(k4, &xout0, &xout1, &xout2, &xout3, &xout4, &xout5, &xout6, &xout7);
            aes_round<SOFT_AES>(k5, &xout0, &xout1, &xout2, &xout3, &xout4, &xout5, &xout6, &xout7);
            aes_round<SOFT_AES>(k6, &xout0, &xout1, &xout2, &xout3, &xout4, &xout5, &xout6, &xout7);
            aes_round<SOFT_AES>(k7, &xout0, &xout1, &xout2, &xout3, &xout4, &xout5, &xout6, &xout7);
            aes_round<SOFT_AES>(k8, &xout0, &xout1, &xout2, &xout3, &xout4, &xout5, &xout6, &xout7);
            aes_round<SOFT_AES>(k9, &xout0, &xout1, &xout2, &xout3, &xout4, &xout5, &xout6, &xout7);

            mix_and_propagate(xout0, xout1, xout2, xout3, xout4, xout5, xout6, xout7);
        }
    }

    _mm_store_si128(output + 4, xout0);
    _mm_store_si128(output + 5, xout1);
    _mm_store_si128(output + 6, xout2);
    _mm_store_si128(output + 7, xout3);
    _mm_store_si128(output + 8, xout4);
    _mm_store_si128(output + 9, xout5);
    _mm_store_si128(output + 10, xout6);
    _mm_store_si128(output + 11, xout7);
}


} /* namespace xmrig */


static inline __m128i aes_round_tweak_div(const __m128i &in, const __m128i &key)
{
    alignas(16) uint32_t k[4];
    alignas(16) uint32_t x[4];

    _mm_store_si128((__m128i*) k, key);
    _mm_store_si128((__m128i*) x, _mm_xor_si128(in, _mm_set_epi64x(0xffffffffffffffff, 0xffffffffffffffff)));

    #define BYTE(p, i) ((unsigned char*)&x[p])[i]
    k[0] ^= saes_table[0][BYTE(0, 0)] ^ saes_table[1][BYTE(1, 1)] ^ saes_table[2][BYTE(2, 2)] ^ saes_table[3][BYTE(3, 3)];
    x[0] ^= k[0];
    k[1] ^= saes_table[0][BYTE(1, 0)] ^ saes_table[1][BYTE(2, 1)] ^ saes_table[2][BYTE(3, 2)] ^ saes_table[3][BYTE(0, 3)];
    x[1] ^= k[1];
    k[2] ^= saes_table[0][BYTE(2, 0)] ^ saes_table[1][BYTE(3, 1)] ^ saes_table[2][BYTE(0, 2)] ^ saes_table[3][BYTE(1, 3)];
    x[2] ^= k[2];
    k[3] ^= saes_table[0][BYTE(3, 0)] ^ saes_table[1][BYTE(0, 1)] ^ saes_table[2][BYTE(1, 2)] ^ saes_table[3][BYTE(2, 3)];
    #undef BYTE

    return _mm_load_si128((__m128i*)k);
}


static inline __m128i int_sqrt_v2(const uint64_t n0)
{
    __m128d x = _mm_castsi128_pd(_mm_add_epi64(_mm_cvtsi64_si128(n0 >> 12), _mm_set_epi64x(0, 1023ULL << 52)));
    x = _mm_sqrt_sd(_mm_setzero_pd(), x);
    uint64_t r = static_cast<uint64_t>(_mm_cvtsi128_si64(_mm_castpd_si128(x)));

    const uint64_t s = r >> 20;
    r >>= 19;

    uint64_t x2 = (s - (1022ULL << 32)) * (r - s - (1022ULL << 32) + 1);
#   if (defined(_MSC_VER) || __GNUC__ > 7 || (__GNUC__ == 7 && __GNUC_MINOR__ > 1)) && (defined(__x86_64__) || defined(_M_AMD64)) && !defined(__INTEL_COMPILER)
    _addcarry_u64(_subborrow_u64(0, x2, n0, (unsigned long long int*)&x2), r, 0, (unsigned long long int*)&r);
#   elif defined(__INTEL_COMPILER)
    _addcarry_u64(_subborrow_u64(0, x2, n0, (unsigned long int*)&x2), r, 0, (unsigned long int*)&r);
#   else
    if (x2 < n0) ++r;
#   endif

    return _mm_cvtsi64_si128(r);
}


void v4_soft_aes_compile_code(const V4_Instruction *code, int code_size, void *machine_code, xmrig::Assembly ASM);


alignas(64) static const uint32_t tweak1_table[256] = { 268435456,0,268435456,0,268435456,0,268435456,0,268435456,0,268435456,0,268435456,0,268435456,0,805306368,0,805306368,0,805306368,0,805306368,0,805306368,0,805306368,0,805306368,0,805306368,0,268435456,268435456,268435456,268435456,268435456,268435456,268435456,268435456,268435456,268435456,268435456,268435456,268435456,268435456,268435456,268435456,805306368,268435456,805306368,268435456,805306368,268435456,805306368,268435456,805306368,268435456,805306368,268435456,805306368,268435456,805306368,268435456,268435456,0,268435456,0,268435456,0,268435456,0,268435456,0,268435456,0,268435456,0,268435456,0,805306368,0,805306368,0,805306368,0,805306368,0,805306368,0,805306368,0,805306368,0,805306368,0,268435456,268435456,268435456,268435456,268435456,268435456,268435456,268435456,268435456,268435456,268435456,268435456,268435456,268435456,268435456,268435456,805306368,268435456,805306368,268435456,805306368,268435456,805306368,268435456,805306368,268435456,805306368,268435456,805306368,268435456,805306368,268435456,268435456,0,268435456,0,268435456,0,268435456,0,268435456,0,268435456,0,268435456,0,268435456,0,805306368,0,805306368,0,805306368,0,805306368,0,805306368,0,805306368,0,805306368,0,805306368,0,268435456,268435456,268435456,268435456,268435456,268435456,268435456,268435456,268435456,268435456,268435456,268435456,268435456,268435456,268435456,268435456,805306368,268435456,805306368,268435456,805306368,268435456,805306368,268435456,805306368,268435456,805306368,268435456,805306368,268435456,805306368,268435456,268435456,0,268435456,0,268435456,0,268435456,0,268435456,0,268435456,0,268435456,0,268435456,0,805306368,0,805306368,0,805306368,0,805306368,0,805306368,0,805306368,0,805306368,0,805306368,0,268435456,268435456,268435456,268435456,268435456,268435456,268435456,268435456,268435456,268435456,268435456,268435456,268435456,268435456,268435456,268435456,805306368,268435456,805306368,268435456,805306368,268435456,805306368,268435456,805306368,268435456,805306368,268435456,805306368,268435456,805306368,268435456 };


namespace xmrig {


template<Algorithm::Id ALGO>
static inline void cryptonight_monero_tweak(uint64_t *mem_out, const uint8_t *l, uint64_t idx, __m128i ax0, __m128i bx0, __m128i bx1, __m128i& cx)
{
    constexpr CnAlgo<ALGO> props;

    if (props.base() == Algorithm::CN_2) {
        VARIANT2_SHUFFLE(l, idx, ax0, bx0, bx1, cx, (((ALGO == Algorithm::CN_RWZ) || (ALGO == Algorithm::CN_UPX2)) ? 1 : 0));
        _mm_store_si128(reinterpret_cast<__m128i *>(mem_out), _mm_xor_si128(bx0, cx));
    } else {
        __m128i tmp = _mm_xor_si128(bx0, cx);
        mem_out[0] = _mm_cvtsi128_si64(tmp);

        tmp = _mm_castps_si128(_mm_movehl_ps(_mm_castsi128_ps(tmp), _mm_castsi128_ps(tmp)));
        uint64_t vh = _mm_cvtsi128_si64(tmp);

        mem_out[1] = vh ^ tweak1_table[static_cast<uint32_t>(vh) >> 24];
    }
}


static inline void cryptonight_conceal_tweak(__m128i& cx, __m128& conc_var)
{
    __m128 r = _mm_add_ps(_mm_cvtepi32_ps(cx), conc_var);
    r = _mm_mul_ps(r, _mm_mul_ps(r, r));
    r = _mm_and_ps(_mm_castsi128_ps(_mm_set1_epi32(0x807FFFFF)), r);
    r = _mm_or_ps(_mm_castsi128_ps(_mm_set1_epi32(0x40000000)), r);

    __m128 c_old = conc_var;
    conc_var = _mm_add_ps(conc_var, r);

    c_old = _mm_and_ps(_mm_castsi128_ps(_mm_set1_epi32(0x807FFFFF)), c_old);
    c_old = _mm_or_ps(_mm_castsi128_ps(_mm_set1_epi32(0x40000000)), c_old);

    __m128 nc = _mm_mul_ps(c_old, _mm_set1_ps(536870880.0f));
    cx = _mm_xor_si128(cx, _mm_cvttps_epi32(nc));
}

template<Algorithm::Id ALGO, bool SOFT_AES, int interleave>
inline void cryptonight_single_hash(const uint8_t *__restrict__ input, size_t size, uint8_t *__restrict__ output, cryptonight_ctx **__restrict__ ctx, uint64_t height)
{
    constexpr CnAlgo<ALGO> props;
    constexpr size_t MASK        = props.mask();
    constexpr Algorithm::Id BASE = props.base();

#   ifdef XMRIG_ALGO_CN_HEAVY
    constexpr bool IS_CN_HEAVY_TUBE = ALGO == Algorithm::CN_HEAVY_TUBE;
#   else
    constexpr bool IS_CN_HEAVY_TUBE = false;
#   endif

    if (BASE == Algorithm::CN_1 && size < 43) {
        memset(output, 0, 32);
        return;
    }

    keccak(input, size, ctx[0]->state);

    if (props.half_mem()) {
        ctx[0]->first_half = true;
    }
    cn_explode_scratchpad<ALGO, SOFT_AES, interleave>(ctx[0]);

    uint64_t *h0 = reinterpret_cast<uint64_t*>(ctx[0]->state);
    uint8_t *l0   = ctx[0]->memory;

#   ifdef XMRIG_FEATURE_ASM
    if (SOFT_AES && props.isR()) {
        if (!ctx[0]->generated_code_data.match(ALGO, height)) {
            V4_Instruction code[256];
            const int code_size = v4_random_math_init<ALGO>(code, height);

            if (ALGO == Algorithm::CN_R) {
                v4_soft_aes_compile_code(code, code_size, reinterpret_cast<void*>(ctx[0]->generated_code), Assembly::NONE);
            }

            ctx[0]->generated_code_data = { ALGO, height };
        }

        ctx[0]->saes_table = reinterpret_cast<const uint32_t*>(saes_table);
        ctx[0]->generated_code(ctx);
    } else {
#   endif

    VARIANT1_INIT(0);
    VARIANT2_INIT(0);
    VARIANT2_SET_ROUNDING_MODE();
    VARIANT4_RANDOM_MATH_INIT(0);

    uint64_t al0  = h0[0] ^ h0[4];
    uint64_t ah0  = h0[1] ^ h0[5];
    uint64_t idx0 = al0;
    __m128i bx0   = _mm_set_epi64x(static_cast<int64_t>(h0[3] ^ h0[7]), static_cast<int64_t>(h0[2] ^ h0[6]));
    __m128i bx1   = _mm_set_epi64x(static_cast<int64_t>(h0[9] ^ h0[11]), static_cast<int64_t>(h0[8] ^ h0[10]));

    __m128 conc_var;
    if (ALGO == Algorithm::CN_CCX) {
        conc_var = _mm_setzero_ps();
        RESTORE_ROUNDING_MODE();
    }

    for (size_t i = 0; i < props.iterations(); i++) {
        __m128i cx;
        if (IS_CN_HEAVY_TUBE || !SOFT_AES) {
            cx = _mm_load_si128(reinterpret_cast<const __m128i *>(&l0[interleaved_index<interleave>(idx0 & MASK)]));
            if (ALGO == Algorithm::CN_CCX) {
                cryptonight_conceal_tweak(cx, conc_var);
            }
        }

        const __m128i ax0 = _mm_set_epi64x(static_cast<int64_t>(ah0), static_cast<int64_t>(al0));
        if (IS_CN_HEAVY_TUBE) {
            cx = aes_round_tweak_div(cx, ax0);
        }
        else if (SOFT_AES) {
            if (ALGO == Algorithm::CN_CCX) {
                cx = _mm_load_si128(reinterpret_cast<const __m128i*>(&l0[interleaved_index<interleave>(idx0 & MASK)]));
                cryptonight_conceal_tweak(cx, conc_var);
                cx = soft_aesenc(&cx, ax0, reinterpret_cast<const uint32_t*>(saes_table));
            }
            else {
                cx = soft_aesenc(&l0[interleaved_index<interleave>(idx0 & MASK)], ax0, reinterpret_cast<const uint32_t*>(saes_table));
            }
        }
        else {
            cx = _mm_aesenc_si128(cx, ax0);
        }

        if (BASE == Algorithm::CN_1 || BASE == Algorithm::CN_2) {
            cryptonight_monero_tweak<ALGO>(reinterpret_cast<uint64_t*>(&l0[interleaved_index<interleave>(idx0 & MASK)]), l0, idx0 & MASK, ax0, bx0, bx1, cx);
        } else {
            _mm_store_si128(reinterpret_cast<__m128i *>(&l0[interleaved_index<interleave>(idx0 & MASK)]), _mm_xor_si128(bx0, cx));
        }

        idx0 = static_cast<uint64_t>(_mm_cvtsi128_si64(cx));

        uint64_t hi, lo, cl, ch;
        cl = (reinterpret_cast<uint64_t*>(&l0[interleaved_index<interleave>(idx0 & MASK)]))[0];
        ch = (reinterpret_cast<uint64_t*>(&l0[interleaved_index<interleave>(idx0 & MASK)]))[1];

        if (BASE == Algorithm::CN_2) {
            if (props.isR()) {
                VARIANT4_RANDOM_MATH(0, al0, ah0, cl, bx0, bx1);
                if (ALGO == Algorithm::CN_R) {
                    al0 ^= r0[2] | (static_cast<uint64_t>(r0[3]) << 32);
                    ah0 ^= r0[0] | (static_cast<uint64_t>(r0[1]) << 32);
                }
            } else {
                VARIANT2_INTEGER_MATH(0, cl, cx);
            }
        }

        lo = __umul128(idx0, cl, &hi);

        if (BASE == Algorithm::CN_2) {
            if (ALGO == Algorithm::CN_R) {
                VARIANT2_SHUFFLE(l0, idx0 & MASK, ax0, bx0, bx1, cx, 0);
            } else {
                VARIANT2_SHUFFLE2(l0, idx0 & MASK, ax0, bx0, bx1, hi, lo, (((ALGO == Algorithm::CN_RWZ) || (ALGO == Algorithm::CN_UPX2)) ? 1 : 0));
            }
        }

        al0 += hi;
        ah0 += lo;

        reinterpret_cast<uint64_t*>(&l0[interleaved_index<interleave>(idx0 & MASK)])[0] = al0;

        if (IS_CN_HEAVY_TUBE || ALGO == Algorithm::CN_RTO) {
            reinterpret_cast<uint64_t*>(&l0[interleaved_index<interleave>(idx0 & MASK)])[1] = ah0 ^ tweak1_2_0 ^ al0;
        } else if (BASE == Algorithm::CN_1) {
            reinterpret_cast<uint64_t*>(&l0[interleaved_index<interleave>(idx0 & MASK)])[1] = ah0 ^ tweak1_2_0;
        } else {
            reinterpret_cast<uint64_t*>(&l0[interleaved_index<interleave>(idx0 & MASK)])[1] = ah0;
        }

        al0 ^= cl;
        ah0 ^= ch;
        idx0 = al0;

#       ifdef XMRIG_ALGO_CN_HEAVY
        if (props.isHeavy()) {
            int64_t n = ((int64_t*)&l0[interleaved_index<interleave>(idx0 & MASK)])[0];
            int64_t d = ((int32_t*)&l0[interleaved_index<interleave>(idx0 & MASK)])[2];

            int64_t d5;

#           if defined(_MSC_VER) || (defined(__GNUC__) && (__GNUC__ == 8))
            d5 = d | 5;
#           else
            // Workaround for stupid GCC which converts to 32 bit before doing "| 5" and then converts back to 64 bit
            asm("mov %1, %0\n\tor $5, %0" : "=r"(d5) : "r"(d));
#           endif

            int64_t q = n / d5;

            ((int64_t*)&l0[interleaved_index<interleave>(idx0 & MASK)])[0] = n ^ q;

            if (ALGO == Algorithm::CN_HEAVY_XHV) {
                d = ~d;
            }

            idx0 = d ^ q;
        }
#       endif

        if (BASE == Algorithm::CN_2) {
            bx1 = bx0;
        }

        bx0 = cx;
    }

#   ifdef XMRIG_FEATURE_ASM
    }
#   endif

    cn_implode_scratchpad<ALGO, SOFT_AES, interleave>(ctx[0]);
    keccakf(h0, 24);
    extra_hashes[ctx[0]->state[0] & 3](ctx[0]->state, 200, output);
}


} /* namespace xmrig */


#ifdef XMRIG_ALGO_CN_GPU
template<size_t ITER, uint32_t MASK>
void cn_gpu_inner_avx(const uint8_t *spad, uint8_t *lpad);


template<size_t ITER, uint32_t MASK>
void cn_gpu_inner_ssse3(const uint8_t *spad, uint8_t *lpad);


namespace xmrig {


template<size_t MEM>
void cn_explode_scratchpad_gpu(const uint8_t *input, uint8_t *output)
{
    constexpr size_t hash_size = 200; // 25x8 bytes
    alignas(16) uint64_t hash[25];

    for (uint64_t i = 0; i < MEM / 512; i++) {
        memcpy(hash, input, hash_size);
        hash[0] ^= i;

        xmrig::keccakf(hash, 24);
        memcpy(output, hash, 160);
        output += 160;

        xmrig::keccakf(hash, 24);
        memcpy(output, hash, 176);
        output += 176;

        xmrig::keccakf(hash, 24);
        memcpy(output, hash, 176);
        output += 176;
    }
}


template<Algorithm::Id ALGO, bool SOFT_AES>
inline void cryptonight_single_hash_gpu(const uint8_t *__restrict__ input, size_t size, uint8_t *__restrict__ output, cryptonight_ctx **__restrict__ ctx, uint64_t)
{
    constexpr CnAlgo<ALGO> props;

    keccak(input, size, ctx[0]->state);
    cn_explode_scratchpad_gpu<props.memory()>(ctx[0]->state, ctx[0]->memory);

#   ifdef _MSC_VER
    _control87(RC_NEAR, MCW_RC);
#   else
    fesetround(FE_TONEAREST);
#   endif

    if (xmrig::Cpu::info()->hasAVX2()) {
        cn_gpu_inner_avx<props.iterations(), props.mask()>(ctx[0]->state, ctx[0]->memory);
    } else {
        cn_gpu_inner_ssse3<props.iterations(), props.mask()>(ctx[0]->state, ctx[0]->memory);
    }

    cn_implode_scratchpad<ALGO, SOFT_AES, 0>(ctx[0]);
    keccakf(reinterpret_cast<uint64_t*>(ctx[0]->state), 24);
    memcpy(output, ctx[0]->state, 32);
}


} /* namespace xmrig */
#endif


#ifdef XMRIG_FEATURE_ASM
extern "C" void cnv2_mainloop_ivybridge_asm(cryptonight_ctx **ctx);
extern "C" void cnv2_mainloop_ryzen_asm(cryptonight_ctx **ctx);
extern "C" void cnv2_mainloop_bulldozer_asm(cryptonight_ctx **ctx);
extern "C" void cnv2_double_mainloop_sandybridge_asm(cryptonight_ctx **ctx);
extern "C" void cnv2_rwz_mainloop_asm(cryptonight_ctx **ctx);
extern "C" void cnv2_rwz_double_mainloop_asm(cryptonight_ctx **ctx);
extern "C" void cnv2_upx_double_mainloop_zen3_asm(cryptonight_ctx * *ctx);


namespace xmrig {


typedef void (*cn_mainloop_fun)(cryptonight_ctx **ctx);


extern cn_mainloop_fun cn_half_mainloop_ivybridge_asm;
extern cn_mainloop_fun cn_half_mainloop_ryzen_asm;
extern cn_mainloop_fun cn_half_mainloop_bulldozer_asm;
extern cn_mainloop_fun cn_half_double_mainloop_sandybridge_asm;

extern cn_mainloop_fun cn_trtl_mainloop_ivybridge_asm;
extern cn_mainloop_fun cn_trtl_mainloop_ryzen_asm;
extern cn_mainloop_fun cn_trtl_mainloop_bulldozer_asm;
extern cn_mainloop_fun cn_trtl_double_mainloop_sandybridge_asm;

extern cn_mainloop_fun cn_tlo_mainloop_ivybridge_asm;
extern cn_mainloop_fun cn_tlo_mainloop_ryzen_asm;
extern cn_mainloop_fun cn_tlo_mainloop_bulldozer_asm;
extern cn_mainloop_fun cn_tlo_double_mainloop_sandybridge_asm;

extern cn_mainloop_fun cn_zls_mainloop_ivybridge_asm;
extern cn_mainloop_fun cn_zls_mainloop_ryzen_asm;
extern cn_mainloop_fun cn_zls_mainloop_bulldozer_asm;
extern cn_mainloop_fun cn_zls_double_mainloop_sandybridge_asm;

extern cn_mainloop_fun cn_double_mainloop_ivybridge_asm;
extern cn_mainloop_fun cn_double_mainloop_ryzen_asm;
extern cn_mainloop_fun cn_double_mainloop_bulldozer_asm;
extern cn_mainloop_fun cn_double_double_mainloop_sandybridge_asm;

extern cn_mainloop_fun cn_upx2_mainloop_asm;
extern cn_mainloop_fun cn_upx2_double_mainloop_asm;

} // namespace xmrig


void v4_compile_code(const V4_Instruction* code, int code_size, void* machine_code, xmrig::Assembly ASM);
void v4_compile_code_double(const V4_Instruction* code, int code_size, void* machine_code, xmrig::Assembly ASM);


template<xmrig::Algorithm::Id ALGO>
void cn_r_compile_code(const V4_Instruction* code, int code_size, void* machine_code, xmrig::Assembly ASM)
{
    v4_compile_code(code, code_size, machine_code, ASM);
}


template<xmrig::Algorithm::Id ALGO>
void cn_r_compile_code_double(const V4_Instruction* code, int code_size, void* machine_code, xmrig::Assembly ASM)
{
    v4_compile_code_double(code, code_size, machine_code, ASM);
}


namespace xmrig {


template<Algorithm::Id ALGO, Assembly::Id ASM>
inline void cryptonight_single_hash_asm(const uint8_t *__restrict__ input, size_t size, uint8_t *__restrict__ output, cryptonight_ctx **__restrict__ ctx, uint64_t height)
{
    constexpr CnAlgo<ALGO> props;

    if (props.isR() && !ctx[0]->generated_code_data.match(ALGO, height)) {
        V4_Instruction code[256];
        const int code_size = v4_random_math_init<ALGO>(code, height);
        cn_r_compile_code<ALGO>(code, code_size, reinterpret_cast<void*>(ctx[0]->generated_code), ASM);

        ctx[0]->generated_code_data = { ALGO, height };
    }

    keccak(input, size, ctx[0]->state);

    if (props.half_mem()) {
        ctx[0]->first_half = true;
    }
    cn_explode_scratchpad<ALGO, false, 0>(ctx[0]);

    if (ALGO == Algorithm::CN_2) {
        if (ASM == Assembly::INTEL) {
            cnv2_mainloop_ivybridge_asm(ctx);
        }
        else if (ASM == Assembly::RYZEN) {
            cnv2_mainloop_ryzen_asm(ctx);
        }
        else {
            cnv2_mainloop_bulldozer_asm(ctx);
        }
    }
    else if (ALGO == Algorithm::CN_HALF) {
        if (ASM == Assembly::INTEL) {
            cn_half_mainloop_ivybridge_asm(ctx);
        }
        else if (ASM == Assembly::RYZEN) {
            cn_half_mainloop_ryzen_asm(ctx);
        }
        else {
            cn_half_mainloop_bulldozer_asm(ctx);
        }
    }
#   ifdef XMRIG_ALGO_CN_PICO
    else if (ALGO == Algorithm::CN_PICO_0) {
        if (ASM == Assembly::INTEL) {
            cn_trtl_mainloop_ivybridge_asm(ctx);
        }
        else if (ASM == Assembly::RYZEN) {
            cn_trtl_mainloop_ryzen_asm(ctx);
        }
        else {
            cn_trtl_mainloop_bulldozer_asm(ctx);
        }
    }
    else if (ALGO == Algorithm::CN_PICO_TLO) {
        if (ASM == Assembly::INTEL) {
            cn_tlo_mainloop_ivybridge_asm(ctx);
        }
        else if (ASM == Assembly::RYZEN) {
            cn_tlo_mainloop_ryzen_asm(ctx);
        }
        else {
            cn_tlo_mainloop_bulldozer_asm(ctx);
        }
    }
#   endif
    else if (ALGO == Algorithm::CN_RWZ) {
        cnv2_rwz_mainloop_asm(ctx);
    }
    else if (ALGO == Algorithm::CN_ZLS) {
        if (ASM == Assembly::INTEL) {
            cn_zls_mainloop_ivybridge_asm(ctx);
        }
        else if (ASM == Assembly::RYZEN) {
            cn_zls_mainloop_ryzen_asm(ctx);
        }
        else {
            cn_zls_mainloop_bulldozer_asm(ctx);
        }
    }
    else if (ALGO == Algorithm::CN_DOUBLE) {
        if (ASM == Assembly::INTEL) {
            cn_double_mainloop_ivybridge_asm(ctx);
        }
        else if (ASM == Assembly::RYZEN) {
            cn_double_mainloop_ryzen_asm(ctx);
        }
        else {
            cn_double_mainloop_bulldozer_asm(ctx);
        }
    }
#   ifdef XMRIG_ALGO_CN_FEMTO
    else if (ALGO == Algorithm::CN_UPX2) {
        cn_upx2_mainloop_asm(ctx);
    }
#   endif
    else if (props.isR()) {
        ctx[0]->generated_code(ctx);
    }

    cn_implode_scratchpad<ALGO, false, 0>(ctx[0]);
    keccakf(reinterpret_cast<uint64_t*>(ctx[0]->state), 24);
    extra_hashes[ctx[0]->state[0] & 3](ctx[0]->state, 200, output);
}


template<Algorithm::Id ALGO, Assembly::Id ASM>
inline void cryptonight_double_hash_asm(const uint8_t *__restrict__ input, size_t size, uint8_t *__restrict__ output, cryptonight_ctx **__restrict__ ctx, uint64_t height)
{
    constexpr CnAlgo<ALGO> props;

    if (props.isR() && !ctx[0]->generated_code_data.match(ALGO, height)) {
        V4_Instruction code[256];
        const int code_size = v4_random_math_init<ALGO>(code, height);
        cn_r_compile_code_double<ALGO>(code, code_size, reinterpret_cast<void*>(ctx[0]->generated_code), ASM);

        ctx[0]->generated_code_data = { ALGO, height };
    }

    keccak(input,        size, ctx[0]->state);
    keccak(input + size, size, ctx[1]->state);

    if (props.half_mem()) {
        ctx[0]->first_half = true;
        ctx[1]->first_half = true;
    }

#   ifdef XMRIG_VAES
    if (!props.isHeavy() && Cpu::info()->hasVAES()) {
        cn_explode_scratchpad_vaes_double<ALGO>(ctx[0], ctx[1]);
    }
    else
#   endif
    {
        cn_explode_scratchpad<ALGO, false, 0>(ctx[0]);
        cn_explode_scratchpad<ALGO, false, 0>(ctx[1]);
    }

    if (ALGO == Algorithm::CN_2) {
        cnv2_double_mainloop_sandybridge_asm(ctx);
    }
    else if (ALGO == Algorithm::CN_HALF) {
        cn_half_double_mainloop_sandybridge_asm(ctx);
    }
#   ifdef XMRIG_ALGO_CN_PICO
    else if (ALGO == Algorithm::CN_PICO_0) {
        cn_trtl_double_mainloop_sandybridge_asm(ctx);
    }
    else if (ALGO == Algorithm::CN_PICO_TLO) {
        cn_tlo_double_mainloop_sandybridge_asm(ctx);
    }
#   endif
#   ifdef XMRIG_ALGO_CN_FEMTO
    else if (ALGO == Algorithm::CN_UPX2) {
        if (Cpu::info()->arch() == ICpuInfo::ARCH_ZEN3) {
            cnv2_upx_double_mainloop_zen3_asm(ctx);
        }
        else {
            cn_upx2_double_mainloop_asm(ctx);
        }
    }
#   endif
    else if (ALGO == Algorithm::CN_RWZ) {
        cnv2_rwz_double_mainloop_asm(ctx);
    }
    else if (ALGO == Algorithm::CN_ZLS) {
        cn_zls_double_mainloop_sandybridge_asm(ctx);
    }
    else if (ALGO == Algorithm::CN_DOUBLE) {
        cn_double_double_mainloop_sandybridge_asm(ctx);
    }
    else if (props.isR()) {
        ctx[0]->generated_code(ctx);
    }

#   ifdef XMRIG_VAES
    if (!props.isHeavy() && Cpu::info()->hasVAES()) {
        cn_implode_scratchpad_vaes_double<ALGO>(ctx[0], ctx[1]);
    }
    else
#   endif
    {
        cn_implode_scratchpad<ALGO, false, 0>(ctx[0]);
        cn_implode_scratchpad<ALGO, false, 0>(ctx[1]);
    }

    keccakf(reinterpret_cast<uint64_t*>(ctx[0]->state), 24);
    keccakf(reinterpret_cast<uint64_t*>(ctx[1]->state), 24);

    extra_hashes[ctx[0]->state[0] & 3](ctx[0]->state, 200, output);
    extra_hashes[ctx[1]->state[0] & 3](ctx[1]->state, 200, output + 32);
}


} /* namespace xmrig */
#endif


namespace xmrig {


template<Algorithm::Id ALGO, bool SOFT_AES>
inline void cryptonight_double_hash(const uint8_t *__restrict__ input, size_t size, uint8_t *__restrict__ output, cryptonight_ctx **__restrict__ ctx, uint64_t height)
{
    constexpr CnAlgo<ALGO> props;
    constexpr size_t MASK        = props.mask();
    constexpr Algorithm::Id BASE = props.base();

#   ifdef XMRIG_ALGO_CN_HEAVY
    constexpr bool IS_CN_HEAVY_TUBE = ALGO == Algorithm::CN_HEAVY_TUBE;
#   else
    constexpr bool IS_CN_HEAVY_TUBE = false;
#   endif

    if (BASE == Algorithm::CN_1 && size < 43) {
        memset(output, 0, 64);
        return;
    }

    keccak(input,        size, ctx[0]->state);
    keccak(input + size, size, ctx[1]->state);

    uint8_t *l0  = ctx[0]->memory;
    uint8_t *l1  = ctx[1]->memory;
    uint64_t *h0 = reinterpret_cast<uint64_t*>(ctx[0]->state);
    uint64_t *h1 = reinterpret_cast<uint64_t*>(ctx[1]->state);

    VARIANT1_INIT(0);
    VARIANT1_INIT(1);
    VARIANT2_INIT(0);
    VARIANT2_INIT(1);
    VARIANT2_SET_ROUNDING_MODE();
    VARIANT4_RANDOM_MATH_INIT(0);
    VARIANT4_RANDOM_MATH_INIT(1);

    if (props.half_mem()) {
        ctx[0]->first_half = true;
        ctx[1]->first_half = true;
    }

#   ifdef XMRIG_VAES
    if (!SOFT_AES && !props.isHeavy() && Cpu::info()->hasVAES()) {
        cn_explode_scratchpad_vaes_double<ALGO>(ctx[0], ctx[1]);
    }
    else
#   endif
    {
        cn_explode_scratchpad<ALGO, SOFT_AES, 0>(ctx[0]);
        cn_explode_scratchpad<ALGO, SOFT_AES, 0>(ctx[1]);
    }

    uint64_t al0 = h0[0] ^ h0[4];
    uint64_t al1 = h1[0] ^ h1[4];
    uint64_t ah0 = h0[1] ^ h0[5];
    uint64_t ah1 = h1[1] ^ h1[5];

    __m128i bx00 = _mm_set_epi64x(h0[3] ^ h0[7], h0[2] ^ h0[6]);
    __m128i bx01 = _mm_set_epi64x(h0[9] ^ h0[11], h0[8] ^ h0[10]);
    __m128i bx10 = _mm_set_epi64x(h1[3] ^ h1[7], h1[2] ^ h1[6]);
    __m128i bx11 = _mm_set_epi64x(h1[9] ^ h1[11], h1[8] ^ h1[10]);

    __m128 conc_var0, conc_var1;
    if (ALGO == Algorithm::CN_CCX) {
        conc_var0 = _mm_setzero_ps();
        conc_var1 = _mm_setzero_ps();
        RESTORE_ROUNDING_MODE();
    }

    uint64_t idx0 = al0;
    uint64_t idx1 = al1;

    for (size_t i = 0; i < props.iterations(); i++) {
        __m128i cx0, cx1;
        if (IS_CN_HEAVY_TUBE || !SOFT_AES) {
            cx0 = _mm_load_si128(reinterpret_cast<const __m128i *>(&l0[idx0 & MASK]));
            cx1 = _mm_load_si128(reinterpret_cast<const __m128i *>(&l1[idx1 & MASK]));
            if (ALGO == Algorithm::CN_CCX) {
                cryptonight_conceal_tweak(cx0, conc_var0);
                cryptonight_conceal_tweak(cx1, conc_var1);
            }
        }

        const __m128i ax0 = _mm_set_epi64x(ah0, al0);
        const __m128i ax1 = _mm_set_epi64x(ah1, al1);
        if (IS_CN_HEAVY_TUBE) {
            cx0 = aes_round_tweak_div(cx0, ax0);
            cx1 = aes_round_tweak_div(cx1, ax1);
        }
        else if (SOFT_AES) {
            if (ALGO == Algorithm::CN_CCX) {
                cx0 = _mm_load_si128(reinterpret_cast<const __m128i*>(&l0[idx0 & MASK]));
                cx1 = _mm_load_si128(reinterpret_cast<const __m128i*>(&l1[idx1 & MASK]));
                cryptonight_conceal_tweak(cx0, conc_var0);
                cryptonight_conceal_tweak(cx1, conc_var1);
                cx0 = soft_aesenc(&cx0, ax0, reinterpret_cast<const uint32_t*>(saes_table));
                cx1 = soft_aesenc(&cx1, ax1, reinterpret_cast<const uint32_t*>(saes_table));
            }
            else {
                cx0 = soft_aesenc(&l0[idx0 & MASK], ax0, reinterpret_cast<const uint32_t*>(saes_table));
                cx1 = soft_aesenc(&l1[idx1 & MASK], ax1, reinterpret_cast<const uint32_t*>(saes_table));
            }
        }
        else {
            cx0 = _mm_aesenc_si128(cx0, ax0);
            cx1 = _mm_aesenc_si128(cx1, ax1);
        }

        if (BASE == Algorithm::CN_1 || BASE == Algorithm::CN_2) {
            cryptonight_monero_tweak<ALGO>((uint64_t*)&l0[idx0 & MASK], l0, idx0 & MASK, ax0, bx00, bx01, cx0);
            cryptonight_monero_tweak<ALGO>((uint64_t*)&l1[idx1 & MASK], l1, idx1 & MASK, ax1, bx10, bx11, cx1);
        } else {
            _mm_store_si128((__m128i *) &l0[idx0 & MASK], _mm_xor_si128(bx00, cx0));
            _mm_store_si128((__m128i *) &l1[idx1 & MASK], _mm_xor_si128(bx10, cx1));
        }

        idx0 = _mm_cvtsi128_si64(cx0);
        idx1 = _mm_cvtsi128_si64(cx1);

        uint64_t hi, lo, cl, ch;
        cl = ((uint64_t*) &l0[idx0 & MASK])[0];
        ch = ((uint64_t*) &l0[idx0 & MASK])[1];

        if (BASE == Algorithm::CN_2) {
            if (props.isR()) {
                VARIANT4_RANDOM_MATH(0, al0, ah0, cl, bx00, bx01);
                if (ALGO == Algorithm::CN_R) {
                    al0 ^= r0[2] | ((uint64_t)(r0[3]) << 32);
                    ah0 ^= r0[0] | ((uint64_t)(r0[1]) << 32);
                }
            } else {
                VARIANT2_INTEGER_MATH(0, cl, cx0);
            }
        }

        lo = __umul128(idx0, cl, &hi);

        if (BASE == Algorithm::CN_2) {
            if (ALGO == Algorithm::CN_R) {
                VARIANT2_SHUFFLE(l0, idx0 & MASK, ax0, bx00, bx01, cx0, 0);
            } else {
                VARIANT2_SHUFFLE2(l0, idx0 & MASK, ax0, bx00, bx01, hi, lo, (((ALGO == Algorithm::CN_RWZ) || (ALGO == Algorithm::CN_UPX2)) ? 1 : 0));
            }
        }

        al0 += hi;
        ah0 += lo;

        ((uint64_t*)&l0[idx0 & MASK])[0] = al0;

        if (IS_CN_HEAVY_TUBE || ALGO == Algorithm::CN_RTO) {
            ((uint64_t*) &l0[idx0 & MASK])[1] = ah0 ^ tweak1_2_0 ^ al0;
        } else if (BASE == Algorithm::CN_1) {
            ((uint64_t*) &l0[idx0 & MASK])[1] = ah0 ^ tweak1_2_0;
        } else {
            ((uint64_t*) &l0[idx0 & MASK])[1] = ah0;
        }

        al0 ^= cl;
        ah0 ^= ch;
        idx0 = al0;

#       ifdef XMRIG_ALGO_CN_HEAVY
        if (props.isHeavy()) {
            int64_t n = ((int64_t*)&l0[idx0 & MASK])[0];
            int32_t d = ((int32_t*)&l0[idx0 & MASK])[2];
            int64_t q = n / (d | 0x5);

            ((int64_t*)&l0[idx0 & MASK])[0] = n ^ q;

            if (ALGO == Algorithm::CN_HEAVY_XHV) {
                d = ~d;
            }

            idx0 = d ^ q;
        }
#       endif

        cl = ((uint64_t*) &l1[idx1 & MASK])[0];
        ch = ((uint64_t*) &l1[idx1 & MASK])[1];

        if (BASE == Algorithm::CN_2) {
            if (props.isR()) {
                VARIANT4_RANDOM_MATH(1, al1, ah1, cl, bx10, bx11);
                if (ALGO == Algorithm::CN_R) {
                    al1 ^= r1[2] | ((uint64_t)(r1[3]) << 32);
                    ah1 ^= r1[0] | ((uint64_t)(r1[1]) << 32);
                }
            } else {
                VARIANT2_INTEGER_MATH(1, cl, cx1);
            }
        }

        lo = __umul128(idx1, cl, &hi);

        if (BASE == Algorithm::CN_2) {
            if (ALGO == Algorithm::CN_R) {
                VARIANT2_SHUFFLE(l1, idx1 & MASK, ax1, bx10, bx11, cx1, 0);
            } else {
                VARIANT2_SHUFFLE2(l1, idx1 & MASK, ax1, bx10, bx11, hi, lo, (((ALGO == Algorithm::CN_RWZ) || (ALGO == Algorithm::CN_UPX2)) ? 1 : 0));
            }
        }

        al1 += hi;
        ah1 += lo;

        ((uint64_t*)&l1[idx1 & MASK])[0] = al1;

        if (IS_CN_HEAVY_TUBE || ALGO == Algorithm::CN_RTO) {
            ((uint64_t*)&l1[idx1 & MASK])[1] = ah1 ^ tweak1_2_1 ^ al1;
        } else if (BASE == Algorithm::CN_1) {
            ((uint64_t*)&l1[idx1 & MASK])[1] = ah1 ^ tweak1_2_1;
        } else {
            ((uint64_t*)&l1[idx1 & MASK])[1] = ah1;
        }

        al1 ^= cl;
        ah1 ^= ch;
        idx1 = al1;

#       ifdef XMRIG_ALGO_CN_HEAVY
        if (props.isHeavy()) {
            int64_t n = ((int64_t*)&l1[idx1 & MASK])[0];
            int32_t d = ((int32_t*)&l1[idx1 & MASK])[2];
            int64_t q = n / (d | 0x5);

            ((int64_t*)&l1[idx1 & MASK])[0] = n ^ q;

            if (ALGO == Algorithm::CN_HEAVY_XHV) {
                d = ~d;
            }

            idx1 = d ^ q;
        }
#       endif

        if (BASE == Algorithm::CN_2) {
            bx01 = bx00;
            bx11 = bx10;
        }

        bx00 = cx0;
        bx10 = cx1;
    }

#   ifdef XMRIG_VAES
    if (!SOFT_AES && !props.isHeavy() && Cpu::info()->hasVAES()) {
        cn_implode_scratchpad_vaes_double<ALGO>(ctx[0], ctx[1]);
    }
    else
#   endif
    {
        cn_implode_scratchpad<ALGO, SOFT_AES, 0>(ctx[0]);
        cn_implode_scratchpad<ALGO, SOFT_AES, 0>(ctx[1]);
    }

    keccakf(h0, 24);
    keccakf(h1, 24);

    extra_hashes[ctx[0]->state[0] & 3](ctx[0]->state, 200, output);
    extra_hashes[ctx[1]->state[0] & 3](ctx[1]->state, 200, output + 32);
}


static inline void cryptonight_monero_tweak_gr(uint64_t* mem_out, const uint8_t* l, uint64_t idx, __m128i ax0, __m128i bx0, __m128i cx)
{
    __m128i tmp = _mm_xor_si128(bx0, cx);
    mem_out[0] = _mm_cvtsi128_si64(tmp);

    tmp = _mm_castps_si128(_mm_movehl_ps(_mm_castsi128_ps(tmp), _mm_castsi128_ps(tmp)));
    uint64_t vh = _mm_cvtsi128_si64(tmp);

    mem_out[1] = vh ^ tweak1_table[static_cast<uint32_t>(vh) >> 24];
}


template<Algorithm::Id ALGO, bool SOFT_AES>
void cryptonight_quad_hash_zen(const uint8_t* __restrict__ input, size_t size, uint8_t* __restrict__ output, cryptonight_ctx** __restrict__ ctx, uint64_t height)
{
    constexpr CnAlgo<ALGO> props;
    constexpr size_t MASK = props.mask();
    constexpr Algorithm::Id BASE = props.base();

    if (BASE == Algorithm::CN_1 && size < 43) {
        memset(output, 0, 64);
        return;
    }

    keccak(input + size * 0, size, ctx[0]->state);
    keccak(input + size * 1, size, ctx[1]->state);
    keccak(input + size * 2, size, ctx[2]->state);
    keccak(input + size * 3, size, ctx[3]->state);

    uint8_t* l0 = ctx[0]->memory;
    uint8_t* l1 = ctx[1]->memory;
    uint8_t* l2 = ctx[2]->memory;
    uint8_t* l3 = ctx[3]->memory;

    uint64_t* h0 = reinterpret_cast<uint64_t*>(ctx[0]->state);
    uint64_t* h1 = reinterpret_cast<uint64_t*>(ctx[1]->state);
    uint64_t* h2 = reinterpret_cast<uint64_t*>(ctx[2]->state);
    uint64_t* h3 = reinterpret_cast<uint64_t*>(ctx[3]->state);

    VARIANT1_INIT(0);
    VARIANT1_INIT(1);
    VARIANT1_INIT(2);
    VARIANT1_INIT(3);

    if (props.half_mem()) {
        ctx[0]->first_half = true;
        ctx[1]->first_half = true;
        ctx[2]->first_half = true;
        ctx[3]->first_half = true;
    }

#   ifdef XMRIG_VAES
    if (!SOFT_AES && !props.isHeavy() && Cpu::info()->hasVAES()) {
        cn_explode_scratchpad_vaes_double<ALGO>(ctx[0], ctx[1]);
        cn_explode_scratchpad_vaes_double<ALGO>(ctx[2], ctx[3]);
    }
    else
#   endif
    {
        cn_explode_scratchpad<ALGO, SOFT_AES, 0>(ctx[0]);
        cn_explode_scratchpad<ALGO, SOFT_AES, 0>(ctx[1]);
        cn_explode_scratchpad<ALGO, SOFT_AES, 0>(ctx[2]);
        cn_explode_scratchpad<ALGO, SOFT_AES, 0>(ctx[3]);
    }

    uint64_t al0 = h0[0] ^ h0[4];
    uint64_t al1 = h1[0] ^ h1[4];
    uint64_t al2 = h2[0] ^ h2[4];
    uint64_t al3 = h3[0] ^ h3[4];

    uint64_t ah0 = h0[1] ^ h0[5];
    uint64_t ah1 = h1[1] ^ h1[5];
    uint64_t ah2 = h2[1] ^ h2[5];
    uint64_t ah3 = h3[1] ^ h3[5];

    __m128i bx00 = _mm_set_epi64x(h0[3] ^ h0[7], h0[2] ^ h0[6]);
    __m128i bx10 = _mm_set_epi64x(h1[3] ^ h1[7], h1[2] ^ h1[6]);
    __m128i bx20 = _mm_set_epi64x(h2[3] ^ h2[7], h2[2] ^ h2[6]);
    __m128i bx30 = _mm_set_epi64x(h3[3] ^ h3[7], h3[2] ^ h3[6]);

    uint64_t idx0 = al0;
    uint64_t idx1 = al1;
    uint64_t idx2 = al2;
    uint64_t idx3 = al3;

    __m128i cx0, cx1, cx2, cx3;

    if (!SOFT_AES) {
        cx0 = _mm_load_si128(reinterpret_cast<const __m128i*>(&l0[idx0 & MASK]));
        cx1 = _mm_load_si128(reinterpret_cast<const __m128i*>(&l1[idx1 & MASK]));
        cx2 = _mm_load_si128(reinterpret_cast<const __m128i*>(&l2[idx2 & MASK]));
        cx3 = _mm_load_si128(reinterpret_cast<const __m128i*>(&l3[idx3 & MASK]));
    }

    for (size_t i = 0; i < props.iterations(); i++) {
        const __m128i ax0 = _mm_set_epi64x(ah0, al0);
        const __m128i ax1 = _mm_set_epi64x(ah1, al1);
        const __m128i ax2 = _mm_set_epi64x(ah2, al2);
        const __m128i ax3 = _mm_set_epi64x(ah3, al3);

        if (SOFT_AES) {
            cx0 = soft_aesenc(&l0[idx0 & MASK], ax0, reinterpret_cast<const uint32_t*>(saes_table));
            cx1 = soft_aesenc(&l1[idx1 & MASK], ax1, reinterpret_cast<const uint32_t*>(saes_table));
            cx2 = soft_aesenc(&l2[idx2 & MASK], ax2, reinterpret_cast<const uint32_t*>(saes_table));
            cx3 = soft_aesenc(&l3[idx3 & MASK], ax3, reinterpret_cast<const uint32_t*>(saes_table));
        }
        else {
            cx0 = _mm_aesenc_si128(cx0, ax0);
            cx1 = _mm_aesenc_si128(cx1, ax1);
            cx2 = _mm_aesenc_si128(cx2, ax2);
            cx3 = _mm_aesenc_si128(cx3, ax3);
            if (MASK > 131072) {
                _mm_prefetch((const char*)(&l0[_mm_cvtsi128_si32(cx0) & MASK]), _MM_HINT_T0);
                _mm_prefetch((const char*)(&l1[_mm_cvtsi128_si32(cx1) & MASK]), _MM_HINT_T0);
                _mm_prefetch((const char*)(&l2[_mm_cvtsi128_si32(cx2) & MASK]), _MM_HINT_T0);
                _mm_prefetch((const char*)(&l3[_mm_cvtsi128_si32(cx3) & MASK]), _MM_HINT_T0);
            }
        }

        cryptonight_monero_tweak_gr((uint64_t*)&l0[idx0 & MASK], l0, idx0 & MASK, ax0, bx00, cx0);
        cryptonight_monero_tweak_gr((uint64_t*)&l1[idx1 & MASK], l1, idx1 & MASK, ax1, bx10, cx1);
        cryptonight_monero_tweak_gr((uint64_t*)&l2[idx2 & MASK], l2, idx2 & MASK, ax2, bx20, cx2);
        cryptonight_monero_tweak_gr((uint64_t*)&l3[idx3 & MASK], l3, idx3 & MASK, ax3, bx30, cx3);

        idx0 = _mm_cvtsi128_si64(cx0);
        idx1 = _mm_cvtsi128_si64(cx1);
        idx2 = _mm_cvtsi128_si64(cx2);
        idx3 = _mm_cvtsi128_si64(cx3);

        uint64_t hi, lo, cl, ch;

        cl = ((uint64_t*)&l0[idx0 & MASK])[0];
        ch = ((uint64_t*)&l0[idx0 & MASK])[1];
        lo = __umul128(idx0, cl, &hi);
        al0 += hi;
        ah0 += lo;
        ((uint64_t*)&l0[idx0 & MASK])[0] = al0;
        ((uint64_t*)&l0[idx0 & MASK])[1] = ah0 ^ tweak1_2_0;
        al0 ^= cl;
        ah0 ^= ch;
        idx0 = al0;
        bx00 = cx0;
        if (!SOFT_AES) cx0 = _mm_load_si128(reinterpret_cast<const __m128i*>(&l0[idx0 & MASK]));

        cl = ((uint64_t*)&l1[idx1 & MASK])[0];
        ch = ((uint64_t*)&l1[idx1 & MASK])[1];
        lo = __umul128(idx1, cl, &hi);
        al1 += hi;
        ah1 += lo;
        ((uint64_t*)&l1[idx1 & MASK])[0] = al1;
        ((uint64_t*)&l1[idx1 & MASK])[1] = ah1 ^ tweak1_2_1;
        al1 ^= cl;
        ah1 ^= ch;
        idx1 = al1;
        bx10 = cx1;
        if (!SOFT_AES) cx1 = _mm_load_si128(reinterpret_cast<const __m128i*>(&l1[idx1 & MASK]));

        cl = ((uint64_t*)&l2[idx2 & MASK])[0];
        ch = ((uint64_t*)&l2[idx2 & MASK])[1];
        lo = __umul128(idx2, cl, &hi);
        al2 += hi;
        ah2 += lo;
        ((uint64_t*)&l2[idx2 & MASK])[0] = al2;
        ((uint64_t*)&l2[idx2 & MASK])[1] = ah2 ^ tweak1_2_2;
        al2 ^= cl;
        ah2 ^= ch;
        idx2 = al2;
        bx20 = cx2;
        if (!SOFT_AES) cx2 = _mm_load_si128(reinterpret_cast<const __m128i*>(&l2[idx2 & MASK]));

        cl = ((uint64_t*)&l3[idx3 & MASK])[0];
        ch = ((uint64_t*)&l3[idx3 & MASK])[1];
        lo = __umul128(idx3, cl, &hi);
        al3 += hi;
        ah3 += lo;
        ((uint64_t*)&l3[idx3 & MASK])[0] = al3;
        ((uint64_t*)&l3[idx3 & MASK])[1] = ah3 ^ tweak1_2_3;
        al3 ^= cl;
        ah3 ^= ch;
        idx3 = al3;
        bx30 = cx3;
        if (!SOFT_AES) cx3 = _mm_load_si128(reinterpret_cast<const __m128i*>(&l3[idx3 & MASK]));
    }

#   ifdef XMRIG_VAES
    if (!SOFT_AES && !props.isHeavy() && Cpu::info()->hasVAES()) {
        cn_implode_scratchpad_vaes_double<ALGO>(ctx[0], ctx[1]);
        cn_implode_scratchpad_vaes_double<ALGO>(ctx[2], ctx[3]);
    }
    else
#   endif
    {
        cn_implode_scratchpad<ALGO, SOFT_AES, 0>(ctx[0]);
        cn_implode_scratchpad<ALGO, SOFT_AES, 0>(ctx[1]);
        cn_implode_scratchpad<ALGO, SOFT_AES, 0>(ctx[2]);
        cn_implode_scratchpad<ALGO, SOFT_AES, 0>(ctx[3]);
    }

    keccakf(h0, 24);
    keccakf(h1, 24);
    keccakf(h2, 24);
    keccakf(h3, 24);

    extra_hashes[ctx[0]->state[0] & 3](ctx[0]->state, 200, output);
    extra_hashes[ctx[1]->state[0] & 3](ctx[1]->state, 200, output + 32);
    extra_hashes[ctx[2]->state[0] & 3](ctx[2]->state, 200, output + 64);
    extra_hashes[ctx[3]->state[0] & 3](ctx[3]->state, 200, output + 96);
}


#define CN_STEP1(a, b0, b1, c, l, ptr, idx, conc_var) \
    ptr = reinterpret_cast<__m128i*>(&l[idx & MASK]); \
    c = _mm_load_si128(ptr);                          \
    if (ALGO == Algorithm::CN_CCX) {                  \
        cryptonight_conceal_tweak(c, conc_var);       \
    }



#define CN_STEP2(a, b0, b1, c, l, ptr, idx)                                             \
    if (IS_CN_HEAVY_TUBE) {                                                             \
        c = aes_round_tweak_div(c, a);                                                  \
    }                                                                                   \
    else if (SOFT_AES) {                                                                \
        c = soft_aesenc(&c, a, (const uint32_t*)saes_table);                            \
    } else {                                                                            \
        c = _mm_aesenc_si128(c, a);                                                     \
    }                                                                                   \
                                                                                        \
    if (BASE == Algorithm::CN_1 || BASE == Algorithm::CN_2) {                           \
        cryptonight_monero_tweak<ALGO>((uint64_t*)ptr, l, idx & MASK, a, b0, b1, c);    \
    } else {                                                                            \
        _mm_store_si128(ptr, _mm_xor_si128(b0, c));                                     \
    }


#define CN_STEP3(part, a, b0, b1, c, l, ptr, idx)     \
    idx = _mm_cvtsi128_si64(c);                       \
    ptr = reinterpret_cast<__m128i*>(&l[idx & MASK]); \
    uint64_t cl##part = ((uint64_t*)ptr)[0];          \
    uint64_t ch##part = ((uint64_t*)ptr)[1];


#define CN_STEP4(part, a, b0, b1, c, l, mc, ptr, idx)                                                       \
    uint64_t al##part, ah##part;                                                                            \
    if (BASE == Algorithm::CN_2) {                                                                          \
        if (props.isR()) {                                                                                  \
            al##part = _mm_cvtsi128_si64(a);                                                                \
            ah##part = _mm_cvtsi128_si64(_mm_srli_si128(a, 8));                                             \
            VARIANT4_RANDOM_MATH(part, al##part, ah##part, cl##part, b0, b1);                               \
            if (ALGO == Algorithm::CN_R) {                                                                  \
                al##part ^= r##part[2] | ((uint64_t)(r##part[3]) << 32);                                    \
                ah##part ^= r##part[0] | ((uint64_t)(r##part[1]) << 32);                                    \
            }                                                                                               \
        } else {                                                                                            \
            VARIANT2_INTEGER_MATH(part, cl##part, c);                                                       \
        }                                                                                                   \
    }                                                                                                       \
    lo = __umul128(idx, cl##part, &hi);                                                                     \
    if (BASE == Algorithm::CN_2) {                                                                          \
        if (ALGO == Algorithm::CN_R) {                                                                      \
            VARIANT2_SHUFFLE(l, idx & MASK, a, b0, b1, c, 0);                                               \
        } else {                                                                                            \
            VARIANT2_SHUFFLE2(l, idx & MASK, a, b0, b1, hi, lo, (((ALGO == Algorithm::CN_RWZ) || (ALGO == Algorithm::CN_UPX2)) ? 1 : 0)); \
        }                                                                                                   \
    }                                                                                                       \
    if (ALGO == Algorithm::CN_R) {                                                                          \
        a = _mm_set_epi64x(ah##part, al##part);                                                             \
    }                                                                                                       \
    a = _mm_add_epi64(a, _mm_set_epi64x(lo, hi));                                                           \
                                                                                                            \
    if (BASE == Algorithm::CN_1) {                                                                          \
        _mm_store_si128(ptr, _mm_xor_si128(a, mc));                                                         \
                                                                                                            \
        if (IS_CN_HEAVY_TUBE || ALGO == Algorithm::CN_RTO) {                                                \
            ((uint64_t*)ptr)[1] ^= ((uint64_t*)ptr)[0];                                                     \
        }                                                                                                   \
    } else {                                                                                                \
        _mm_store_si128(ptr, a);                                                                            \
    }                                                                                                       \
                                                                                                            \
    a = _mm_xor_si128(a, _mm_set_epi64x(ch##part, cl##part));                                               \
    idx = _mm_cvtsi128_si64(a);                                                                             \
    if (props.isHeavy()) {                                                                                  \
        int64_t n = ((int64_t*)&l[idx & MASK])[0];                                                          \
        int32_t d = ((int32_t*)&l[idx & MASK])[2];                                                          \
        int64_t q = n / (d | 0x5);                                                                          \
        ((int64_t*)&l[idx & MASK])[0] = n ^ q;                                                              \
        if (IS_CN_HEAVY_XHV) {                                                                              \
            d = ~d;                                                                                         \
        }                                                                                                   \
                                                                                                            \
        idx = d ^ q;                                                                                        \
    }                                                                                                       \
    if (BASE == Algorithm::CN_2) {                                                                          \
        b1 = b0;                                                                                            \
    }                                                                                                       \
    b0 = c;


#define CONST_INIT(ctx, n)                                                                       \
    __m128i mc##n;                                                                               \
    __m128i division_result_xmm_##n;                                                             \
    __m128i sqrt_result_xmm_##n;                                                                 \
    if (BASE == Algorithm::CN_1) {                                                               \
        mc##n = _mm_set_epi64x(*reinterpret_cast<const uint64_t*>(input + n * size + 35) ^       \
                               *(reinterpret_cast<const uint64_t*>((ctx)->state) + 24), 0);      \
    }                                                                                            \
    if (BASE == Algorithm::CN_2) {                                                               \
        division_result_xmm_##n = _mm_cvtsi64_si128(h##n[12]);                                   \
        sqrt_result_xmm_##n = _mm_cvtsi64_si128(h##n[13]);                                       \
    }                                                                                            \
    __m128i ax##n = _mm_set_epi64x(h##n[1] ^ h##n[5], h##n[0] ^ h##n[4]);                        \
    __m128i bx##n##0 = _mm_set_epi64x(h##n[3] ^ h##n[7], h##n[2] ^ h##n[6]);                     \
    __m128i bx##n##1 = _mm_set_epi64x(h##n[9] ^ h##n[11], h##n[8] ^ h##n[10]);                   \
    __m128i cx##n = _mm_setzero_si128();                                                         \
    __m128 conc_var##n;                                                                          \
    if (ALGO == Algorithm::CN_CCX) {                                                             \
        conc_var##n = _mm_setzero_ps();                                                          \
    }                                                                                            \
    VARIANT4_RANDOM_MATH_INIT(n);


template<Algorithm::Id ALGO, bool SOFT_AES>
inline void cryptonight_triple_hash(const uint8_t *__restrict__ input, size_t size, uint8_t *__restrict__ output, cryptonight_ctx **__restrict__ ctx, uint64_t height)
{
    constexpr CnAlgo<ALGO> props;
    constexpr size_t MASK        = props.mask();
    constexpr Algorithm::Id BASE = props.base();

#   ifdef XMRIG_ALGO_CN_HEAVY
    constexpr bool IS_CN_HEAVY_TUBE = ALGO == Algorithm::CN_HEAVY_TUBE;
    constexpr bool IS_CN_HEAVY_XHV  = ALGO == Algorithm::CN_HEAVY_XHV;
#   else
    constexpr bool IS_CN_HEAVY_TUBE = false;
    constexpr bool IS_CN_HEAVY_XHV  = false;
#   endif

    if (BASE == Algorithm::CN_1 && size < 43) {
        memset(output, 0, 32 * 3);
        return;
    }

    for (size_t i = 0; i < 3; i++) {
        keccak(input + size * i, size, ctx[i]->state);
        if (props.half_mem()) {
            ctx[i]->first_half = true;
        }
        cn_explode_scratchpad<ALGO, SOFT_AES, 0>(ctx[i]);
    }

    uint8_t* l0  = ctx[0]->memory;
    uint8_t* l1  = ctx[1]->memory;
    uint8_t* l2  = ctx[2]->memory;
    uint64_t* h0 = reinterpret_cast<uint64_t*>(ctx[0]->state);
    uint64_t* h1 = reinterpret_cast<uint64_t*>(ctx[1]->state);
    uint64_t* h2 = reinterpret_cast<uint64_t*>(ctx[2]->state);

    CONST_INIT(ctx[0], 0);
    CONST_INIT(ctx[1], 1);
    CONST_INIT(ctx[2], 2);
    VARIANT2_SET_ROUNDING_MODE();
    if (ALGO == Algorithm::CN_CCX) {
        RESTORE_ROUNDING_MODE();
    }

    uint64_t idx0, idx1, idx2;
    idx0 = _mm_cvtsi128_si64(ax0);
    idx1 = _mm_cvtsi128_si64(ax1);
    idx2 = _mm_cvtsi128_si64(ax2);

    for (size_t i = 0; i < props.iterations(); i++) {
        uint64_t hi, lo;
        __m128i *ptr0, *ptr1, *ptr2;

        CN_STEP1(ax0, bx00, bx01, cx0, l0, ptr0, idx0, conc_var0);
        CN_STEP1(ax1, bx10, bx11, cx1, l1, ptr1, idx1, conc_var1);
        CN_STEP1(ax2, bx20, bx21, cx2, l2, ptr2, idx2, conc_var2);

        CN_STEP2(ax0, bx00, bx01, cx0, l0, ptr0, idx0);
        CN_STEP2(ax1, bx10, bx11, cx1, l1, ptr1, idx1);
        CN_STEP2(ax2, bx20, bx21, cx2, l2, ptr2, idx2);

        CN_STEP3(0, ax0, bx00, bx01, cx0, l0, ptr0, idx0);
        CN_STEP3(1, ax1, bx10, bx11, cx1, l1, ptr1, idx1);
        CN_STEP3(2, ax2, bx20, bx21, cx2, l2, ptr2, idx2);

        CN_STEP4(0, ax0, bx00, bx01, cx0, l0, mc0, ptr0, idx0);
        CN_STEP4(1, ax1, bx10, bx11, cx1, l1, mc1, ptr1, idx1);
        CN_STEP4(2, ax2, bx20, bx21, cx2, l2, mc2, ptr2, idx2);
    }

    for (size_t i = 0; i < 3; i++) {
        cn_implode_scratchpad<ALGO, SOFT_AES, 0>(ctx[i]);
        keccakf(reinterpret_cast<uint64_t*>(ctx[i]->state), 24);
        extra_hashes[ctx[i]->state[0] & 3](ctx[i]->state, 200, output + 32 * i);
    }
}


template<Algorithm::Id ALGO, bool SOFT_AES>
inline void cryptonight_quad_hash(const uint8_t *__restrict__ input, size_t size, uint8_t *__restrict__ output, cryptonight_ctx **__restrict__ ctx, uint64_t height)
{
    const auto arch = Cpu::info()->arch();
    if ((arch >= ICpuInfo::ARCH_ZEN) && (arch <= ICpuInfo::ARCH_ZEN3)) {
        if ((ALGO == Algorithm::CN_GR_0) || (ALGO == Algorithm::CN_GR_1) || (ALGO == Algorithm::CN_GR_2) || (ALGO == Algorithm::CN_GR_3) || (ALGO == Algorithm::CN_GR_4) || (ALGO == Algorithm::CN_GR_5)) {
            cryptonight_quad_hash_zen<ALGO, SOFT_AES>(input, size, output, ctx, height);
            return;
        }
    }

    constexpr CnAlgo<ALGO> props;
    constexpr size_t MASK        = props.mask();
    constexpr Algorithm::Id BASE = props.base();

#   ifdef XMRIG_ALGO_CN_HEAVY
    constexpr bool IS_CN_HEAVY_TUBE = ALGO == Algorithm::CN_HEAVY_TUBE;
    constexpr bool IS_CN_HEAVY_XHV  = ALGO == Algorithm::CN_HEAVY_XHV;
#   else
    constexpr bool IS_CN_HEAVY_TUBE = false;
    constexpr bool IS_CN_HEAVY_XHV  = false;
#   endif

    if (BASE == Algorithm::CN_1 && size < 43) {
        memset(output, 0, 32 * 4);
        return;
    }

    for (size_t i = 0; i < 4; i++) {
        keccak(input + size * i, size, ctx[i]->state);
        if (props.half_mem()) {
            ctx[i]->first_half = true;
        }
    }

#   ifdef XMRIG_VAES
    if (!SOFT_AES && !props.isHeavy() && Cpu::info()->hasVAES()) {
        cn_explode_scratchpad_vaes_double<ALGO>(ctx[0], ctx[1]);
        cn_explode_scratchpad_vaes_double<ALGO>(ctx[2], ctx[3]);
    }
    else
#   endif
    {
        cn_explode_scratchpad<ALGO, SOFT_AES, 0>(ctx[0]);
        cn_explode_scratchpad<ALGO, SOFT_AES, 0>(ctx[1]);
        cn_explode_scratchpad<ALGO, SOFT_AES, 0>(ctx[2]);
        cn_explode_scratchpad<ALGO, SOFT_AES, 0>(ctx[3]);
    }

    uint8_t* l0  = ctx[0]->memory;
    uint8_t* l1  = ctx[1]->memory;
    uint8_t* l2  = ctx[2]->memory;
    uint8_t* l3  = ctx[3]->memory;
    uint64_t* h0 = reinterpret_cast<uint64_t*>(ctx[0]->state);
    uint64_t* h1 = reinterpret_cast<uint64_t*>(ctx[1]->state);
    uint64_t* h2 = reinterpret_cast<uint64_t*>(ctx[2]->state);
    uint64_t* h3 = reinterpret_cast<uint64_t*>(ctx[3]->state);

    CONST_INIT(ctx[0], 0);
    CONST_INIT(ctx[1], 1);
    CONST_INIT(ctx[2], 2);
    CONST_INIT(ctx[3], 3);
    VARIANT2_SET_ROUNDING_MODE();
    if (ALGO == Algorithm::CN_CCX) {
        RESTORE_ROUNDING_MODE();
    }

    uint64_t idx0, idx1, idx2, idx3;
    idx0 = _mm_cvtsi128_si64(ax0);
    idx1 = _mm_cvtsi128_si64(ax1);
    idx2 = _mm_cvtsi128_si64(ax2);
    idx3 = _mm_cvtsi128_si64(ax3);

    for (size_t i = 0; i < props.iterations(); i++) {
        uint64_t hi, lo;
        __m128i *ptr0, *ptr1, *ptr2, *ptr3;

        CN_STEP1(ax0, bx00, bx01, cx0, l0, ptr0, idx0, conc_var0);
        CN_STEP1(ax1, bx10, bx11, cx1, l1, ptr1, idx1, conc_var1);
        CN_STEP1(ax2, bx20, bx21, cx2, l2, ptr2, idx2, conc_var2);
        CN_STEP1(ax3, bx30, bx31, cx3, l3, ptr3, idx3, conc_var3);

        CN_STEP2(ax0, bx00, bx01, cx0, l0, ptr0, idx0);
        CN_STEP2(ax1, bx10, bx11, cx1, l1, ptr1, idx1);
        CN_STEP2(ax2, bx20, bx21, cx2, l2, ptr2, idx2);
        CN_STEP2(ax3, bx30, bx31, cx3, l3, ptr3, idx3);

        CN_STEP3(0, ax0, bx00, bx01, cx0, l0, ptr0, idx0);
        CN_STEP3(1, ax1, bx10, bx11, cx1, l1, ptr1, idx1);
        CN_STEP3(2, ax2, bx20, bx21, cx2, l2, ptr2, idx2);
        CN_STEP3(3, ax3, bx30, bx31, cx3, l3, ptr3, idx3);

        CN_STEP4(0, ax0, bx00, bx01, cx0, l0, mc0, ptr0, idx0);
        CN_STEP4(1, ax1, bx10, bx11, cx1, l1, mc1, ptr1, idx1);
        CN_STEP4(2, ax2, bx20, bx21, cx2, l2, mc2, ptr2, idx2);
        CN_STEP4(3, ax3, bx30, bx31, cx3, l3, mc3, ptr3, idx3);
    }

#   ifdef XMRIG_VAES
    if (!SOFT_AES && !props.isHeavy() && Cpu::info()->hasVAES()) {
        cn_implode_scratchpad_vaes_double<ALGO>(ctx[0], ctx[1]);
        cn_implode_scratchpad_vaes_double<ALGO>(ctx[2], ctx[3]);
    }
    else
#   endif
    {
        cn_implode_scratchpad<ALGO, SOFT_AES, 0>(ctx[0]);
        cn_implode_scratchpad<ALGO, SOFT_AES, 0>(ctx[1]);
        cn_implode_scratchpad<ALGO, SOFT_AES, 0>(ctx[2]);
        cn_implode_scratchpad<ALGO, SOFT_AES, 0>(ctx[3]);
    }

    for (size_t i = 0; i < 4; i++) {
        keccakf(reinterpret_cast<uint64_t*>(ctx[i]->state), 24);
        extra_hashes[ctx[i]->state[0] & 3](ctx[i]->state, 200, output + 32 * i);
    }
}


template<Algorithm::Id ALGO, bool SOFT_AES>
inline void cryptonight_penta_hash(const uint8_t *__restrict__ input, size_t size, uint8_t *__restrict__ output, cryptonight_ctx **__restrict__ ctx, uint64_t height)
{
    constexpr CnAlgo<ALGO> props;
    constexpr size_t MASK        = props.mask();
    constexpr Algorithm::Id BASE = props.base();

#   ifdef XMRIG_ALGO_CN_HEAVY
    constexpr bool IS_CN_HEAVY_TUBE = ALGO == Algorithm::CN_HEAVY_TUBE;
    constexpr bool IS_CN_HEAVY_XHV  = ALGO == Algorithm::CN_HEAVY_XHV;
#   else
    constexpr bool IS_CN_HEAVY_TUBE = false;
    constexpr bool IS_CN_HEAVY_XHV  = false;
#   endif

    if (BASE == Algorithm::CN_1 && size < 43) {
        memset(output, 0, 32 * 5);
        return;
    }

    for (size_t i = 0; i < 5; i++) {
        keccak(input + size * i, size, ctx[i]->state);
        if (props.half_mem()) {
            ctx[i]->first_half = true;
        }
        cn_explode_scratchpad<ALGO, SOFT_AES, 0>(ctx[i]);
    }

    uint8_t* l0  = ctx[0]->memory;
    uint8_t* l1  = ctx[1]->memory;
    uint8_t* l2  = ctx[2]->memory;
    uint8_t* l3  = ctx[3]->memory;
    uint8_t* l4  = ctx[4]->memory;
    uint64_t* h0 = reinterpret_cast<uint64_t*>(ctx[0]->state);
    uint64_t* h1 = reinterpret_cast<uint64_t*>(ctx[1]->state);
    uint64_t* h2 = reinterpret_cast<uint64_t*>(ctx[2]->state);
    uint64_t* h3 = reinterpret_cast<uint64_t*>(ctx[3]->state);
    uint64_t* h4 = reinterpret_cast<uint64_t*>(ctx[4]->state);

    CONST_INIT(ctx[0], 0);
    CONST_INIT(ctx[1], 1);
    CONST_INIT(ctx[2], 2);
    CONST_INIT(ctx[3], 3);
    CONST_INIT(ctx[4], 4);
    VARIANT2_SET_ROUNDING_MODE();
    if (ALGO == Algorithm::CN_CCX) {
        RESTORE_ROUNDING_MODE();
    }

    uint64_t idx0, idx1, idx2, idx3, idx4;
    idx0 = _mm_cvtsi128_si64(ax0);
    idx1 = _mm_cvtsi128_si64(ax1);
    idx2 = _mm_cvtsi128_si64(ax2);
    idx3 = _mm_cvtsi128_si64(ax3);
    idx4 = _mm_cvtsi128_si64(ax4);

    for (size_t i = 0; i < props.iterations(); i++) {
        uint64_t hi, lo;
        __m128i *ptr0, *ptr1, *ptr2, *ptr3, *ptr4;

        CN_STEP1(ax0, bx00, bx01, cx0, l0, ptr0, idx0, conc_var0);
        CN_STEP1(ax1, bx10, bx11, cx1, l1, ptr1, idx1, conc_var1);
        CN_STEP1(ax2, bx20, bx21, cx2, l2, ptr2, idx2, conc_var2);
        CN_STEP1(ax3, bx30, bx31, cx3, l3, ptr3, idx3, conc_var3);
        CN_STEP1(ax4, bx40, bx41, cx4, l4, ptr4, idx4, conc_var4);

        CN_STEP2(ax0, bx00, bx01, cx0, l0, ptr0, idx0);
        CN_STEP2(ax1, bx10, bx11, cx1, l1, ptr1, idx1);
        CN_STEP2(ax2, bx20, bx21, cx2, l2, ptr2, idx2);
        CN_STEP2(ax3, bx30, bx31, cx3, l3, ptr3, idx3);
        CN_STEP2(ax4, bx40, bx41, cx4, l4, ptr4, idx4);

        CN_STEP3(0, ax0, bx00, bx01, cx0, l0, ptr0, idx0);
        CN_STEP3(1, ax1, bx10, bx11, cx1, l1, ptr1, idx1);
        CN_STEP3(2, ax2, bx20, bx21, cx2, l2, ptr2, idx2);
        CN_STEP3(3, ax3, bx30, bx31, cx3, l3, ptr3, idx3);
        CN_STEP3(4, ax4, bx40, bx41, cx4, l4, ptr4, idx4);

        CN_STEP4(0, ax0, bx00, bx01, cx0, l0, mc0, ptr0, idx0);
        CN_STEP4(1, ax1, bx10, bx11, cx1, l1, mc1, ptr1, idx1);
        CN_STEP4(2, ax2, bx20, bx21, cx2, l2, mc2, ptr2, idx2);
        CN_STEP4(3, ax3, bx30, bx31, cx3, l3, mc3, ptr3, idx3);
        CN_STEP4(4, ax4, bx40, bx41, cx4, l4, mc4, ptr4, idx4);
    }

    for (size_t i = 0; i < 5; i++) {
        cn_implode_scratchpad<ALGO, SOFT_AES, 0>(ctx[i]);
        keccakf(reinterpret_cast<uint64_t*>(ctx[i]->state), 24);
        extra_hashes[ctx[i]->state[0] & 3](ctx[i]->state, 200, output + 32 * i);
    }
}


} /* namespace xmrig */


#endif /* XMRIG_CRYPTONIGHT_X86_H */<|MERGE_RESOLUTION|>--- conflicted
+++ resolved
@@ -408,11 +408,6 @@
 {
     constexpr CnAlgo<ALGO> props;
 
-<<<<<<< HEAD
-#   ifdef XMRIG_ALGO_CN_GPU
-    constexpr bool IS_HEAVY = props.isHeavy() || ALGO == Algorithm::CN_GPU;
-#   else
-=======
 #   ifdef XMRIG_VAES
     if (!SOFT_AES && !props.isHeavy() && Cpu::info()->hasVAES()) {
         cn_implode_scratchpad_vaes<ALGO>(ctx);
@@ -420,7 +415,9 @@
     }
 #   endif
 
->>>>>>> 00990f26
+#   ifdef XMRIG_ALGO_CN_GPU
+    constexpr bool IS_HEAVY = props.isHeavy() || ALGO == Algorithm::CN_GPU;
+#   else
     constexpr bool IS_HEAVY = props.isHeavy();
 #   endif
 
