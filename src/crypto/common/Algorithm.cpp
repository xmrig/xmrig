/* XMRig
 * Copyright 2010      Jeff Garzik <jgarzik@pobox.com>
 * Copyright 2012-2014 pooler      <pooler@litecoinpool.org>
 * Copyright 2014      Lucas Jones <https://github.com/lucasjones>
 * Copyright 2014-2016 Wolf9466    <https://github.com/OhGodAPet>
 * Copyright 2016      Jay D Dee   <jayddee246@gmail.com>
 * Copyright 2017-2018 XMR-Stak    <https://github.com/fireice-uk>, <https://github.com/psychocrypt>
 * Copyright 2018      Lee Clagett <https://github.com/vtnerd>
 * Copyright 2018-2019 SChernykh   <https://github.com/SChernykh>
 * Copyright 2016-2019 XMRig       <https://github.com/xmrig>, <support@xmrig.com>
 *
 *   This program is free software: you can redistribute it and/or modify
 *   it under the terms of the GNU General Public License as published by
 *   the Free Software Foundation, either version 3 of the License, or
 *   (at your option) any later version.
 *
 *   This program is distributed in the hope that it will be useful,
 *   but WITHOUT ANY WARRANTY; without even the implied warranty of
 *   MERCHANTABILITY or FITNESS FOR A PARTICULAR PURPOSE. See the
 *   GNU General Public License for more details.
 *
 *   You should have received a copy of the GNU General Public License
 *   along with this program. If not, see <http://www.gnu.org/licenses/>.
 */


#include "crypto/common/Algorithm.h"


#include "crypto/cn/CnAlgo.h"
#include "rapidjson/document.h"


#include <cassert>
#include <cstdio>
#include <cstdlib>
#include <cstring>


#ifdef _MSC_VER
#   define strcasecmp  _stricmp
#endif


namespace xmrig {


struct AlgoName
{
    const char *name;
    const char *shortName;
    const Algorithm::Id id;
};


static AlgoName const algorithm_names[] = {
    { "cryptonight/0",             "cn/0",             Algorithm::CN_0            },
    { "cryptonight",               "cn",               Algorithm::CN_0            },
    { "cryptonight/1",             "cn/1",             Algorithm::CN_1            },
    { "cryptonight-monerov7",      nullptr,            Algorithm::CN_1            },
    { "cryptonight_v7",            nullptr,            Algorithm::CN_1            },
    { "cryptonight/2",             "cn/2",             Algorithm::CN_2            },
    { "cryptonight-monerov8",      nullptr,            Algorithm::CN_2            },
    { "cryptonight_v8",            nullptr,            Algorithm::CN_2            },
    { "cryptonight/r",             "cn/r",             Algorithm::CN_R            },
    { "cryptonight_r",             nullptr,            Algorithm::CN_R            },
    { "cryptonight/fast",          "cn/fast",          Algorithm::CN_FAST         },
    { "cryptonight/msr",           "cn/msr",           Algorithm::CN_FAST         },
    { "cryptonight/half",          "cn/half",          Algorithm::CN_HALF         },
    { "cryptonight/xao",           "cn/xao",           Algorithm::CN_XAO          },
    { "cryptonight_alloy",         nullptr,            Algorithm::CN_XAO          },
    { "cryptonight/rto",           "cn/rto",           Algorithm::CN_RTO          },
    { "cryptonight/rwz",           "cn/rwz",           Algorithm::CN_RWZ          },
    { "cryptonight/zls",           "cn/zls",           Algorithm::CN_ZLS          },
    { "cryptonight/double",        "cn/double",        Algorithm::CN_DOUBLE       },
#   ifdef XMRIG_ALGO_CN_GPU
    { "cryptonight/gpu",           "cn/gpu",           Algorithm::CN_GPU          },
    { "cryptonight_gpu",           nullptr,            Algorithm::CN_GPU          },
#   endif
#   ifdef XMRIG_ALGO_CN_LITE
    { "cryptonight-lite/0",        "cn-lite/0",        Algorithm::CN_LITE_0       },
    { "cryptonight-lite/1",        "cn-lite/1",        Algorithm::CN_LITE_1       },
    { "cryptonight-lite",          "cn-lite",          Algorithm::CN_LITE_1       },
    { "cryptonight-light",         "cn-light",         Algorithm::CN_LITE_1       },
    { "cryptonight_lite",          nullptr,            Algorithm::CN_LITE_1       },
    { "cryptonight-aeonv7",        nullptr,            Algorithm::CN_LITE_1       },
    { "cryptonight_lite_v7",       nullptr,            Algorithm::CN_LITE_1       },
#   endif
#   ifdef XMRIG_ALGO_CN_HEAVY
    { "cryptonight-heavy/0",       "cn-heavy/0",       Algorithm::CN_HEAVY_0      },
    { "cryptonight-heavy",         "cn-heavy",         Algorithm::CN_HEAVY_0      },
    { "cryptonight_heavy",         nullptr,            Algorithm::CN_HEAVY_0      },
    { "cryptonight-heavy/xhv",     "cn-heavy/xhv",     Algorithm::CN_HEAVY_XHV    },
    { "cryptonight_haven",         nullptr,            Algorithm::CN_HEAVY_XHV    },
    { "cryptonight-heavy/tube",    "cn-heavy/tube",    Algorithm::CN_HEAVY_TUBE   },
    { "cryptonight-bittube2",      nullptr,            Algorithm::CN_HEAVY_TUBE   },
#   endif
#   ifdef XMRIG_ALGO_CN_PICO
    { "cryptonight-pico",          "cn-pico",          Algorithm::CN_PICO_0       },
    { "cryptonight-pico/trtl",     "cn-pico/trtl",     Algorithm::CN_PICO_0       },
    { "cryptonight-turtle",        "cn-trtl",          Algorithm::CN_PICO_0       },
    { "cryptonight-ultralite",     "cn-ultralite",     Algorithm::CN_PICO_0       },
    { "cryptonight_turtle",        "cn_turtle",        Algorithm::CN_PICO_0       },
#   endif
#   ifdef XMRIG_ALGO_RANDOMX
    { "randomx/0",                 "rx/0",             Algorithm::RX_0            },
    { "randomx/test",              "rx/test",          Algorithm::RX_0            },
    { "RandomX",                   "rx",               Algorithm::RX_0            },
    { "randomx/wow",               "rx/wow",           Algorithm::RX_WOW          },
    { "RandomWOW",                 nullptr,            Algorithm::RX_WOW          },
    { "randomx/loki",              "rx/loki",          Algorithm::RX_LOKI         },
    { "RandomXL",                  nullptr,            Algorithm::RX_LOKI         },
<<<<<<< HEAD
    { "DefyX",                     "defyx",            Algorithm::DEFYX           },
=======
    { "randomx/arq",               "rx/arq",           Algorithm::RX_ARQ          },
    { "RandomARQ",                 nullptr,            Algorithm::RX_ARQ          },
>>>>>>> 72b7d934
#   endif
#   ifdef XMRIG_ALGO_ARGON2
    { "argon2/chukwa",             nullptr,            Algorithm::AR2_CHUKWA      },
    { "chukwa",                    nullptr,            Algorithm::AR2_CHUKWA      },
    { "argon2/wrkz",               nullptr,            Algorithm::AR2_WRKZ        },
#   endif
};


} /* namespace xmrig */


rapidjson::Value xmrig::Algorithm::toJSON() const
{
    using namespace rapidjson;

    return isValid() ? Value(StringRef(shortName())) : Value(kNullType);
}


size_t xmrig::Algorithm::l2() const
{
#   ifdef XMRIG_ALGO_RANDOMX
    switch (m_id) {
    case RX_0:
    case RX_LOKI:
        return 0x40000;

    case RX_WOW:
        return 0x20000;

<<<<<<< HEAD
    case DEFYX:
        return 0x20000;
=======
    case RX_ARQ:
        return 0x10000;
>>>>>>> 72b7d934

    default:
        break;
    }
#   endif

    return 0;
}


size_t xmrig::Algorithm::l3() const
{
    constexpr size_t oneMiB = 0x100000;

    const Family f = family();
    assert(f != UNKNOWN);

    if (f < RANDOM_X) {
        return CnAlgo<>::memory(m_id);
    }

#   ifdef XMRIG_ALGO_RANDOMX
    if (f == RANDOM_X) {
        switch (m_id) {
        case RX_0:
        case RX_LOKI:
            return oneMiB * 2;

        case RX_WOW:
            return oneMiB;

<<<<<<< HEAD
        case DEFYX:
            return 0x40000;
=======
        case RX_ARQ:
            return oneMiB / 4;
>>>>>>> 72b7d934

        default:
            break;
        }
    }
#   endif

#   ifdef XMRIG_ALGO_ARGON2
    if (f == ARGON2) {
        switch (m_id) {
        case AR2_CHUKWA:
            return oneMiB / 2;

        case AR2_WRKZ:
            return oneMiB / 4;

        default:
            break;
        }
    }
#   endif

    return 0;
}


uint32_t xmrig::Algorithm::maxIntensity() const
{
#   ifdef XMRIG_ALGO_RANDOMX
    if (family() == RANDOM_X) {
        return 1;
    }
#   endif

#   ifdef XMRIG_ALGO_ARGON2
    if (family() == ARGON2) {
        return 1;
    }
#   endif

#   ifdef XMRIG_ALGO_CN_GPU
    if (m_id == CN_GPU) {
        return 1;
    }
#   endif

    return 5;
}


xmrig::Algorithm::Family xmrig::Algorithm::family(Id id)
{
    switch (id) {
    case CN_0:
    case CN_1:
    case CN_2:
    case CN_R:
    case CN_FAST:
    case CN_HALF:
    case CN_XAO:
    case CN_RTO:
    case CN_RWZ:
    case CN_ZLS:
    case CN_DOUBLE:
#   ifdef XMRIG_ALGO_CN_GPU
    case CN_GPU:
#   endif
        return CN;

#   ifdef XMRIG_ALGO_CN_LITE
    case CN_LITE_0:
    case CN_LITE_1:
        return CN_LITE;
#   endif

#   ifdef XMRIG_ALGO_CN_HEAVY
    case CN_HEAVY_0:
    case CN_HEAVY_TUBE:
    case CN_HEAVY_XHV:
        return CN_HEAVY;
#   endif

#   ifdef XMRIG_ALGO_CN_PICO
    case CN_PICO_0:
        return CN_PICO;
#   endif

#   ifdef XMRIG_ALGO_RANDOMX
    case RX_0:
    case RX_WOW:
    case RX_LOKI:
<<<<<<< HEAD
    case DEFYX:
=======
    case RX_ARQ:
>>>>>>> 72b7d934
        return RANDOM_X;
#   endif

#   ifdef XMRIG_ALGO_ARGON2
    case AR2_CHUKWA:
    case AR2_WRKZ:
        return ARGON2;
#   endif

    default:
        break;
    }

    return UNKNOWN;
}


xmrig::Algorithm::Id xmrig::Algorithm::parse(const char *name)
{
    if (name == nullptr || strlen(name) < 1) {
        return INVALID;
    }

    for (const AlgoName &item : algorithm_names) {
        if ((strcasecmp(name, item.name) == 0) || (item.shortName != nullptr && strcasecmp(name, item.shortName) == 0)) {
            return item.id;
        }
    }

    return INVALID;
}


const char *xmrig::Algorithm::name(bool shortName) const
{
    for (const AlgoName &item : algorithm_names) {
        if (item.id == m_id) {
            return (shortName && item.shortName) ? item.shortName : item.name;
        }
    }

    return "invalid";
}<|MERGE_RESOLUTION|>--- conflicted
+++ resolved
@@ -110,12 +110,9 @@
     { "RandomWOW",                 nullptr,            Algorithm::RX_WOW          },
     { "randomx/loki",              "rx/loki",          Algorithm::RX_LOKI         },
     { "RandomXL",                  nullptr,            Algorithm::RX_LOKI         },
-<<<<<<< HEAD
     { "DefyX",                     "defyx",            Algorithm::DEFYX           },
-=======
     { "randomx/arq",               "rx/arq",           Algorithm::RX_ARQ          },
     { "RandomARQ",                 nullptr,            Algorithm::RX_ARQ          },
->>>>>>> 72b7d934
 #   endif
 #   ifdef XMRIG_ALGO_ARGON2
     { "argon2/chukwa",             nullptr,            Algorithm::AR2_CHUKWA      },
@@ -147,13 +144,11 @@
     case RX_WOW:
         return 0x20000;
 
-<<<<<<< HEAD
     case DEFYX:
         return 0x20000;
-=======
+
     case RX_ARQ:
         return 0x10000;
->>>>>>> 72b7d934
 
     default:
         break;
@@ -185,13 +180,11 @@
         case RX_WOW:
             return oneMiB;
 
-<<<<<<< HEAD
         case DEFYX:
             return 0x40000;
-=======
+
         case RX_ARQ:
             return oneMiB / 4;
->>>>>>> 72b7d934
 
         default:
             break;
@@ -283,11 +276,8 @@
     case RX_0:
     case RX_WOW:
     case RX_LOKI:
-<<<<<<< HEAD
     case DEFYX:
-=======
     case RX_ARQ:
->>>>>>> 72b7d934
         return RANDOM_X;
 #   endif
 
