--- conflicted
+++ resolved
@@ -113,14 +113,10 @@
     { "DefyX",                     "defyx",            Algorithm::DEFYX           },
     { "randomx/arq",               "rx/arq",           Algorithm::RX_ARQ          },
     { "RandomARQ",                 nullptr,            Algorithm::RX_ARQ          },
-<<<<<<< HEAD
-    { "RandomV",                   "rx/v",             Algorithm::RX_V            },
-=======
     { "randomx/sfx",               "rx/sfx",           Algorithm::RX_SFX          },
     { "RandomSFX",                 nullptr,            Algorithm::RX_SFX          },
     { "randomx/v",                 "rx/v",             Algorithm::RX_V            },
     { "RandomV",                   nullptr,            Algorithm::RX_V            },
->>>>>>> 8f2a92c3
 #   endif
 #   ifdef XMRIG_ALGO_ARGON2
     { "argon2/chukwa",             nullptr,            Algorithm::AR2_CHUKWA      },
