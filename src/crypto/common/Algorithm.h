--- conflicted
+++ resolved
@@ -68,10 +68,7 @@
         RX_LOKI,       // "rx/loki"          RandomXL (Loki).
         DEFYX,         // "defyx"            DefyX (Scala).
         RX_ARQ,        // "rx/arq"           RandomARQ (Arqma).
-<<<<<<< HEAD
-=======
         RX_SFX,        // "rx/sfx"           RandomSFX (Safex Cash).
->>>>>>> 8f2a92c3
         RX_V,          // "rx/v"             RandomV (Monerov).
         AR2_CHUKWA,    // "argon2/chukwa"    Argon2id (Chukwa).
         AR2_WRKZ,      // "argon2/wrkz"      Argon2id (WRKZ)
