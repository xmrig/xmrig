/* XMRig
 * Copyright 2010      Jeff Garzik <jgarzik@pobox.com>
 * Copyright 2012-2014 pooler      <pooler@litecoinpool.org>
 * Copyright 2014      Lucas Jones <https://github.com/lucasjones>
 * Copyright 2014-2016 Wolf9466    <https://github.com/OhGodAPet>
 * Copyright 2016      Jay D Dee   <jayddee246@gmail.com>
 * Copyright 2017-2018 XMR-Stak    <https://github.com/fireice-uk>, <https://github.com/psychocrypt>
 * Copyright 2018      Lee Clagett <https://github.com/vtnerd>
 * Copyright 2018-2019 SChernykh   <https://github.com/SChernykh>
 * Copyright 2016-2019 XMRig       <https://github.com/xmrig>, <support@xmrig.com>
 *
 *   This program is free software: you can redistribute it and/or modify
 *   it under the terms of the GNU General Public License as published by
 *   the Free Software Foundation, either version 3 of the License, or
 *   (at your option) any later version.
 *
 *   This program is distributed in the hope that it will be useful,
 *   but WITHOUT ANY WARRANTY; without even the implied warranty of
 *   MERCHANTABILITY or FITNESS FOR A PARTICULAR PURPOSE. See the
 *   GNU General Public License for more details.
 *
 *   You should have received a copy of the GNU General Public License
 *   along with this program. If not, see <http://www.gnu.org/licenses/>.
 */

#ifndef XMRIG_ALGORITHM_H
#define XMRIG_ALGORITHM_H


#include <vector>


#include "rapidjson/fwd.h"


namespace xmrig {


class Algorithm
{
public:
    // Changes in following file is required if this enum changed:
    //
    // src/backend/opencl/cl/cn/algorithm.cl
    //
    enum Id : int {
        INVALID = -1,
        CN_0,          // "cn/0"             CryptoNight (original).
        CN_1,          // "cn/1"             CryptoNight variant 1 also known as Monero7 and CryptoNightV7.
        CN_2,          // "cn/2"             CryptoNight variant 2.
        CN_R,          // "cn/r"             CryptoNightR (Monero's variant 4).
        CN_FAST,       // "cn/fast"          CryptoNight variant 1 with half iterations.
        CN_HALF,       // "cn/half"          CryptoNight variant 2 with half iterations (Masari/Torque).
        CN_XAO,        // "cn/xao"           CryptoNight variant 0 (modified, Alloy only).
        CN_RTO,        // "cn/rto"           CryptoNight variant 1 (modified, Arto only).
        CN_RWZ,        // "cn/rwz"           CryptoNight variant 2 with 3/4 iterations and reversed shuffle operation (Graft).
        CN_ZLS,        // "cn/zls"           CryptoNight variant 2 with 3/4 iterations (Zelerius).
        CN_DOUBLE,     // "cn/double"        CryptoNight variant 2 with double iterations (X-CASH).
        CN_GPU,        // "cn/gpu"           CryptoNight-GPU (Ryo).
        CN_LITE_0,     // "cn-lite/0"        CryptoNight-Lite variant 0.
        CN_LITE_1,     // "cn-lite/1"        CryptoNight-Lite variant 1.
        CN_HEAVY_0,    // "cn-heavy/0"       CryptoNight-Heavy (4 MB).
        CN_HEAVY_TUBE, // "cn-heavy/tube"    CryptoNight-Heavy (modified, TUBE only).
        CN_HEAVY_XHV,  // "cn-heavy/xhv"     CryptoNight-Heavy (modified, Haven Protocol only).
        CN_PICO_0,     // "cn-pico"          CryptoNight Turtle (TRTL)
        RX_0,          // "rx/0"             RandomX (reference configuration).
        RX_WOW,        // "rx/wow"           RandomWOW (Wownero).
        RX_LOKI,       // "rx/loki"          RandomXL (Loki).
<<<<<<< HEAD
        DEFYX,         // "defyx"            DefyX (Scala).
#       endif
#       ifdef XMRIG_ALGO_ARGON2
        AR2_CHUKWA,    // "argon2/chukwa"
        AR2_WRKZ,      // "argon2/wrkz"
#       endif
=======
        AR2_CHUKWA,    // "argon2/chukwa"    Argon2id (Chukwa).
        AR2_WRKZ,      // "argon2/wrkz"      Argon2id (WRKZ)
>>>>>>> 8266cd89
        MAX
    };

    enum Family : int {
        UNKNOWN,
        CN,
        CN_LITE,
        CN_HEAVY,
        CN_PICO,
        RANDOM_X,
        ARGON2
    };

    inline Algorithm() = default;
    inline Algorithm(const char *algo) : m_id(parse(algo)) {}
    inline Algorithm(Id id) : m_id(id)                     {}

    inline bool isCN() const                          { auto f = family(); return f == CN || f == CN_LITE || f == CN_HEAVY || f == CN_PICO; }
    inline bool isEqual(const Algorithm &other) const { return m_id == other.m_id; }
    inline bool isValid() const                       { return m_id != INVALID; }
    inline const char *name() const                   { return name(false); }
    inline const char *shortName() const              { return name(true); }
    inline Family family() const                      { return family(m_id); }
    inline Id id() const                              { return m_id; }

    inline bool operator!=(Algorithm::Id id) const        { return m_id != id; }
    inline bool operator!=(const Algorithm &other) const  { return !isEqual(other); }
    inline bool operator==(Algorithm::Id id) const        { return m_id == id; }
    inline bool operator==(const Algorithm &other) const  { return isEqual(other); }
    inline operator Algorithm::Id() const                 { return m_id; }

    rapidjson::Value toJSON() const;
    size_t l2() const;
    size_t l3() const;
    uint32_t maxIntensity() const;

    static Family family(Id id);
    static Id parse(const char *name);

private:
    const char *name(bool shortName) const;

    Id m_id = INVALID;
};


using Algorithms = std::vector<Algorithm>;


} /* namespace xmrig */


#endif /* XMRIG_ALGORITHM_H */<|MERGE_RESOLUTION|>--- conflicted
+++ resolved
@@ -66,17 +66,9 @@
         RX_0,          // "rx/0"             RandomX (reference configuration).
         RX_WOW,        // "rx/wow"           RandomWOW (Wownero).
         RX_LOKI,       // "rx/loki"          RandomXL (Loki).
-<<<<<<< HEAD
         DEFYX,         // "defyx"            DefyX (Scala).
-#       endif
-#       ifdef XMRIG_ALGO_ARGON2
-        AR2_CHUKWA,    // "argon2/chukwa"
-        AR2_WRKZ,      // "argon2/wrkz"
-#       endif
-=======
         AR2_CHUKWA,    // "argon2/chukwa"    Argon2id (Chukwa).
         AR2_WRKZ,      // "argon2/wrkz"      Argon2id (WRKZ)
->>>>>>> 8266cd89
         MAX
     };
 
