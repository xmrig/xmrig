--- conflicted
+++ resolved
@@ -253,20 +253,12 @@
         CacheLineAlignMask_Calculated = (DatasetBaseSize - 1) & ~(RANDOMX_DATASET_ITEM_SIZE - 1);
 
 #if defined(XMRIG_FEATURE_ASM) && (defined(_M_X64) || defined(__x86_64__))
-<<<<<<< HEAD
 	*(uint32_t*)(codeShhPrefetchTweaked + 3) = ArgonMemory * 16 - 1;
 	const uint32_t DatasetBaseMask = DatasetBaseSize - RANDOMX_DATASET_ITEM_SIZE;
 	*(uint32_t*)(codeReadDatasetRyzenTweaked + 9) = DatasetBaseMask;
 	*(uint32_t*)(codeReadDatasetRyzenTweaked + 24) = DatasetBaseMask;
 	*(uint32_t*)(codeReadDatasetTweaked + 7) = DatasetBaseMask;
 	*(uint32_t*)(codeReadDatasetTweaked + 23) = DatasetBaseMask;
-=======
-	*(uint32_t*)(codeSshPrefetchTweaked + 3) = ArgonMemory * 16 - 1;
-	// Not needed right now because all variants use default dataset base size
-	//const uint32_t DatasetBaseMask = DatasetBaseSize - RANDOMX_DATASET_ITEM_SIZE;
-	//*(uint32_t*)(codeReadDatasetTweaked + 9) = DatasetBaseMask;
-	//*(uint32_t*)(codeReadDatasetTweaked + 24) = DatasetBaseMask;
->>>>>>> 53be5765
 	//*(uint32_t*)(codeReadDatasetLightSshInitTweaked + 59) = DatasetBaseMask;
 
 	const bool hasBMI2 = xmrig::Cpu::info()->hasBMI2();
