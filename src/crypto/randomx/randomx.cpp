--- conflicted
+++ resolved
@@ -47,15 +47,13 @@
 
 #include <cassert>
 
-<<<<<<< HEAD
 extern "C" {
 #include "crypto/randomx/defyx/yescrypt.h"
 #include "crypto/randomx/panthera/yespower.h"
 #include "crypto/randomx/defyx/KangarooTwelve.h"
 }
-=======
+
 #include "base/tools/Profiler.h"
->>>>>>> 36ed0b43
 
 RandomX_ConfigurationWownero::RandomX_ConfigurationWownero()
 {
@@ -424,7 +422,7 @@
 
 int rx_yespower_k12(void *out, size_t outlen, const void *in, size_t inlen)
 {
-	rx_blake2b(out, outlen, in, inlen, 0, 0);
+	rx_blake2b_wrapper::run(out, outlen, in, inlen);
 	yespower_params_t params = { YESPOWER_1_0, 2048, 8, NULL };
 	if (yespower_tls((const uint8_t *)out, outlen, &params, (yespower_binary_t *)out)) return -1;
 	return KangarooTwelve((const unsigned char *)out, outlen, (unsigned char *)out, 32, 0, 0);
@@ -635,15 +633,11 @@
 		assert(inputSize == 0 || input != nullptr);
 		assert(output != nullptr);
 		alignas(16) uint64_t tempHash[8];
-<<<<<<< HEAD
                 switch (algo) {
 		    case xmrig::Algorithm::RX_DEFYX: rx_sipesh_k12(tempHash, sizeof(tempHash), input, inputSize); break;
                     case xmrig::Algorithm::RX_XLA:   rx_yespower_k12(tempHash, sizeof(tempHash), input, inputSize); break;
-		    default: rx_blake2b(tempHash, sizeof(tempHash), input, inputSize, nullptr, 0);
-		}
-=======
-		rx_blake2b_wrapper::run(tempHash, sizeof(tempHash), input, inputSize);
->>>>>>> 36ed0b43
+		    default: rx_blake2b_wrapper::run(tempHash, sizeof(tempHash), input, inputSize);
+		}
 		machine->initScratchpad(&tempHash);
 		machine->resetRoundingMode();
 		for (uint32_t chain = 0; chain < RandomX_CurrentConfig.ProgramCount - 1; ++chain) {
@@ -654,27 +648,18 @@
 		machine->getFinalResult(output);
 	}
 
-<<<<<<< HEAD
 	void randomx_calculate_hash_first(randomx_vm* machine, uint64_t (&tempHash)[8], const void* input, size_t inputSize, const xmrig::Algorithm algo) {
                 switch (algo) {
 		    case xmrig::Algorithm::RX_DEFYX: rx_sipesh_k12(tempHash, sizeof(tempHash), input, inputSize); break;
                     case xmrig::Algorithm::RX_XLA:   rx_yespower_k12(tempHash, sizeof(tempHash), input, inputSize); break;
-		    default: rx_blake2b(tempHash, sizeof(tempHash), input, inputSize, nullptr, 0);
+		    default: rx_blake2b_wrapper::run(tempHash, sizeof(tempHash), input, inputSize);
 		}
 		machine->initScratchpad(tempHash);
 	}
 
 	void randomx_calculate_hash_next(randomx_vm* machine, uint64_t (&tempHash)[8], const void* nextInput, size_t nextInputSize, void* output, const xmrig::Algorithm algo) {
-=======
-	void randomx_calculate_hash_first(randomx_vm* machine, uint64_t (&tempHash)[8], const void* input, size_t inputSize) {
-		rx_blake2b_wrapper::run(tempHash, sizeof(tempHash), input, inputSize);
-		machine->initScratchpad(tempHash);
-	}
-
-	void randomx_calculate_hash_next(randomx_vm* machine, uint64_t (&tempHash)[8], const void* nextInput, size_t nextInputSize, void* output) {
 		PROFILE_SCOPE(RandomX_hash);
 
->>>>>>> 36ed0b43
 		machine->resetRoundingMode();
 		for (uint32_t chain = 0; chain < RandomX_CurrentConfig.ProgramCount - 1; ++chain) {
 			machine->run(&tempHash);
@@ -683,17 +668,12 @@
 		machine->run(&tempHash);
 
 		// Finish current hash and fill the scratchpad for the next hash at the same time
-<<<<<<< HEAD
                 switch (algo) {
 		    case xmrig::Algorithm::RX_DEFYX: rx_sipesh_k12(tempHash, sizeof(tempHash), nextInput, nextInputSize); break;
                     case xmrig::Algorithm::RX_XLA:   rx_yespower_k12(tempHash, sizeof(tempHash), nextInput, nextInputSize); break;
-		    default: rx_blake2b(tempHash, sizeof(tempHash), nextInput, nextInputSize, nullptr, 0);
+		    default: rx_blake2b_wrapper::run(tempHash, sizeof(tempHash), nextInput, nextInputSize);
 		}
 		machine->hashAndFill(output, RANDOMX_HASH_SIZE, tempHash);
-=======
-		rx_blake2b_wrapper::run(tempHash, sizeof(tempHash), nextInput, nextInputSize);
-		machine->hashAndFill(output, tempHash);
->>>>>>> 36ed0b43
 	}
 
 }