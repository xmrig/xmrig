--- conflicted
+++ resolved
@@ -443,19 +443,9 @@
             cx = _mm_aesenc_si128(cx, _mm_set_epi64x(ah0, al0));
         }
 
-<<<<<<< HEAD
         _mm_store_si128((__m128i *) mp, _mm_xor_si128(bx0, cx));
         VARIANT1_1(mp);        
         mp = ((uint8_t*) l0) + ((idx0 = EXTRACT64(cx)) & MASK);        
-=======
-        if (VARIANT > 0) {
-            cryptonight_monero_tweak((uint64_t*)&l0[idx0 & MASK], _mm_xor_si128(bx0, cx));
-        } else {
-            _mm_store_si128((__m128i *)&l0[idx0 & MASK], _mm_xor_si128(bx0, cx));
-        }
-
-        idx0 = EXTRACT64(cx);
->>>>>>> 30903686
         bx0 = cx;
 
         uint64_t hi, lo, cl, ch;
