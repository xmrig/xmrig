--- conflicted
+++ resolved
@@ -399,15 +399,12 @@
 
     uint8_t x = vh >> 24;
     static const uint16_t table = 0x7531;
-<<<<<<< HEAD
-    vh ^= ((table >> ((((x >> 3) & 6) | (x & 1)) << 1)) & 0x3) << 28;
-=======
     const uint8_t index = (((x >> SHIFT) & 6) | (x & 1)) << 1;
     vh ^= ((table >> index) & 0x3) << 28;
->>>>>>> b383a382
 
     mem_out[1] = vh;
 }
+
 
 
 template<xmrig::Algo ALGO, bool SOFT_AES, int VARIANT>
@@ -435,32 +432,27 @@
     uint64_t ah0 = h0[1] ^ h0[5];
     __m128i bx0 = _mm_set_epi64x(h0[3] ^ h0[7], h0[2] ^ h0[6]);
 
-    uint64_t idx0 = h0[0] ^ h0[4];
-    void* mp = ((uint8_t*) l0) + ((idx0) & MASK);
-    
+    uint64_t idx0 = al0;
+    void* mp = ((uint8_t*) l0) + (idx0 & MASK);
+
     for (size_t i = 0; i < ITERATIONS; i++) {
         __m128i cx;
 
         if (SOFT_AES) {
-            cx = soft_aesenc((uint32_t*) mp, _mm_set_epi64x(ah0, al0)); 
-        } else {  
+            cx = soft_aesenc((uint32_t*) mp, _mm_set_epi64x(ah0, al0));
+        }
+        else {  
             cx = _mm_load_si128((__m128i *) mp);
             cx = _mm_aesenc_si128(cx, _mm_set_epi64x(ah0, al0));
         }
 
-<<<<<<< HEAD
-        _mm_store_si128((__m128i *) mp, _mm_xor_si128(bx0, cx));
-        VARIANT1_1(mp);        
-        mp = ((uint8_t*) l0) + ((idx0 = EXTRACT64(cx)) & MASK);        
-=======
         if (VARIANT > 0) {
-            cryptonight_monero_tweak<VARIANT == xmrig::VARIANT_XTL ? 4 : 3>((uint64_t*)&l0[idx0 & MASK], _mm_xor_si128(bx0, cx));
+            cryptonight_monero_tweak<VARIANT == xmrig::VARIANT_XTL ? 4 : 3>((uint64_t*) mp, _mm_xor_si128(bx0, cx));
         } else {
-            _mm_store_si128((__m128i *)&l0[idx0 & MASK], _mm_xor_si128(bx0, cx));
-        }
-
-        idx0 = EXTRACT64(cx);
->>>>>>> b383a382
+            _mm_store_si128((__m128i *) mp, _mm_xor_si128(bx0, cx));
+        }
+
+        mp = (void*) &l0[(idx0 = EXTRACT64(cx)) & MASK];
         bx0 = cx;
 
         uint64_t hi, lo, cl, ch;
@@ -471,14 +463,113 @@
         al0 += hi;
         ah0 += lo;
 
-<<<<<<< HEAD
-        VARIANT1_2(ah0, 0);
         ((uint64_t*) mp)[0] = al0;
-        ((uint64_t*) mp)[1] = ah0;
-        VARIANT1_2(ah0, 0);
-=======
+
+        if (VARIANT > 0) {
+            if (VARIANT == xmrig::VARIANT_IPBC) {
+                ((uint64_t*) mp)[1] = ah0 ^ tweak1_2_0 ^ al0;
+            }
+            else {
+                ((uint64_t*) mp)[1] = ah0 ^ tweak1_2_0;
+            }
+        }
+        else {
+            ((uint64_t*) mp)[1] = ah0;
+        }
+
+        al0 ^= cl;
+        ah0 ^= ch;
+        mp = (void*) &l0[al0 & MASK];
+
+        if (ALGO == xmrig::CRYPTONIGHT_HEAVY) {
+            int64_t n  = ((int64_t*) mp)[0];
+            int32_t d  = ((int32_t*) mp)[2];
+            int64_t q = n / (d | 0x5);
+
+            ((int64_t*) mp)[0] = n ^ q;
+        }
+    }
+
+    cn_implode_scratchpad<ALGO, MEM, SOFT_AES>((__m128i*) ctx[0]->memory, (__m128i*) ctx[0]->state);
+
+    xmrig::keccakf(h0, 24);
+    extra_hashes[ctx[0]->state[0] & 3](ctx[0]->state, 200, output);
+}
+
+template<xmrig::Algo ALGO, bool SOFT_AES, int VARIANT>
+inline void cryptonight_double_hash(const uint8_t *__restrict__ input, size_t size, uint8_t *__restrict__ output, cryptonight_ctx **__restrict__ ctx)
+{
+    constexpr size_t MASK       = xmrig::cn_select_mask<ALGO>();
+    constexpr size_t ITERATIONS = xmrig::cn_select_iter<ALGO>();
+    constexpr size_t MEM        = xmrig::cn_select_memory<ALGO>();
+
+    if (VARIANT > 0 && size < 43) {
+        memset(output, 0, 64);
+        return;
+    }
+
+    xmrig::keccak(input,        size, ctx[0]->state);
+    xmrig::keccak(input + size, size, ctx[1]->state);
+
+    VARIANT1_INIT(0);
+    VARIANT1_INIT(1);
+
+    const uint8_t* l0 = ctx[0]->memory;
+    const uint8_t* l1 = ctx[1]->memory;
+    uint64_t* h0 = reinterpret_cast<uint64_t*>(ctx[0]->state);
+    uint64_t* h1 = reinterpret_cast<uint64_t*>(ctx[1]->state);
+
+    cn_explode_scratchpad<ALGO, MEM, SOFT_AES>((__m128i*) h0, (__m128i*) l0);
+    cn_explode_scratchpad<ALGO, MEM, SOFT_AES>((__m128i*) h1, (__m128i*) l1);
+
+    uint64_t al0 = h0[0] ^ h0[4];
+    uint64_t al1 = h1[0] ^ h1[4];
+    uint64_t ah0 = h0[1] ^ h0[5];
+    uint64_t ah1 = h1[1] ^ h1[5];
+
+    __m128i bx0 = _mm_set_epi64x(h0[3] ^ h0[7], h0[2] ^ h0[6]);
+    __m128i bx1 = _mm_set_epi64x(h1[3] ^ h1[7], h1[2] ^ h1[6]);
+
+    uint64_t idx0 = al0;
+    uint64_t idx1 = al1;
+
+    for (size_t i = 0; i < ITERATIONS; i++) {
+        __m128i cx0, cx1;
+
+        if (SOFT_AES) {
+            cx0 = soft_aesenc((uint32_t*)&l0[idx0 & MASK], _mm_set_epi64x(ah0, al0));
+            cx1 = soft_aesenc((uint32_t*)&l1[idx1 & MASK], _mm_set_epi64x(ah1, al1));
+        }
+        else {
+            cx0 = _mm_load_si128((__m128i *) &l0[idx0 & MASK]);
+            cx1 = _mm_load_si128((__m128i *) &l1[idx1 & MASK]);
+            cx0 = _mm_aesenc_si128(cx0, _mm_set_epi64x(ah0, al0));
+            cx1 = _mm_aesenc_si128(cx1, _mm_set_epi64x(ah1, al1));
+        }
+
+        if (VARIANT > 0) {
+            cryptonight_monero_tweak<VARIANT == xmrig::VARIANT_XTL ? 4 : 3>((uint64_t*)&l0[idx0 & MASK], _mm_xor_si128(bx0, cx0));
+            cryptonight_monero_tweak<VARIANT == xmrig::VARIANT_XTL ? 4 : 3>((uint64_t*)&l1[idx1 & MASK], _mm_xor_si128(bx1, cx1));
+        } else {
+            _mm_store_si128((__m128i *) &l0[idx0 & MASK], _mm_xor_si128(bx0, cx0));
+            _mm_store_si128((__m128i *) &l1[idx1 & MASK], _mm_xor_si128(bx1, cx1));
+        }
+
+        idx0 = EXTRACT64(cx0);
+        idx1 = EXTRACT64(cx1);
+
+        bx0 = cx0;
+        bx1 = cx1;
+
+        uint64_t hi, lo, cl, ch;
+        cl = ((uint64_t*) &l0[idx0 & MASK])[0];
+        ch = ((uint64_t*) &l0[idx0 & MASK])[1];
+        lo = __umul128(idx0, cl, &hi);
+
+        al0 += hi;
+        ah0 += lo;
+
         ((uint64_t*)&l0[idx0 & MASK])[0] = al0;
->>>>>>> b383a382
 
         if (VARIANT > 0) {
             if (VARIANT == xmrig::VARIANT_IPBC) {
@@ -493,158 +584,25 @@
         }
 
         al0 ^= cl;
-<<<<<<< HEAD
-        mp = ((uint8_t*) l0) + ((al0) & MASK); 
-=======
         ah0 ^= ch;
         idx0 = al0;
->>>>>>> b383a382
 
         if (ALGO == xmrig::CRYPTONIGHT_HEAVY) {
-            int64_t n  = ((int64_t*)mp)[0];
-            int32_t d  = ((int32_t*)mp)[2];
+            int64_t n  = ((int64_t*)&l0[idx0 & MASK])[0];
+            int32_t d  = ((int32_t*)&l0[idx0 & MASK])[2];
             int64_t q = n / (d | 0x5);
-            ((int64_t*) mp)[0] = n ^ q; 
-        }
-    }
-
-    cn_implode_scratchpad<ALGO, MEM, SOFT_AES>((__m128i*) ctx[0]->memory, (__m128i*) ctx[0]->state);
-
-    xmrig::keccakf(h0, 24);
-    extra_hashes[ctx[0]->state[0] & 3](ctx[0]->state, 200, output);
-}
-
-
-template<xmrig::Algo ALGO, bool SOFT_AES, int VARIANT>
-inline void cryptonight_double_hash(const uint8_t *__restrict__ input, size_t size, uint8_t *__restrict__ output, cryptonight_ctx **__restrict__ ctx)
-{
-    constexpr size_t MASK       = xmrig::cn_select_mask<ALGO>();
-    constexpr size_t ITERATIONS = xmrig::cn_select_iter<ALGO>();
-    constexpr size_t MEM        = xmrig::cn_select_memory<ALGO>();
-
-    if (VARIANT > 0 && size < 43) {
-        memset(output, 0, 64);
-        return;
-    }
-
-    xmrig::keccak(input,        size, ctx[0]->state);
-    xmrig::keccak(input + size, size, ctx[1]->state);
-
-    VARIANT1_INIT(0);
-    VARIANT1_INIT(1);
-
-    const uint8_t* l0 = ctx[0]->memory;
-    const uint8_t* l1 = ctx[1]->memory;
-    uint64_t* h0 = reinterpret_cast<uint64_t*>(ctx[0]->state);
-    uint64_t* h1 = reinterpret_cast<uint64_t*>(ctx[1]->state);
-
-    cn_explode_scratchpad<ALGO, MEM, SOFT_AES>((__m128i*) h0, (__m128i*) l0);
-    cn_explode_scratchpad<ALGO, MEM, SOFT_AES>((__m128i*) h1, (__m128i*) l1);
-
-    uint64_t al0 = h0[0] ^ h0[4];
-    uint64_t al1 = h1[0] ^ h1[4];
-    uint64_t ah0 = h0[1] ^ h0[5];
-    uint64_t ah1 = h1[1] ^ h1[5];
-
-    __m128i bx0 = _mm_set_epi64x(h0[3] ^ h0[7], h0[2] ^ h0[6]);
-    __m128i bx1 = _mm_set_epi64x(h1[3] ^ h1[7], h1[2] ^ h1[6]);
-
-    uint64_t idx0 = al0;
-    uint64_t idx1 = al1;
-
-    void* mp0 = ((uint8_t*) l0) + ((idx0) & MASK);
-    void* mp1 = ((uint8_t*) l1) + ((idx1) & MASK);
-
-    for (size_t i = 0; i < ITERATIONS; i++) {
-        __m128i cx0, cx1;
-
-        if (SOFT_AES) {
-            cx0 = soft_aesenc((uint32_t*) mp0, _mm_set_epi64x(ah0, al0));
-            cx1 = soft_aesenc((uint32_t*) mp1, _mm_set_epi64x(ah1, al1));
-        } else {
-            cx0 = _mm_load_si128((__m128i *) mp0);
-            cx1 = _mm_load_si128((__m128i *)mp1);
-            cx0 = _mm_aesenc_si128(cx0, _mm_set_epi64x(ah0, al0));
-            cx1 = _mm_aesenc_si128(cx1, _mm_set_epi64x(ah1, al1));
-        }
-
-        if (VARIANT > 0) {
-<<<<<<< HEAD
-            cryptonight_monero_tweak((uint64_t*)mp0, _mm_xor_si128(bx0, cx0));
-            cryptonight_monero_tweak((uint64_t*)mp1, _mm_xor_si128(bx1, cx1));
-=======
-            cryptonight_monero_tweak<VARIANT == xmrig::VARIANT_XTL ? 4 : 3>((uint64_t*)&l0[idx0 & MASK], _mm_xor_si128(bx0, cx0));
-            cryptonight_monero_tweak<VARIANT == xmrig::VARIANT_XTL ? 4 : 3>((uint64_t*)&l1[idx1 & MASK], _mm_xor_si128(bx1, cx1));
->>>>>>> b383a382
-        } else {
-            _mm_store_si128((__m128i *) mp0, _mm_xor_si128(bx0, cx0));
-            _mm_store_si128((__m128i *) mp1, _mm_xor_si128(bx1, cx1));
-        }
-
-        mp0 = ((uint8_t*) l0) + ((idx0 = EXTRACT64(cx0)) & MASK);
-        mp1 = ((uint8_t*) l1) + ((idx1 = EXTRACT64(cx1)) & MASK);
-
-        bx0 = cx0;
-        bx1 = cx1;
-
-        uint64_t hi, lo, cl, ch;
-        cl = ((uint64_t*) mp0)[0];
-        ch = ((uint64_t*) mp0)[1];
-        lo = __umul128(idx0, cl, &hi);
-
-        al0 += hi;
-        ah0 += lo;
-
-<<<<<<< HEAD
-        VARIANT1_2(ah0, 0);
-        ((uint64_t*) mp0)[0] = al0;
-        ((uint64_t*) mp0)[1] = ah0;
-        VARIANT1_2(ah0, 0);
-=======
-        ((uint64_t*)&l0[idx0 & MASK])[0] = al0;
-
-        if (VARIANT > 0) {
-            if (VARIANT == xmrig::VARIANT_IPBC) {
-                ((uint64_t*)&l0[idx0 & MASK])[1] = ah0 ^ tweak1_2_0 ^ al0;
-            }
-            else {
-                ((uint64_t*)&l0[idx0 & MASK])[1] = ah0 ^ tweak1_2_0;
-            }
-        }
-        else {
-            ((uint64_t*)&l0[idx0 & MASK])[1] = ah0;
-        }
->>>>>>> b383a382
-
-        al0 ^= cl;
-<<<<<<< HEAD
-        mp0 = ((uint8_t*) l0) + ((al0) & MASK);
-=======
-        ah0 ^= ch;
-        idx0 = al0;
->>>>>>> b383a382
-
-        if (ALGO == xmrig::CRYPTONIGHT_HEAVY) {
-            int64_t n  = ((int64_t*)mp0)[0];
-            int32_t d  = ((int32_t*)mp0)[2];
-            int64_t q = n / (d | 0x5);
-
-            ((int64_t*) mp0)[0] = n ^ q;
-        }
-
-        cl = ((uint64_t*) mp1)[0];
-        ch = ((uint64_t*) mp1)[1];
+
+            ((int64_t*)&l0[idx0 & MASK])[0] = n ^ q;
+            idx0 = d ^ q;
+        }
+
+        cl = ((uint64_t*) &l1[idx1 & MASK])[0];
+        ch = ((uint64_t*) &l1[idx1 & MASK])[1];
         lo = __umul128(idx1, cl, &hi);
 
         al1 += hi;
         ah1 += lo;
 
-<<<<<<< HEAD
-        VARIANT1_2(ah1, 1);
-        ((uint64_t*) mp1)[0] = al1;
-        ((uint64_t*) mp1)[1] = ah1;
-        VARIANT1_2(ah1, 1);
-=======
         ((uint64_t*)&l1[idx1 & MASK])[0] = al1;
 
         if (VARIANT > 0) {
@@ -658,22 +616,18 @@
         else {
             ((uint64_t*)&l1[idx1 & MASK])[1] = ah1;
         }
->>>>>>> b383a382
 
         al1 ^= cl;
-<<<<<<< HEAD
-        mp1 = ((uint8_t*) l1) + ((al1) & MASK);
-=======
         ah1 ^= ch;
         idx1 = al1;
->>>>>>> b383a382
 
         if (ALGO == xmrig::CRYPTONIGHT_HEAVY) {
-            int64_t n  = ((int64_t*)mp1)[0];
-            int32_t d  = ((int32_t*)mp1)[2];
+            int64_t n  = ((int64_t*)&l1[idx1 & MASK])[0];
+            int32_t d  = ((int32_t*)&l1[idx1 & MASK])[2];
             int64_t q = n / (d | 0x5);
 
-            ((int64_t*)mp1)[0] = n ^ q;
+            ((int64_t*)&l1[idx1 & MASK])[0] = n ^ q;
+            idx1 = d ^ q;
         }
     }
 
