--- conflicted
+++ resolved
@@ -204,17 +204,6 @@
           __m128i* x7)
 {
     if (SOFT_AES) {
-<<<<<<< HEAD
-        *x0 = soft_aesenc(*x0, key);
-        *x1 = soft_aesenc(*x1, key);
-        *x2 = soft_aesenc(*x2, key);
-        *x3 = soft_aesenc(*x3, key);
-        *x4 = soft_aesenc(*x4, key);
-        *x5 = soft_aesenc(*x5, key);
-        *x6 = soft_aesenc(*x6, key);
-        *x7 = soft_aesenc(*x7, key);
-    } else {
-=======
         *x0 = soft_aesenc((uint32_t*)x0, key);
         *x1 = soft_aesenc((uint32_t*)x1, key);
         *x2 = soft_aesenc((uint32_t*)x2, key);
@@ -225,7 +214,6 @@
         *x7 = soft_aesenc((uint32_t*)x7, key);
     }
     else {
->>>>>>> 79345119
         *x0 = _mm_aesenc_si128(*x0, key);
         *x1 = _mm_aesenc_si128(*x1, key);
         *x2 = _mm_aesenc_si128(*x2, key);
@@ -433,7 +421,6 @@
         bx = _mm_set_epi64x(h[3] ^ h[7], h[2] ^ h[6]);
         idx = h[0] ^ h[4];
 
-<<<<<<< HEAD
         for (size_t i = 0; i < ITERATIONS; i++) {
             __m128i cx = _mm_load_si128((__m128i*) &l[idx & MASK]);
 
@@ -451,21 +438,6 @@
             cl = ((uint64_t*) &l[idx & MASK])[0];
             ch = ((uint64_t*) &l[idx & MASK])[1];
             lo = __umul128(idx, cl, &hi);
-=======
-    for (size_t i = 0; i < ITERATIONS; i++) {
-        __m128i cx;
-
-        if (SOFT_AES) {
-            cx = soft_aesenc((uint32_t*)&l0[idx0 & MASK], _mm_set_epi64x(ah0, al0));
-        }
-        else {  
-            cx = _mm_load_si128((__m128i *) &l0[idx0 & MASK]);
-            cx = _mm_aesenc_si128(cx, _mm_set_epi64x(ah0, al0));
-        }
-        _mm_store_si128((__m128i *) &l0[idx0 & MASK], _mm_xor_si128(bx0, cx));
-        idx0 = EXTRACT64(cx);
-        bx0 = cx;
->>>>>>> 79345119
 
             al += hi;
             ah += lo;
@@ -616,7 +588,6 @@
         uint64_t idx1 = h1[0] ^h1[4];
         uint64_t idx2 = h2[0] ^h2[4];
 
-<<<<<<< HEAD
         for (size_t i = 0; i < ITERATIONS; i++) {
             __m128i cx0 = _mm_load_si128((__m128i*) &l0[idx0 & MASK]);
             __m128i cx1 = _mm_load_si128((__m128i*) &l1[idx1 & MASK]);
@@ -689,20 +660,6 @@
             ah2 ^= ch;
             al2 ^= cl;
             idx2 = al2;
-=======
-    for (size_t i = 0; i < ITERATIONS; i++) {
-        __m128i cx0, cx1;
-
-        if (SOFT_AES) {
-            cx0 = soft_aesenc((uint32_t*)&l0[idx0 & MASK], _mm_set_epi64x(ah0, al0));
-            cx1 = soft_aesenc((uint32_t*)&l1[idx1 & MASK], _mm_set_epi64x(ah1, al1));
-        }
-        else {
-            cx0 = _mm_load_si128((__m128i *) &l0[idx0 & MASK]);
-            cx1 = _mm_load_si128((__m128i *) &l1[idx1 & MASK]);
-            cx0 = _mm_aesenc_si128(cx0, _mm_set_epi64x(ah0, al0));
-            cx1 = _mm_aesenc_si128(cx1, _mm_set_epi64x(ah1, al1));
->>>>>>> 79345119
         }
 
         cn_implode_scratchpad<MEM, SOFT_AES>((__m128i*) l0, (__m128i*) h0);
