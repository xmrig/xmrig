/* XMRig
 * Copyright 2010      Jeff Garzik <jgarzik@pobox.com>
 * Copyright 2012-2014 pooler      <pooler@litecoinpool.org>
 * Copyright 2014      Lucas Jones <https://github.com/lucasjones>
 * Copyright 2014-2016 Wolf9466    <https://github.com/OhGodAPet>
 * Copyright 2016      Jay D Dee   <jayddee246@gmail.com>
 * Copyright 2017-2018 XMR-Stak    <https://github.com/fireice-uk>, <https://github.com/psychocrypt>
 * Copyright 2018      Lee Clagett <https://github.com/vtnerd>
 * Copyright 2018      aegroto     <https://github.com/aegroto>
 * Copyright 2016-2018 XMRig       <https://github.com/xmrig>, <support@xmrig.com>
 *
 *   This program is free software: you can redistribute it and/or modify
 *   it under the terms of the GNU General Public License as published by
 *   the Free Software Foundation, either version 3 of the License, or
 *   (at your option) any later version.
 *
 *   This program is distributed in the hope that it will be useful,
 *   but WITHOUT ANY WARRANTY; without even the implied warranty of
 *   MERCHANTABILITY or FITNESS FOR A PARTICULAR PURPOSE. See the
 *   GNU General Public License for more details.
 *
 *   You should have received a copy of the GNU General Public License
 *   along with this program. If not, see <http://www.gnu.org/licenses/>.
 */

#ifndef __CRYPTONIGHT_X86_H__
#define __CRYPTONIGHT_X86_H__


#ifdef __GNUC__
#   include <x86intrin.h>
#else
#   include <intrin.h>
#   define __restrict__ __restrict
#endif


#include "crypto/CryptoNight.h"
#include "crypto/CryptoNight_constants.h"
#include "crypto/CryptoNight_monero.h"
#include "crypto/soft_aes.h"


extern "C"
{
#include "crypto/c_keccak.h"
#include "crypto/c_groestl.h"
#include "crypto/c_blake256.h"
#include "crypto/c_jh.h"
#include "crypto/c_skein.h"
}


static inline void do_blake_hash(const uint8_t *input, size_t len, uint8_t *output) {
    blake256_hash(output, input, len);
}


static inline void do_groestl_hash(const uint8_t *input, size_t len, uint8_t *output) {
    groestl(input, len * 8, output);
}


static inline void do_jh_hash(const uint8_t *input, size_t len, uint8_t *output) {
    jh_hash(32 * 8, input, 8 * len, output);
}


static inline void do_skein_hash(const uint8_t *input, size_t len, uint8_t *output) {
    xmr_skein(input, output);
}


void (* const extra_hashes[4])(const uint8_t *, size_t, uint8_t *) = {do_blake_hash, do_groestl_hash, do_jh_hash, do_skein_hash};



#if defined(__x86_64__) || defined(_M_AMD64)
#   define EXTRACT64(X) _mm_cvtsi128_si64(X)

#   ifdef __GNUC__
static inline uint64_t __umul128(uint64_t a, uint64_t b, uint64_t* hi)
{
    unsigned __int128 r = (unsigned __int128) a * (unsigned __int128) b;
    *hi = r >> 64;
    return (uint64_t) r;
}
#   else
    #define __umul128 _umul128
#   endif
#elif defined(__i386__) || defined(_M_IX86)
#   define HI32(X) \
    _mm_srli_si128((X), 4)


#   define EXTRACT64(X) \
    ((uint64_t)(uint32_t)_mm_cvtsi128_si32(X) | \
    ((uint64_t)(uint32_t)_mm_cvtsi128_si32(HI32(X)) << 32))

static inline uint64_t __umul128(uint64_t multiplier, uint64_t multiplicand, uint64_t *product_hi) {
    // multiplier   = ab = a * 2^32 + b
    // multiplicand = cd = c * 2^32 + d
    // ab * cd = a * c * 2^64 + (a * d + b * c) * 2^32 + b * d
    uint64_t a = multiplier >> 32;
    uint64_t b = multiplier & 0xFFFFFFFF;
    uint64_t c = multiplicand >> 32;
    uint64_t d = multiplicand & 0xFFFFFFFF;

    //uint64_t ac = a * c;
    uint64_t ad = a * d;
    //uint64_t bc = b * c;
    uint64_t bd = b * d;

    uint64_t adbc = ad + (b * c);
    uint64_t adbc_carry = adbc < ad ? 1 : 0;

    // multiplier * multiplicand = product_hi * 2^64 + product_lo
    uint64_t product_lo = bd + (adbc << 32);
    uint64_t product_lo_carry = product_lo < bd ? 1 : 0;
    *product_hi = (a * c) + (adbc >> 32) + (adbc_carry << 32) + product_lo_carry;

    return product_lo;
}
#endif

// This will shift and xor tmp1 into itself as 4 32-bit vals such as
// sl_xor(a1 a2 a3 a4) = a1 (a2^a1) (a3^a2^a1) (a4^a3^a2^a1)
static inline __m128i sl_xor(__m128i tmp1)
{
    __m128i tmp4;
    tmp4 = _mm_slli_si128(tmp1, 0x04);
    tmp1 = _mm_xor_si128(tmp1, tmp4);
    tmp4 = _mm_slli_si128(tmp4, 0x04);
    tmp1 = _mm_xor_si128(tmp1, tmp4);
    tmp4 = _mm_slli_si128(tmp4, 0x04);
    tmp1 = _mm_xor_si128(tmp1, tmp4);
    return tmp1;
}


template<uint8_t rcon>
static inline void aes_genkey_sub(__m128i* xout0, __m128i* xout2)
{
    __m128i xout1 = _mm_aeskeygenassist_si128(*xout2, rcon);
    xout1  = _mm_shuffle_epi32(xout1, 0xFF); // see PSHUFD, set all elems to 4th elem
    *xout0 = sl_xor(*xout0);
    *xout0 = _mm_xor_si128(*xout0, xout1);
    xout1  = _mm_aeskeygenassist_si128(*xout0, 0x00);
    xout1  = _mm_shuffle_epi32(xout1, 0xAA); // see PSHUFD, set all elems to 3rd elem
    *xout2 = sl_xor(*xout2);
    *xout2 = _mm_xor_si128(*xout2, xout1);
}


template<uint8_t rcon>
static inline void soft_aes_genkey_sub(__m128i* xout0, __m128i* xout2)
{
    __m128i xout1 = soft_aeskeygenassist<rcon>(*xout2);
    xout1  = _mm_shuffle_epi32(xout1, 0xFF); // see PSHUFD, set all elems to 4th elem
    *xout0 = sl_xor(*xout0);
    *xout0 = _mm_xor_si128(*xout0, xout1);
    xout1  = soft_aeskeygenassist<0x00>(*xout0);
    xout1  = _mm_shuffle_epi32(xout1, 0xAA); // see PSHUFD, set all elems to 3rd elem
    *xout2 = sl_xor(*xout2);
    *xout2 = _mm_xor_si128(*xout2, xout1);
}


template<bool SOFT_AES>
static inline void aes_genkey(const __m128i* memory, __m128i* k0, __m128i* k1, __m128i* k2, __m128i* k3, __m128i* k4, __m128i* k5, __m128i* k6, __m128i* k7, __m128i* k8, __m128i* k9)
{
    __m128i xout0 = _mm_load_si128(memory);
    __m128i xout2 = _mm_load_si128(memory + 1);
    *k0 = xout0;
    *k1 = xout2;

    SOFT_AES ? soft_aes_genkey_sub<0x01>(&xout0, &xout2) : aes_genkey_sub<0x01>(&xout0, &xout2);
    *k2 = xout0;
    *k3 = xout2;

    SOFT_AES ? soft_aes_genkey_sub<0x02>(&xout0, &xout2) : aes_genkey_sub<0x02>(&xout0, &xout2);
    *k4 = xout0;
    *k5 = xout2;

    SOFT_AES ? soft_aes_genkey_sub<0x04>(&xout0, &xout2) : aes_genkey_sub<0x04>(&xout0, &xout2);
    *k6 = xout0;
    *k7 = xout2;

    SOFT_AES ? soft_aes_genkey_sub<0x08>(&xout0, &xout2) : aes_genkey_sub<0x08>(&xout0, &xout2);
    *k8 = xout0;
    *k9 = xout2;
}


template<bool SOFT_AES>
static inline void aes_round(__m128i key, __m128i* x0, __m128i* x1, __m128i* x2, __m128i* x3, __m128i* x4, __m128i* x5, __m128i* x6, __m128i* x7)
{
    if (SOFT_AES) {
        *x0 = soft_aesenc((uint32_t*)x0, key);
        *x1 = soft_aesenc((uint32_t*)x1, key);
        *x2 = soft_aesenc((uint32_t*)x2, key);
        *x3 = soft_aesenc((uint32_t*)x3, key);
        *x4 = soft_aesenc((uint32_t*)x4, key);
        *x5 = soft_aesenc((uint32_t*)x5, key);
        *x6 = soft_aesenc((uint32_t*)x6, key);
        *x7 = soft_aesenc((uint32_t*)x7, key);
    }
    else {
        *x0 = _mm_aesenc_si128(*x0, key);
        *x1 = _mm_aesenc_si128(*x1, key);
        *x2 = _mm_aesenc_si128(*x2, key);
        *x3 = _mm_aesenc_si128(*x3, key);
        *x4 = _mm_aesenc_si128(*x4, key);
        *x5 = _mm_aesenc_si128(*x5, key);
        *x6 = _mm_aesenc_si128(*x6, key);
        *x7 = _mm_aesenc_si128(*x7, key);
    }
}


inline void mix_and_propagate(__m128i& x0, __m128i& x1, __m128i& x2, __m128i& x3, __m128i& x4, __m128i& x5, __m128i& x6, __m128i& x7)
{
    __m128i tmp0 = x0;
    x0 = _mm_xor_si128(x0, x1);
    x1 = _mm_xor_si128(x1, x2);
    x2 = _mm_xor_si128(x2, x3);
    x3 = _mm_xor_si128(x3, x4);
    x4 = _mm_xor_si128(x4, x5);
    x5 = _mm_xor_si128(x5, x6);
    x6 = _mm_xor_si128(x6, x7);
    x7 = _mm_xor_si128(x7, tmp0);
}


template<xmrig::Algo ALGO, size_t MEM, bool SOFT_AES>
static inline void cn_explode_scratchpad(const __m128i *input, __m128i *output)
{
    __m128i xin0, xin1, xin2, xin3, xin4, xin5, xin6, xin7;
    __m128i k0, k1, k2, k3, k4, k5, k6, k7, k8, k9;

    aes_genkey<SOFT_AES>(input, &k0, &k1, &k2, &k3, &k4, &k5, &k6, &k7, &k8, &k9);

    xin0 = _mm_load_si128(input + 4);
    xin1 = _mm_load_si128(input + 5);
    xin2 = _mm_load_si128(input + 6);
    xin3 = _mm_load_si128(input + 7);
    xin4 = _mm_load_si128(input + 8);
    xin5 = _mm_load_si128(input + 9);
    xin6 = _mm_load_si128(input + 10);
    xin7 = _mm_load_si128(input + 11);

    if (ALGO == xmrig::CRYPTONIGHT_HEAVY) {
        for (size_t i = 0; i < 16; i++) {
            aes_round<SOFT_AES>(k0, &xin0, &xin1, &xin2, &xin3, &xin4, &xin5, &xin6, &xin7);
            aes_round<SOFT_AES>(k1, &xin0, &xin1, &xin2, &xin3, &xin4, &xin5, &xin6, &xin7);
            aes_round<SOFT_AES>(k2, &xin0, &xin1, &xin2, &xin3, &xin4, &xin5, &xin6, &xin7);
            aes_round<SOFT_AES>(k3, &xin0, &xin1, &xin2, &xin3, &xin4, &xin5, &xin6, &xin7);
            aes_round<SOFT_AES>(k4, &xin0, &xin1, &xin2, &xin3, &xin4, &xin5, &xin6, &xin7);
            aes_round<SOFT_AES>(k5, &xin0, &xin1, &xin2, &xin3, &xin4, &xin5, &xin6, &xin7);
            aes_round<SOFT_AES>(k6, &xin0, &xin1, &xin2, &xin3, &xin4, &xin5, &xin6, &xin7);
            aes_round<SOFT_AES>(k7, &xin0, &xin1, &xin2, &xin3, &xin4, &xin5, &xin6, &xin7);
            aes_round<SOFT_AES>(k8, &xin0, &xin1, &xin2, &xin3, &xin4, &xin5, &xin6, &xin7);
            aes_round<SOFT_AES>(k9, &xin0, &xin1, &xin2, &xin3, &xin4, &xin5, &xin6, &xin7);

            mix_and_propagate(xin0, xin1, xin2, xin3, xin4, xin5, xin6, xin7);
        }
    }

    const __m128i *outputTmpLimit = output + (MEM / sizeof(__m128i));

    for (__m128i *outputTmp = output; outputTmp < outputTmpLimit; outputTmp += 8) {
        aes_round<SOFT_AES>(k0, &xin0, &xin1, &xin2, &xin3, &xin4, &xin5, &xin6, &xin7);
        aes_round<SOFT_AES>(k1, &xin0, &xin1, &xin2, &xin3, &xin4, &xin5, &xin6, &xin7);
        aes_round<SOFT_AES>(k2, &xin0, &xin1, &xin2, &xin3, &xin4, &xin5, &xin6, &xin7);
        aes_round<SOFT_AES>(k3, &xin0, &xin1, &xin2, &xin3, &xin4, &xin5, &xin6, &xin7);
        aes_round<SOFT_AES>(k4, &xin0, &xin1, &xin2, &xin3, &xin4, &xin5, &xin6, &xin7);
        aes_round<SOFT_AES>(k5, &xin0, &xin1, &xin2, &xin3, &xin4, &xin5, &xin6, &xin7);
        aes_round<SOFT_AES>(k6, &xin0, &xin1, &xin2, &xin3, &xin4, &xin5, &xin6, &xin7);
        aes_round<SOFT_AES>(k7, &xin0, &xin1, &xin2, &xin3, &xin4, &xin5, &xin6, &xin7);
        aes_round<SOFT_AES>(k8, &xin0, &xin1, &xin2, &xin3, &xin4, &xin5, &xin6, &xin7);
        aes_round<SOFT_AES>(k9, &xin0, &xin1, &xin2, &xin3, &xin4, &xin5, &xin6, &xin7);

        _mm_store_si128(outputTmp,     xin0);
        _mm_store_si128(outputTmp + 1, xin1);
        _mm_store_si128(outputTmp + 2, xin2);
        _mm_store_si128(outputTmp + 3, xin3);
        _mm_store_si128(outputTmp + 4, xin4);
        _mm_store_si128(outputTmp + 5, xin5);
        _mm_store_si128(outputTmp + 6, xin6);
        _mm_store_si128(outputTmp + 7, xin7);
    }
}


template<xmrig::Algo ALGO, size_t MEM, bool SOFT_AES>
static inline void cn_implode_scratchpad(const __m128i *input, __m128i *output)
{
    __m128i xout0, xout1, xout2, xout3, xout4, xout5, xout6, xout7;
    __m128i k0, k1, k2, k3, k4, k5, k6, k7, k8, k9;

    aes_genkey<SOFT_AES>(output + 2, &k0, &k1, &k2, &k3, &k4, &k5, &k6, &k7, &k8, &k9);

    xout0 = _mm_load_si128(output + 4);
    xout1 = _mm_load_si128(output + 5);
    xout2 = _mm_load_si128(output + 6);
    xout3 = _mm_load_si128(output + 7);
    xout4 = _mm_load_si128(output + 8);
    xout5 = _mm_load_si128(output + 9);
    xout6 = _mm_load_si128(output + 10);
    xout7 = _mm_load_si128(output + 11);

    const __m128i *inputTmpLimit = (__m128i*) input + MEM / sizeof(__m128i);

    for (__m128i *inputTmp = (__m128i*) input; inputTmp < inputTmpLimit; inputTmp += 8) {
        xout0 = _mm_xor_si128(_mm_load_si128(inputTmp), xout0);
        xout1 = _mm_xor_si128(_mm_load_si128(inputTmp + 1), xout1);
        xout2 = _mm_xor_si128(_mm_load_si128(inputTmp + 2), xout2);
        xout3 = _mm_xor_si128(_mm_load_si128(inputTmp + 3), xout3);
        xout4 = _mm_xor_si128(_mm_load_si128(inputTmp + 4), xout4);
        xout5 = _mm_xor_si128(_mm_load_si128(inputTmp + 5), xout5);
        xout6 = _mm_xor_si128(_mm_load_si128(inputTmp + 6), xout6);
        xout7 = _mm_xor_si128(_mm_load_si128(inputTmp + 7), xout7);

        aes_round<SOFT_AES>(k0, &xout0, &xout1, &xout2, &xout3, &xout4, &xout5, &xout6, &xout7);
        aes_round<SOFT_AES>(k1, &xout0, &xout1, &xout2, &xout3, &xout4, &xout5, &xout6, &xout7);
        aes_round<SOFT_AES>(k2, &xout0, &xout1, &xout2, &xout3, &xout4, &xout5, &xout6, &xout7);
        aes_round<SOFT_AES>(k3, &xout0, &xout1, &xout2, &xout3, &xout4, &xout5, &xout6, &xout7);
        aes_round<SOFT_AES>(k4, &xout0, &xout1, &xout2, &xout3, &xout4, &xout5, &xout6, &xout7);
        aes_round<SOFT_AES>(k5, &xout0, &xout1, &xout2, &xout3, &xout4, &xout5, &xout6, &xout7);
        aes_round<SOFT_AES>(k6, &xout0, &xout1, &xout2, &xout3, &xout4, &xout5, &xout6, &xout7);
        aes_round<SOFT_AES>(k7, &xout0, &xout1, &xout2, &xout3, &xout4, &xout5, &xout6, &xout7);
        aes_round<SOFT_AES>(k8, &xout0, &xout1, &xout2, &xout3, &xout4, &xout5, &xout6, &xout7);
        aes_round<SOFT_AES>(k9, &xout0, &xout1, &xout2, &xout3, &xout4, &xout5, &xout6, &xout7);

        if (ALGO == xmrig::CRYPTONIGHT_HEAVY) {
            mix_and_propagate(xout0, xout1, xout2, xout3, xout4, xout5, xout6, xout7);
        }
    }

    if (ALGO == xmrig::CRYPTONIGHT_HEAVY) {
        for (__m128i *inputTmp = (__m128i*) input; inputTmp < inputTmpLimit; inputTmp += 8) {
            xout0 = _mm_xor_si128(_mm_load_si128(inputTmp), xout0);
            xout1 = _mm_xor_si128(_mm_load_si128(inputTmp + 1), xout1);
            xout2 = _mm_xor_si128(_mm_load_si128(inputTmp + 2), xout2);
            xout3 = _mm_xor_si128(_mm_load_si128(inputTmp + 3), xout3);
            xout4 = _mm_xor_si128(_mm_load_si128(inputTmp + 4), xout4);
            xout5 = _mm_xor_si128(_mm_load_si128(inputTmp + 5), xout5);
            xout6 = _mm_xor_si128(_mm_load_si128(inputTmp + 6), xout6);
            xout7 = _mm_xor_si128(_mm_load_si128(inputTmp + 7), xout7);

            aes_round<SOFT_AES>(k0, &xout0, &xout1, &xout2, &xout3, &xout4, &xout5, &xout6, &xout7);
            aes_round<SOFT_AES>(k1, &xout0, &xout1, &xout2, &xout3, &xout4, &xout5, &xout6, &xout7);
            aes_round<SOFT_AES>(k2, &xout0, &xout1, &xout2, &xout3, &xout4, &xout5, &xout6, &xout7);
            aes_round<SOFT_AES>(k3, &xout0, &xout1, &xout2, &xout3, &xout4, &xout5, &xout6, &xout7);
            aes_round<SOFT_AES>(k4, &xout0, &xout1, &xout2, &xout3, &xout4, &xout5, &xout6, &xout7);
            aes_round<SOFT_AES>(k5, &xout0, &xout1, &xout2, &xout3, &xout4, &xout5, &xout6, &xout7);
            aes_round<SOFT_AES>(k6, &xout0, &xout1, &xout2, &xout3, &xout4, &xout5, &xout6, &xout7);
            aes_round<SOFT_AES>(k7, &xout0, &xout1, &xout2, &xout3, &xout4, &xout5, &xout6, &xout7);
            aes_round<SOFT_AES>(k8, &xout0, &xout1, &xout2, &xout3, &xout4, &xout5, &xout6, &xout7);
            aes_round<SOFT_AES>(k9, &xout0, &xout1, &xout2, &xout3, &xout4, &xout5, &xout6, &xout7);

            mix_and_propagate(xout0, xout1, xout2, xout3, xout4, xout5, xout6, xout7);
        }

        for (size_t i = 0; i < 16; i++) {
            aes_round<SOFT_AES>(k0, &xout0, &xout1, &xout2, &xout3, &xout4, &xout5, &xout6, &xout7);
            aes_round<SOFT_AES>(k1, &xout0, &xout1, &xout2, &xout3, &xout4, &xout5, &xout6, &xout7);
            aes_round<SOFT_AES>(k2, &xout0, &xout1, &xout2, &xout3, &xout4, &xout5, &xout6, &xout7);
            aes_round<SOFT_AES>(k3, &xout0, &xout1, &xout2, &xout3, &xout4, &xout5, &xout6, &xout7);
            aes_round<SOFT_AES>(k4, &xout0, &xout1, &xout2, &xout3, &xout4, &xout5, &xout6, &xout7);
            aes_round<SOFT_AES>(k5, &xout0, &xout1, &xout2, &xout3, &xout4, &xout5, &xout6, &xout7);
            aes_round<SOFT_AES>(k6, &xout0, &xout1, &xout2, &xout3, &xout4, &xout5, &xout6, &xout7);
            aes_round<SOFT_AES>(k7, &xout0, &xout1, &xout2, &xout3, &xout4, &xout5, &xout6, &xout7);
            aes_round<SOFT_AES>(k8, &xout0, &xout1, &xout2, &xout3, &xout4, &xout5, &xout6, &xout7);
            aes_round<SOFT_AES>(k9, &xout0, &xout1, &xout2, &xout3, &xout4, &xout5, &xout6, &xout7);

            mix_and_propagate(xout0, xout1, xout2, xout3, xout4, xout5, xout6, xout7);
        }
    }

    _mm_store_si128(output + 4, xout0);
    _mm_store_si128(output + 5, xout1);
    _mm_store_si128(output + 6, xout2);
    _mm_store_si128(output + 7, xout3);
    _mm_store_si128(output + 8, xout4);
    _mm_store_si128(output + 9, xout5);
    _mm_store_si128(output + 10, xout6);
    _mm_store_si128(output + 11, xout7);
}


static inline void cryptonight_monero_tweak(uint64_t* mem_out, __m128i tmp)
{
    mem_out[0] = EXTRACT64(tmp);

    tmp = _mm_castps_si128(_mm_movehl_ps(_mm_castsi128_ps(tmp), _mm_castsi128_ps(tmp)));
    uint64_t vh = EXTRACT64(tmp);

    uint8_t x = vh >> 24;
    static const uint16_t table = 0x7531;
    vh ^= ((table >> ((((x >> 3) & 6) | (x & 1)) << 1)) & 0x3) << 28;

    mem_out[1] = vh;
}


template<xmrig::Algo ALGO, bool SOFT_AES, int VARIANT>
inline void cryptonight_single_hash(const uint8_t *__restrict__ input, size_t size, uint8_t *__restrict__ output, cryptonight_ctx **__restrict__ ctx)
{
    constexpr size_t MASK       = xmrig::cn_select_mask<ALGO>();
    constexpr size_t ITERATIONS = xmrig::cn_select_iter<ALGO>();
    constexpr size_t MEM        = xmrig::cn_select_memory<ALGO>();

    if (VARIANT > 0 && size < 43) {
        memset(output, 0, 32);
        return;
    }

    keccak(input, (int) size, ctx[0]->state, 200);

    VARIANT1_INIT(0)

    cn_explode_scratchpad<ALGO, MEM, SOFT_AES>((__m128i*) ctx[0]->state, (__m128i*) ctx[0]->memory);

    const uint8_t* l0 = ctx[0]->memory;
    uint64_t* h0 = reinterpret_cast<uint64_t*>(ctx[0]->state);

    uint64_t al0 = h0[0] ^ h0[4];
    uint64_t ah0 = h0[1] ^ h0[5];
    __m128i bx0 = _mm_set_epi64x(h0[3] ^ h0[7], h0[2] ^ h0[6]);

<<<<<<< HEAD
    uint64_t idx0 = h0[0] ^ h0[4];
    void* mp = ((uint8_t*) l0) + ((idx0) & MASK);
    
=======
    uint64_t idx0 = al0;

>>>>>>> c48e0821
    for (size_t i = 0; i < ITERATIONS; i++) {
        __m128i cx;

        if (SOFT_AES) {
            cx = soft_aesenc((uint32_t*) mp, _mm_set_epi64x(ah0, al0)); 
        } else {  
            cx = _mm_load_si128((__m128i *) mp);
            cx = _mm_aesenc_si128(cx, _mm_set_epi64x(ah0, al0));
        }

        _mm_store_si128((__m128i *) mp, _mm_xor_si128(bx0, cx));
        VARIANT1_1(mp);        
        mp = ((uint8_t*) l0) + ((idx0 = EXTRACT64(cx)) & MASK);        
        bx0 = cx;

        uint64_t hi, lo, cl, ch;
        cl = ((uint64_t*) mp)[0];
        ch = ((uint64_t*) mp)[1];
        lo = __umul128(idx0, cl, &hi);

        al0 += hi;
        ah0 += lo;

        VARIANT1_2(ah0, 0);
        ((uint64_t*) mp)[0] = al0;
        ((uint64_t*) mp)[1] = ah0;
        VARIANT1_2(ah0, 0);

        ah0 ^= ch;
        al0 ^= cl;
        mp = ((uint8_t*) l0) + ((al0) & MASK); 

        if (ALGO == xmrig::CRYPTONIGHT_HEAVY) {
            int64_t n  = ((int64_t*)mp)[0];
            int32_t d  = ((int32_t*)mp)[2];
            int64_t q = n / (d | 0x5);
            ((int64_t*) mp)[0] = n ^ q; 
        }
    }

    cn_implode_scratchpad<ALGO, MEM, SOFT_AES>((__m128i*) ctx[0]->memory, (__m128i*) ctx[0]->state);

    keccakf(h0, 24);
    extra_hashes[ctx[0]->state[0] & 3](ctx[0]->state, 200, output);
}


template<xmrig::Algo ALGO, bool SOFT_AES, int VARIANT>
inline void cryptonight_double_hash(const uint8_t *__restrict__ input, size_t size, uint8_t *__restrict__ output, cryptonight_ctx **__restrict__ ctx)
{
    constexpr size_t MASK       = xmrig::cn_select_mask<ALGO>();
    constexpr size_t ITERATIONS = xmrig::cn_select_iter<ALGO>();
    constexpr size_t MEM        = xmrig::cn_select_memory<ALGO>();

    if (VARIANT > 0 && size < 43) {
        memset(output, 0, 64);
        return;
    }

    keccak(input,        (int) size, ctx[0]->state, 200);
    keccak(input + size, (int) size, ctx[1]->state, 200);

    VARIANT1_INIT(0);
    VARIANT1_INIT(1);

    const uint8_t* l0 = ctx[0]->memory;
    const uint8_t* l1 = ctx[1]->memory;
    uint64_t* h0 = reinterpret_cast<uint64_t*>(ctx[0]->state);
    uint64_t* h1 = reinterpret_cast<uint64_t*>(ctx[1]->state);

    cn_explode_scratchpad<ALGO, MEM, SOFT_AES>((__m128i*) h0, (__m128i*) l0);
    cn_explode_scratchpad<ALGO, MEM, SOFT_AES>((__m128i*) h1, (__m128i*) l1);

    uint64_t al0 = h0[0] ^ h0[4];
    uint64_t al1 = h1[0] ^ h1[4];
    uint64_t ah0 = h0[1] ^ h0[5];
    uint64_t ah1 = h1[1] ^ h1[5];

    __m128i bx0 = _mm_set_epi64x(h0[3] ^ h0[7], h0[2] ^ h0[6]);
    __m128i bx1 = _mm_set_epi64x(h1[3] ^ h1[7], h1[2] ^ h1[6]);

    uint64_t idx0 = al0;
    uint64_t idx1 = al1;

    void* mp0 = ((uint8_t*) l0) + ((idx0) & MASK);
    void* mp1 = ((uint8_t*) l1) + ((idx1) & MASK);

    for (size_t i = 0; i < ITERATIONS; i++) {
        __m128i cx0, cx1;

        if (SOFT_AES) {
            cx0 = soft_aesenc((uint32_t*) mp0, _mm_set_epi64x(ah0, al0));
            cx1 = soft_aesenc((uint32_t*) mp1, _mm_set_epi64x(ah1, al1));
        } else {
            cx0 = _mm_load_si128((__m128i *) mp0);
            cx1 = _mm_load_si128((__m128i *)mp1);
            cx0 = _mm_aesenc_si128(cx0, _mm_set_epi64x(ah0, al0));
            cx1 = _mm_aesenc_si128(cx1, _mm_set_epi64x(ah1, al1));
        }

        if (VARIANT > 0) {
            cryptonight_monero_tweak((uint64_t*)mp0, _mm_xor_si128(bx0, cx0));
            cryptonight_monero_tweak((uint64_t*)mp1, _mm_xor_si128(bx1, cx1));
        } else {
            _mm_store_si128((__m128i *) mp0, _mm_xor_si128(bx0, cx0));
            _mm_store_si128((__m128i *) mp1, _mm_xor_si128(bx1, cx1));
        }

        mp0 = ((uint8_t*) l0) + ((idx0 = EXTRACT64(cx0)) & MASK);
        mp1 = ((uint8_t*) l1) + ((idx1 = EXTRACT64(cx1)) & MASK);

        bx0 = cx0;
        bx1 = cx1;

        uint64_t hi, lo, cl, ch;
        cl = ((uint64_t*) mp0)[0];
        ch = ((uint64_t*) mp0)[1];
        lo = __umul128(idx0, cl, &hi);

        al0 += hi;
        ah0 += lo;

        VARIANT1_2(ah0, 0);
        ((uint64_t*) mp0)[0] = al0;
        ((uint64_t*) mp0)[1] = ah0;
        VARIANT1_2(ah0, 0);

        ah0 ^= ch;
        al0 ^= cl;
        mp0 = ((uint8_t*) l0) + ((al0) & MASK);

        if (ALGO == xmrig::CRYPTONIGHT_HEAVY) {
            int64_t n  = ((int64_t*)mp0)[0];
            int32_t d  = ((int32_t*)mp0)[2];
            int64_t q = n / (d | 0x5);

            ((int64_t*) mp0)[0] = n ^ q;
        }

        cl = ((uint64_t*) mp1)[0];
        ch = ((uint64_t*) mp1)[1];
        lo = __umul128(idx1, cl, &hi);

        al1 += hi;
        ah1 += lo;

        VARIANT1_2(ah1, 1);
        ((uint64_t*) mp1)[0] = al1;
        ((uint64_t*) mp1)[1] = ah1;
        VARIANT1_2(ah1, 1);

        ah1 ^= ch;
        al1 ^= cl;
        mp1 = ((uint8_t*) l1) + ((al1) & MASK);

        if (ALGO == xmrig::CRYPTONIGHT_HEAVY) {
            int64_t n  = ((int64_t*)mp1)[0];
            int32_t d  = ((int32_t*)mp1)[2];
            int64_t q = n / (d | 0x5);

            ((int64_t*)mp1)[0] = n ^ q;
        }
    }

    cn_implode_scratchpad<ALGO, MEM, SOFT_AES>((__m128i*) l0, (__m128i*) h0);
    cn_implode_scratchpad<ALGO, MEM, SOFT_AES>((__m128i*) l1, (__m128i*) h1);

    keccakf(h0, 24);
    keccakf(h1, 24);

    extra_hashes[ctx[0]->state[0] & 3](ctx[0]->state, 200, output);
    extra_hashes[ctx[1]->state[0] & 3](ctx[1]->state, 200, output + 32);
}


#define CN_STEP1(a, b, c, l, ptr, idx)                \
    ptr = reinterpret_cast<__m128i*>(&l[idx & MASK]); \
    c = _mm_load_si128(ptr);


#define CN_STEP2(a, b, c, l, ptr, idx)                                 \
    if (SOFT_AES) {                                                    \
        c = soft_aesenc(c, a);                                         \
    } else {                                                           \
        c = _mm_aesenc_si128(c, a);                                    \
    }                                                                  \
                                                                       \
    b = _mm_xor_si128(b, c);                                           \
                                                                       \
    if (VARIANT > 0) {                                                 \
        cryptonight_monero_tweak(reinterpret_cast<uint64_t*>(ptr), b); \
    } else {                                                           \
        _mm_store_si128(ptr, b);                                       \
    }


#define CN_STEP3(a, b, c, l, ptr, idx)                \
    idx = EXTRACT64(c);                               \
    ptr = reinterpret_cast<__m128i*>(&l[idx & MASK]); \
    b = _mm_load_si128(ptr);


#define CN_STEP4(a, b, c, l, mc, ptr, idx)              \
    lo = __umul128(idx, EXTRACT64(b), &hi);             \
    a = _mm_add_epi64(a, _mm_set_epi64x(lo, hi));       \
                                                        \
    if (VARIANT > 0) {                                  \
        _mm_store_si128(ptr, _mm_xor_si128(a, mc));     \
    } else {                                            \
        _mm_store_si128(ptr, a);                        \
    }                                                   \
                                                        \
    a = _mm_xor_si128(a, b);                            \
    idx = EXTRACT64(a);                                 \
                                                        \
    if (ALGO == xmrig::CRYPTONIGHT_HEAVY) {             \
        int64_t n = ((int64_t*)&l[idx & MASK])[0];      \
        int32_t d = ((int32_t*)&l[idx & MASK])[2];      \
        int64_t q = n / (d | 0x5);                      \
        ((int64_t*)&l[idx & MASK])[0] = n ^ q;          \
        idx = d ^ q;                                    \
    }


#define CONST_INIT(ctx, n)                                                                       \
    __m128i mc##n;                                                                               \
    if (VARIANT > 0) {                                                                           \
        mc##n = _mm_set_epi64x(*reinterpret_cast<const uint64_t*>(input + n * size + 35) ^       \
                               *(reinterpret_cast<const uint64_t*>((ctx)->state) + 24), 0);      \
    }


template<xmrig::Algo ALGO, bool SOFT_AES, int VARIANT>
inline void cryptonight_triple_hash(const uint8_t *__restrict__ input, size_t size, uint8_t *__restrict__ output, cryptonight_ctx **__restrict__ ctx)
{
    constexpr size_t MASK       = xmrig::cn_select_mask<ALGO>();
    constexpr size_t ITERATIONS = xmrig::cn_select_iter<ALGO>();
    constexpr size_t MEM        = xmrig::cn_select_memory<ALGO>();

    if (VARIANT > 0 && size < 43) {
        memset(output, 0, 32 * 3);
        return;
    }

    for (size_t i = 0; i < 3; i++) {
        keccak(input + size * i, static_cast<int>(size), ctx[i]->state, 200);
        cn_explode_scratchpad<ALGO, MEM, SOFT_AES>(reinterpret_cast<__m128i*>(ctx[i]->state), reinterpret_cast<__m128i*>(ctx[i]->memory));
    }

    CONST_INIT(ctx[0], 0);
    CONST_INIT(ctx[1], 1);
    CONST_INIT(ctx[2], 2);

    uint8_t* l0  = ctx[0]->memory;
    uint8_t* l1  = ctx[1]->memory;
    uint8_t* l2  = ctx[2]->memory;
    uint64_t* h0 = reinterpret_cast<uint64_t*>(ctx[0]->state);
    uint64_t* h1 = reinterpret_cast<uint64_t*>(ctx[1]->state);
    uint64_t* h2 = reinterpret_cast<uint64_t*>(ctx[2]->state);

    __m128i ax0 = _mm_set_epi64x(h0[1] ^ h0[5], h0[0] ^ h0[4]);
    __m128i bx0 = _mm_set_epi64x(h0[3] ^ h0[7], h0[2] ^ h0[6]);
    __m128i ax1 = _mm_set_epi64x(h1[1] ^ h1[5], h1[0] ^ h1[4]);
    __m128i bx1 = _mm_set_epi64x(h1[3] ^ h1[7], h1[2] ^ h1[6]);
    __m128i ax2 = _mm_set_epi64x(h2[1] ^ h2[5], h2[0] ^ h2[4]);
    __m128i bx2 = _mm_set_epi64x(h2[3] ^ h2[7], h2[2] ^ h2[6]);
    __m128i cx0 = _mm_set_epi64x(0, 0);
    __m128i cx1 = _mm_set_epi64x(0, 0);
    __m128i cx2 = _mm_set_epi64x(0, 0);

    uint64_t idx0, idx1, idx2;
    idx0 = EXTRACT64(ax0);
    idx1 = EXTRACT64(ax1);
    idx2 = EXTRACT64(ax2);

    for (size_t i = 0; i < ITERATIONS / 2; i++) {
        uint64_t hi, lo;
        __m128i *ptr0, *ptr1, *ptr2;

        // EVEN ROUND
        CN_STEP1(ax0, bx0, cx0, l0, ptr0, idx0);
        CN_STEP1(ax1, bx1, cx1, l1, ptr1, idx1);
        CN_STEP1(ax2, bx2, cx2, l2, ptr2, idx2);

        CN_STEP2(ax0, bx0, cx0, l0, ptr0, idx0);
        CN_STEP2(ax1, bx1, cx1, l1, ptr1, idx1);
        CN_STEP2(ax2, bx2, cx2, l2, ptr2, idx2);

        CN_STEP3(ax0, bx0, cx0, l0, ptr0, idx0);
        CN_STEP3(ax1, bx1, cx1, l1, ptr1, idx1);
        CN_STEP3(ax2, bx2, cx2, l2, ptr2, idx2);

        CN_STEP4(ax0, bx0, cx0, l0, mc0, ptr0, idx0);
        CN_STEP4(ax1, bx1, cx1, l1, mc1, ptr1, idx1);
        CN_STEP4(ax2, bx2, cx2, l2, mc2, ptr2, idx2);

        // ODD ROUND
        CN_STEP1(ax0, cx0, bx0, l0, ptr0, idx0);
        CN_STEP1(ax1, cx1, bx1, l1, ptr1, idx1);
        CN_STEP1(ax2, cx2, bx2, l2, ptr2, idx2);

        CN_STEP2(ax0, cx0, bx0, l0, ptr0, idx0);
        CN_STEP2(ax1, cx1, bx1, l1, ptr1, idx1);
        CN_STEP2(ax2, cx2, bx2, l2, ptr2, idx2);

        CN_STEP3(ax0, cx0, bx0, l0, ptr0, idx0);
        CN_STEP3(ax1, cx1, bx1, l1, ptr1, idx1);
        CN_STEP3(ax2, cx2, bx2, l2, ptr2, idx2);

        CN_STEP4(ax0, cx0, bx0, l0, mc0, ptr0, idx0);
        CN_STEP4(ax1, cx1, bx1, l1, mc1, ptr1, idx1);
        CN_STEP4(ax2, cx2, bx2, l2, mc2, ptr2, idx2);
    }

    for (size_t i = 0; i < 3; i++) {
        cn_implode_scratchpad<ALGO, MEM, SOFT_AES>(reinterpret_cast<__m128i*>(ctx[i]->memory), reinterpret_cast<__m128i*>(ctx[i]->state));
        keccakf(reinterpret_cast<uint64_t*>(ctx[i]->state), 24);
        extra_hashes[ctx[i]->state[0] & 3](ctx[i]->state, 200, output + 32 * i);
    }
}


template<xmrig::Algo ALGO, bool SOFT_AES, int VARIANT>
inline void cryptonight_quad_hash(const uint8_t *__restrict__ input, size_t size, uint8_t *__restrict__ output, cryptonight_ctx **__restrict__ ctx)
{
    constexpr size_t MASK       = xmrig::cn_select_mask<ALGO>();
    constexpr size_t ITERATIONS = xmrig::cn_select_iter<ALGO>();
    constexpr size_t MEM        = xmrig::cn_select_memory<ALGO>();

    if (VARIANT > 0 && size < 43) {
        memset(output, 0, 32 * 4);
        return;
    }

    for (size_t i = 0; i < 4; i++) {
        keccak(input + size * i, static_cast<int>(size), ctx[i]->state, 200);
        cn_explode_scratchpad<ALGO, MEM, SOFT_AES>(reinterpret_cast<__m128i*>(ctx[i]->state), reinterpret_cast<__m128i*>(ctx[i]->memory));
    }

    CONST_INIT(ctx[0], 0);
    CONST_INIT(ctx[1], 1);
    CONST_INIT(ctx[2], 2);
    CONST_INIT(ctx[3], 3);

    uint8_t* l0  = ctx[0]->memory;
    uint8_t* l1  = ctx[1]->memory;
    uint8_t* l2  = ctx[2]->memory;
    uint8_t* l3  = ctx[3]->memory;
    uint64_t* h0 = reinterpret_cast<uint64_t*>(ctx[0]->state);
    uint64_t* h1 = reinterpret_cast<uint64_t*>(ctx[1]->state);
    uint64_t* h2 = reinterpret_cast<uint64_t*>(ctx[2]->state);
    uint64_t* h3 = reinterpret_cast<uint64_t*>(ctx[3]->state);

    __m128i ax0 = _mm_set_epi64x(h0[1] ^ h0[5], h0[0] ^ h0[4]);
    __m128i bx0 = _mm_set_epi64x(h0[3] ^ h0[7], h0[2] ^ h0[6]);
    __m128i ax1 = _mm_set_epi64x(h1[1] ^ h1[5], h1[0] ^ h1[4]);
    __m128i bx1 = _mm_set_epi64x(h1[3] ^ h1[7], h1[2] ^ h1[6]);
    __m128i ax2 = _mm_set_epi64x(h2[1] ^ h2[5], h2[0] ^ h2[4]);
    __m128i bx2 = _mm_set_epi64x(h2[3] ^ h2[7], h2[2] ^ h2[6]);
    __m128i ax3 = _mm_set_epi64x(h3[1] ^ h3[5], h3[0] ^ h3[4]);
    __m128i bx3 = _mm_set_epi64x(h3[3] ^ h3[7], h3[2] ^ h3[6]);
    __m128i cx0 = _mm_set_epi64x(0, 0);
    __m128i cx1 = _mm_set_epi64x(0, 0);
    __m128i cx2 = _mm_set_epi64x(0, 0);
    __m128i cx3 = _mm_set_epi64x(0, 0);

    uint64_t idx0, idx1, idx2, idx3;
    idx0 = EXTRACT64(ax0);
    idx1 = EXTRACT64(ax1);
    idx2 = EXTRACT64(ax2);
    idx3 = EXTRACT64(ax3);

    for (size_t i = 0; i < ITERATIONS / 2; i++)
    {
        uint64_t hi, lo;
        __m128i *ptr0, *ptr1, *ptr2, *ptr3;

        // EVEN ROUND
        CN_STEP1(ax0, bx0, cx0, l0, ptr0, idx0);
        CN_STEP1(ax1, bx1, cx1, l1, ptr1, idx1);
        CN_STEP1(ax2, bx2, cx2, l2, ptr2, idx2);
        CN_STEP1(ax3, bx3, cx3, l3, ptr3, idx3);

        CN_STEP2(ax0, bx0, cx0, l0, ptr0, idx0);
        CN_STEP2(ax1, bx1, cx1, l1, ptr1, idx1);
        CN_STEP2(ax2, bx2, cx2, l2, ptr2, idx2);
        CN_STEP2(ax3, bx3, cx3, l3, ptr3, idx3);

        CN_STEP3(ax0, bx0, cx0, l0, ptr0, idx0);
        CN_STEP3(ax1, bx1, cx1, l1, ptr1, idx1);
        CN_STEP3(ax2, bx2, cx2, l2, ptr2, idx2);
        CN_STEP3(ax3, bx3, cx3, l3, ptr3, idx3);

        CN_STEP4(ax0, bx0, cx0, l0, mc0, ptr0, idx0);
        CN_STEP4(ax1, bx1, cx1, l1, mc1, ptr1, idx1);
        CN_STEP4(ax2, bx2, cx2, l2, mc2, ptr2, idx2);
        CN_STEP4(ax3, bx3, cx3, l3, mc3, ptr3, idx3);

        // ODD ROUND
        CN_STEP1(ax0, cx0, bx0, l0, ptr0, idx0);
        CN_STEP1(ax1, cx1, bx1, l1, ptr1, idx1);
        CN_STEP1(ax2, cx2, bx2, l2, ptr2, idx2);
        CN_STEP1(ax3, cx3, bx3, l3, ptr3, idx3);

        CN_STEP2(ax0, cx0, bx0, l0, ptr0, idx0);
        CN_STEP2(ax1, cx1, bx1, l1, ptr1, idx1);
        CN_STEP2(ax2, cx2, bx2, l2, ptr2, idx2);
        CN_STEP2(ax3, cx3, bx3, l3, ptr3, idx3);

        CN_STEP3(ax0, cx0, bx0, l0, ptr0, idx0);
        CN_STEP3(ax1, cx1, bx1, l1, ptr1, idx1);
        CN_STEP3(ax2, cx2, bx2, l2, ptr2, idx2);
        CN_STEP3(ax3, cx3, bx3, l3, ptr3, idx3);

        CN_STEP4(ax0, cx0, bx0, l0, mc0, ptr0, idx0);
        CN_STEP4(ax1, cx1, bx1, l1, mc1, ptr1, idx1);
        CN_STEP4(ax2, cx2, bx2, l2, mc2, ptr2, idx2);
        CN_STEP4(ax3, cx3, bx3, l3, mc3, ptr3, idx3);
    }

    for (size_t i = 0; i < 4; i++) {
        cn_implode_scratchpad<ALGO, MEM, SOFT_AES>(reinterpret_cast<__m128i*>(ctx[i]->memory), reinterpret_cast<__m128i*>(ctx[i]->state));
        keccakf(reinterpret_cast<uint64_t*>(ctx[i]->state), 24);
        extra_hashes[ctx[i]->state[0] & 3](ctx[i]->state, 200, output + 32 * i);
    }
}


template<xmrig::Algo ALGO, bool SOFT_AES, int VARIANT>
inline void cryptonight_penta_hash(const uint8_t *__restrict__ input, size_t size, uint8_t *__restrict__ output, cryptonight_ctx **__restrict__ ctx)
{
    constexpr size_t MASK       = xmrig::cn_select_mask<ALGO>();
    constexpr size_t ITERATIONS = xmrig::cn_select_iter<ALGO>();
    constexpr size_t MEM        = xmrig::cn_select_memory<ALGO>();

    if (VARIANT > 0 && size < 43) {
        memset(output, 0, 32 * 5);
        return;
    }

    for (size_t i = 0; i < 5; i++) {
        keccak(input + size * i, static_cast<int>(size), ctx[i]->state, 200);
        cn_explode_scratchpad<ALGO, MEM, SOFT_AES>(reinterpret_cast<__m128i*>(ctx[i]->state), reinterpret_cast<__m128i*>(ctx[i]->memory));
    }

    CONST_INIT(ctx[0], 0);
    CONST_INIT(ctx[1], 1);
    CONST_INIT(ctx[2], 2);
    CONST_INIT(ctx[3], 3);
    CONST_INIT(ctx[4], 4);

    uint8_t* l0  = ctx[0]->memory;
    uint8_t* l1  = ctx[1]->memory;
    uint8_t* l2  = ctx[2]->memory;
    uint8_t* l3  = ctx[3]->memory;
    uint8_t* l4  = ctx[4]->memory;
    uint64_t* h0 = reinterpret_cast<uint64_t*>(ctx[0]->state);
    uint64_t* h1 = reinterpret_cast<uint64_t*>(ctx[1]->state);
    uint64_t* h2 = reinterpret_cast<uint64_t*>(ctx[2]->state);
    uint64_t* h3 = reinterpret_cast<uint64_t*>(ctx[3]->state);
    uint64_t* h4 = reinterpret_cast<uint64_t*>(ctx[4]->state);

    __m128i ax0 = _mm_set_epi64x(h0[1] ^ h0[5], h0[0] ^ h0[4]);
    __m128i bx0 = _mm_set_epi64x(h0[3] ^ h0[7], h0[2] ^ h0[6]);
    __m128i ax1 = _mm_set_epi64x(h1[1] ^ h1[5], h1[0] ^ h1[4]);
    __m128i bx1 = _mm_set_epi64x(h1[3] ^ h1[7], h1[2] ^ h1[6]);
    __m128i ax2 = _mm_set_epi64x(h2[1] ^ h2[5], h2[0] ^ h2[4]);
    __m128i bx2 = _mm_set_epi64x(h2[3] ^ h2[7], h2[2] ^ h2[6]);
    __m128i ax3 = _mm_set_epi64x(h3[1] ^ h3[5], h3[0] ^ h3[4]);
    __m128i bx3 = _mm_set_epi64x(h3[3] ^ h3[7], h3[2] ^ h3[6]);
    __m128i ax4 = _mm_set_epi64x(h4[1] ^ h4[5], h4[0] ^ h4[4]);
    __m128i bx4 = _mm_set_epi64x(h4[3] ^ h4[7], h4[2] ^ h4[6]);
    __m128i cx0 = _mm_set_epi64x(0, 0);
    __m128i cx1 = _mm_set_epi64x(0, 0);
    __m128i cx2 = _mm_set_epi64x(0, 0);
    __m128i cx3 = _mm_set_epi64x(0, 0);
    __m128i cx4 = _mm_set_epi64x(0, 0);

    uint64_t idx0, idx1, idx2, idx3, idx4;
    idx0 = EXTRACT64(ax0);
    idx1 = EXTRACT64(ax1);
    idx2 = EXTRACT64(ax2);
    idx3 = EXTRACT64(ax3);
    idx4 = EXTRACT64(ax4);

    for (size_t i = 0; i < ITERATIONS / 2; i++)
    {
        uint64_t hi, lo;
        __m128i *ptr0, *ptr1, *ptr2, *ptr3, *ptr4;

        // EVEN ROUND
        CN_STEP1(ax0, bx0, cx0, l0, ptr0, idx0);
        CN_STEP1(ax1, bx1, cx1, l1, ptr1, idx1);
        CN_STEP1(ax2, bx2, cx2, l2, ptr2, idx2);
        CN_STEP1(ax3, bx3, cx3, l3, ptr3, idx3);
        CN_STEP1(ax4, bx4, cx4, l4, ptr4, idx4);

        CN_STEP2(ax0, bx0, cx0, l0, ptr0, idx0);
        CN_STEP2(ax1, bx1, cx1, l1, ptr1, idx1);
        CN_STEP2(ax2, bx2, cx2, l2, ptr2, idx2);
        CN_STEP2(ax3, bx3, cx3, l3, ptr3, idx3);
        CN_STEP2(ax4, bx4, cx4, l4, ptr4, idx4);

        CN_STEP3(ax0, bx0, cx0, l0, ptr0, idx0);
        CN_STEP3(ax1, bx1, cx1, l1, ptr1, idx1);
        CN_STEP3(ax2, bx2, cx2, l2, ptr2, idx2);
        CN_STEP3(ax3, bx3, cx3, l3, ptr3, idx3);
        CN_STEP3(ax4, bx4, cx4, l4, ptr4, idx4);

        CN_STEP4(ax0, bx0, cx0, l0, mc0, ptr0, idx0);
        CN_STEP4(ax1, bx1, cx1, l1, mc1, ptr1, idx1);
        CN_STEP4(ax2, bx2, cx2, l2, mc2, ptr2, idx2);
        CN_STEP4(ax3, bx3, cx3, l3, mc3, ptr3, idx3);
        CN_STEP4(ax4, bx4, cx4, l4, mc4, ptr4, idx4);

        // ODD ROUND
        CN_STEP1(ax0, cx0, bx0, l0, ptr0, idx0);
        CN_STEP1(ax1, cx1, bx1, l1, ptr1, idx1);
        CN_STEP1(ax2, cx2, bx2, l2, ptr2, idx2);
        CN_STEP1(ax3, cx3, bx3, l3, ptr3, idx3);
        CN_STEP1(ax4, cx4, bx4, l4, ptr4, idx4);

        CN_STEP2(ax0, cx0, bx0, l0, ptr0, idx0);
        CN_STEP2(ax1, cx1, bx1, l1, ptr1, idx1);
        CN_STEP2(ax2, cx2, bx2, l2, ptr2, idx2);
        CN_STEP2(ax3, cx3, bx3, l3, ptr3, idx3);
        CN_STEP2(ax4, cx4, bx4, l4, ptr4, idx4);

        CN_STEP3(ax0, cx0, bx0, l0, ptr0, idx0);
        CN_STEP3(ax1, cx1, bx1, l1, ptr1, idx1);
        CN_STEP3(ax2, cx2, bx2, l2, ptr2, idx2);
        CN_STEP3(ax3, cx3, bx3, l3, ptr3, idx3);
        CN_STEP3(ax4, cx4, bx4, l4, ptr4, idx4);

        CN_STEP4(ax0, cx0, bx0, l0, mc0, ptr0, idx0);
        CN_STEP4(ax1, cx1, bx1, l1, mc1, ptr1, idx1);
        CN_STEP4(ax2, cx2, bx2, l2, mc2, ptr2, idx2);
        CN_STEP4(ax3, cx3, bx3, l3, mc3, ptr3, idx3);
        CN_STEP4(ax4, cx4, bx4, l4, mc4, ptr4, idx4);
    }

    for (size_t i = 0; i < 5; i++) {
        cn_implode_scratchpad<ALGO, MEM, SOFT_AES>(reinterpret_cast<__m128i*>(ctx[i]->memory), reinterpret_cast<__m128i*>(ctx[i]->state));
        keccakf(reinterpret_cast<uint64_t*>(ctx[i]->state), 24);
        extra_hashes[ctx[i]->state[0] & 3](ctx[i]->state, 200, output + 32 * i);
    }
}

#endif /* __CRYPTONIGHT_X86_H__ */<|MERGE_RESOLUTION|>--- conflicted
+++ resolved
@@ -429,14 +429,9 @@
     uint64_t ah0 = h0[1] ^ h0[5];
     __m128i bx0 = _mm_set_epi64x(h0[3] ^ h0[7], h0[2] ^ h0[6]);
 
-<<<<<<< HEAD
     uint64_t idx0 = h0[0] ^ h0[4];
     void* mp = ((uint8_t*) l0) + ((idx0) & MASK);
     
-=======
-    uint64_t idx0 = al0;
-
->>>>>>> c48e0821
     for (size_t i = 0; i < ITERATIONS; i++) {
         __m128i cx;
 
