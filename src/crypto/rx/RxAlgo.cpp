--- conflicted
+++ resolved
@@ -53,17 +53,15 @@
     case Algorithm::RX_ARQ:
         return &RandomX_ArqmaConfig;
 
-<<<<<<< HEAD
     case Algorithm::DEFYX:
         return &RandomX_ScalaConfig;
         break;
-=======
+
     case Algorithm::RX_SFX:
         return &RandomX_SafexConfig;
 
     case Algorithm::RX_V:
         return &RandomX_VConfig;
->>>>>>> 8f2a92c3
 
     default:
         break;
