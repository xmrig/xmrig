/* XMRig
 * Copyright 2010      Jeff Garzik <jgarzik@pobox.com>
 * Copyright 2012-2014 pooler      <pooler@litecoinpool.org>
 * Copyright 2014      Lucas Jones <https://github.com/lucasjones>
 * Copyright 2014-2016 Wolf9466    <https://github.com/OhGodAPet>
 * Copyright 2016      Jay D Dee   <jayddee246@gmail.com>
 * Copyright 2017-2019 XMR-Stak    <https://github.com/fireice-uk>, <https://github.com/psychocrypt>
 * Copyright 2018      Lee Clagett <https://github.com/vtnerd>
 * Copyright 2018-2019 tevador     <tevador@gmail.com>
 * Copyright 2018-2019 SChernykh   <https://github.com/SChernykh>
 * Copyright 2016-2019 XMRig       <https://github.com/xmrig>, <support@xmrig.com>
 *
 *   This program is free software: you can redistribute it and/or modify
 *   it under the terms of the GNU General Public License as published by
 *   the Free Software Foundation, either version 3 of the License, or
 *   (at your option) any later version.
 *
 *   This program is distributed in the hope that it will be useful,
 *   but WITHOUT ANY WARRANTY; without even the implied warranty of
 *   MERCHANTABILITY or FITNESS FOR A PARTICULAR PURPOSE. See the
 *   GNU General Public License for more details.
 *
 *   You should have received a copy of the GNU General Public License
 *   along with this program. If not, see <http://www.gnu.org/licenses/>.
 */


#include "crypto/rx/Rx.h"
#include "backend/common/Tags.h"
#include "base/io/log/Log.h"
#include "crypto/rx/RxConfig.h"
#include "crypto/rx/RxQueue.h"


namespace xmrig {


class RxPrivate;


static const char *tag  = BLUE_BG(WHITE_BOLD_S " rx  ") " ";
static RxPrivate *d_ptr = nullptr;


class RxPrivate
{
public:
    inline RxPrivate(IRxListener *listener) : queue(listener) {}

    RxQueue queue;
};


} // namespace xmrig


const char *xmrig::rx_tag()
{
    return tag;
}


bool xmrig::Rx::init(const Job &job, const RxConfig &config, bool hugePages)
{
    if (job.algorithm().family() != Algorithm::RANDOM_X) {
        return true;
    }

    if (isReady(job)) {
        return true;
    }

    d_ptr->queue.enqueue(job, config.nodeset(), config.threads(), hugePages);

    return false;
}


bool xmrig::Rx::isReady(const Job &job)
{
    return d_ptr->queue.isReady(job);
}


xmrig::RxDataset *xmrig::Rx::dataset(const Job &job, uint32_t nodeId)
{
<<<<<<< HEAD
    std::lock_guard<std::mutex> lock(mutex);
    if (!d_ptr->isReady(job)) {
        return nullptr;
    }

#ifdef XMRIG_FEATURE_HWLOC
    return d_ptr->datasets.at(d_ptr->isNUMA() ? (d_ptr->datasets.count(nodeId) ? nodeId : HwlocCpuInfo::nodeIndexes().front()) : 0);
#else
    return d_ptr->datasets.at(0);
#endif
=======
    return d_ptr->queue.dataset(job, nodeId);
>>>>>>> 72b7d934
}


std::pair<uint32_t, uint32_t> xmrig::Rx::hugePages()
{
    return d_ptr->queue.hugePages();
}


void xmrig::Rx::destroy()
{
    delete d_ptr;

    d_ptr = nullptr;
}


void xmrig::Rx::init(IRxListener *listener)
{
    d_ptr = new RxPrivate(listener);
}<|MERGE_RESOLUTION|>--- conflicted
+++ resolved
@@ -84,20 +84,7 @@
 
 xmrig::RxDataset *xmrig::Rx::dataset(const Job &job, uint32_t nodeId)
 {
-<<<<<<< HEAD
-    std::lock_guard<std::mutex> lock(mutex);
-    if (!d_ptr->isReady(job)) {
-        return nullptr;
-    }
-
-#ifdef XMRIG_FEATURE_HWLOC
-    return d_ptr->datasets.at(d_ptr->isNUMA() ? (d_ptr->datasets.count(nodeId) ? nodeId : HwlocCpuInfo::nodeIndexes().front()) : 0);
-#else
-    return d_ptr->datasets.at(0);
-#endif
-=======
     return d_ptr->queue.dataset(job, nodeId);
->>>>>>> 72b7d934
 }
 
 
