--- conflicted
+++ resolved
@@ -390,14 +390,9 @@
         cryptonight_triple_hash<CRYPTONIGHT, true,  VARIANT_DOUBLE>,
         cryptonight_quad_hash<CRYPTONIGHT,   true,  VARIANT_DOUBLE>,
         cryptonight_penta_hash<CRYPTONIGHT,  true,  VARIANT_DOUBLE>,
-
-<<<<<<< HEAD
+        nullptr, nullptr, nullptr, nullptr, nullptr, nullptr, nullptr, nullptr, nullptr, nullptr, // VARIANT_RX_WOW
+
 #       ifdef XMRIG_ALGO_CN_LITE
-=======
-        nullptr, nullptr, nullptr, nullptr, nullptr, nullptr, nullptr, nullptr, nullptr, nullptr, // VARIANT_RX_WOW
-
-#       ifndef XMRIG_NO_AEON
->>>>>>> 34e39e99
         cryptonight_single_hash<CRYPTONIGHT_LITE, false, VARIANT_0>,
         cryptonight_double_hash<CRYPTONIGHT_LITE, false, VARIANT_0>,
         cryptonight_single_hash<CRYPTONIGHT_LITE, true,  VARIANT_0>,
