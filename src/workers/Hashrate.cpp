/* XMRig
 * Copyright 2010      Jeff Garzik <jgarzik@pobox.com>
 * Copyright 2012-2014 pooler      <pooler@litecoinpool.org>
 * Copyright 2014      Lucas Jones <https://github.com/lucasjones>
 * Copyright 2014-2016 Wolf9466    <https://github.com/OhGodAPet>
 * Copyright 2016      Jay D Dee   <jayddee246@gmail.com>
 * Copyright 2017-2018 XMR-Stak    <https://github.com/fireice-uk>, <https://github.com/psychocrypt>
 * Copyright 2018-2019 SChernykh   <https://github.com/SChernykh>
 * Copyright 2016-2019 XMRig       <https://github.com/xmrig>, <support@xmrig.com>
 *
 *   This program is free software: you can redistribute it and/or modify
 *   it under the terms of the GNU General Public License as published by
 *   the Free Software Foundation, either version 3 of the License, or
 *   (at your option) any later version.
 *
 *   This program is distributed in the hope that it will be useful,
 *   but WITHOUT ANY WARRANTY; without even the implied warranty of
 *   MERCHANTABILITY or FITNESS FOR A PARTICULAR PURPOSE. See the
 *   GNU General Public License for more details.
 *
 *   You should have received a copy of the GNU General Public License
 *   along with this program. If not, see <http://www.gnu.org/licenses/>.
 */


#include <assert.h>
#include <chrono>
#include <math.h>
#include <memory.h>
#include <stdio.h>


#include "base/io/log/Log.h"
#include "base/tools/Handle.h"
#include "core/config/Config.h"
#include "core/Controller.h"
#include "workers/Hashrate.h"


inline static const char *format(double h, char *buf, size_t size)
{
    if (isnormal(h)) {
        snprintf(buf, size, "%03.1f", h);
        return buf;
    }

    return "n/a";
}


Hashrate::Hashrate(size_t threads, xmrig::Controller *controller) :
    m_highest(0.0),
<<<<<<< HEAD
    m_threads(0),
    m_controller(controller)
=======
    m_threads(threads),
    m_timer(nullptr)
>>>>>>> 50ace417
{
    set_threads(threads);

    const int printTime = controller->config()->printTime();

    if (printTime > 0) {
        m_timer = new uv_timer_t;
        uv_timer_init(uv_default_loop(), m_timer);
        m_timer->data = this;

        uv_timer_start(m_timer, Hashrate::onReport, (printTime + 4) * 1000, printTime * 1000);
    }
}

void Hashrate::set_threads(const size_t threads)
{
    if (m_threads) {
        for (size_t i = 0; i < m_threads; i++) {
            delete [] m_counts[i];
            delete [] m_timestamps[i];
        }
        delete [] m_counts;
        delete [] m_timestamps;
        delete [] m_top;
    }

    m_threads = threads;

    m_counts     = new uint64_t*[threads];
    m_timestamps = new uint64_t*[threads];
    m_top        = new uint32_t[threads];

    for (size_t i = 0; i < threads; i++) {
        m_counts[i]     = new uint64_t[kBucketSize]();
        m_timestamps[i] = new uint64_t[kBucketSize]();
        m_top[i]        = 0;
    }
}

double Hashrate::calc(size_t ms) const
{
    double result = 0.0;
    double data;

    for (size_t i = 0; i < m_threads; ++i) {
        data = calc(i, ms);
        if (isnormal(data)) {
            result += data;
        }
    }

    return result;
}


double Hashrate::calc(size_t threadId, size_t ms) const
{
    assert(threadId < m_threads);
    if (threadId >= m_threads) {
        return nan("");
    }

    using namespace std::chrono;
    const uint64_t now = time_point_cast<milliseconds>(high_resolution_clock::now()).time_since_epoch().count();

    uint64_t earliestHashCount = 0;
    uint64_t earliestStamp     = 0;
    uint64_t lastestStamp      = 0;
    uint64_t lastestHashCnt    = 0;
    bool haveFullSet           = false;

    for (size_t i = 1; i < kBucketSize; i++) {
        const size_t idx = (m_top[threadId] - i) & kBucketMask;

        if (m_timestamps[threadId][idx] == 0) {
            break;
        }

        if (lastestStamp == 0) {
            lastestStamp = m_timestamps[threadId][idx];
            lastestHashCnt = m_counts[threadId][idx];
        }

        if (now - m_timestamps[threadId][idx] > ms) {
            haveFullSet = true;
            break;
        }

        earliestStamp = m_timestamps[threadId][idx];
        earliestHashCount = m_counts[threadId][idx];
    }

    if (!haveFullSet || earliestStamp == 0 || lastestStamp == 0) {
        return nan("");
    }

    if (lastestStamp - earliestStamp == 0) {
        return nan("");
    }

    double hashes, time;
    hashes = (double) lastestHashCnt - earliestHashCount;
    time   = (double) lastestStamp - earliestStamp;
    time  /= 1000.0;

    return hashes / time;
}


void Hashrate::add(size_t threadId, uint64_t count, uint64_t timestamp)
{
    const size_t top = m_top[threadId];
    m_counts[threadId][top]     = count;
    m_timestamps[threadId][top] = timestamp;

    m_top[threadId] = (top + 1) & kBucketMask;
}


void Hashrate::print() const
{
    char num1[8] = { 0 };
    char num2[8] = { 0 };
    char num3[8] = { 0 };
    char num4[8] = { 0 };

    LOG_INFO(WHITE_BOLD("speed") " 10s/60s/15m " CYAN_BOLD("%s") CYAN(" %s %s ") CYAN_BOLD("H/s") " max " CYAN_BOLD("%s H/s"),
             format(calc(ShortInterval),  num1, sizeof(num1)),
             format(calc(MediumInterval), num2, sizeof(num2)),
             format(calc(LargeInterval),  num3, sizeof(num3)),
             format(m_highest,            num4, sizeof(num4))
             );
}


void Hashrate::stop()
{
    xmrig::Handle::close(m_timer);
    m_timer = nullptr;
}


void Hashrate::updateHighest()
{
   double highest = calc(ShortInterval);
   if (isnormal(highest) && highest > m_highest) {
       m_highest = highest;
   }
}


const char *Hashrate::format(double h, char *buf, size_t size)
{
    return ::format(h, buf, size);
}


void Hashrate::onReport(uv_timer_t *handle)
{
    static_cast<Hashrate*>(handle->data)->print();
}<|MERGE_RESOLUTION|>--- conflicted
+++ resolved
@@ -50,13 +50,8 @@
 
 Hashrate::Hashrate(size_t threads, xmrig::Controller *controller) :
     m_highest(0.0),
-<<<<<<< HEAD
-    m_threads(0),
-    m_controller(controller)
-=======
     m_threads(threads),
     m_timer(nullptr)
->>>>>>> 50ace417
 {
     set_threads(threads);
 
