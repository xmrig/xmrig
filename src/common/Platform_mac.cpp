/* XMRig
 * Copyright 2010      Jeff Garzik <jgarzik@pobox.com>
 * Copyright 2012-2014 pooler      <pooler@litecoinpool.org>
 * Copyright 2014      Lucas Jones <https://github.com/lucasjones>
 * Copyright 2014-2016 Wolf9466    <https://github.com/OhGodAPet>
 * Copyright 2016      Jay D Dee   <jayddee246@gmail.com>
 * Copyright 2016-2017 XMRig       <support@xmrig.com>
 *
 *
 *   This program is free software: you can redistribute it and/or modify
 *   it under the terms of the GNU General Public License as published by
 *   the Free Software Foundation, either version 3 of the License, or
 *   (at your option) any later version.
 *
 *   This program is distributed in the hope that it will be useful,
 *   but WITHOUT ANY WARRANTY; without even the implied warranty of
 *   MERCHANTABILITY or FITNESS FOR A PARTICULAR PURPOSE. See the
 *   GNU General Public License for more details.
 *
 *   You should have received a copy of the GNU General Public License
 *   along with this program. If not, see <http://www.gnu.org/licenses/>.
 */


#include <mach/thread_act.h>
#include <mach/thread_policy.h>
#include <stdio.h>
#include <stdlib.h>
#include <sys/resource.h>
#include <uv.h>


#include "Platform.h"
#include "version.h"

#ifdef XMRIG_NVIDIA_PROJECT
#   include "nvidia/cryptonight.h"
#endif


char *Platform::createUserAgent()
{
    constexpr const size_t max = 256;

<<<<<<< HEAD
    char *buf = static_cast<char *>(malloc(max));
=======
    char *buf = new char[max]();
    int length = snprintf(buf, max, "%s/%s (Macintosh; Intel Mac OS X) libuv/%s", APP_NAME, APP_VERSION, uv_version_string());
>>>>>>> 118e5471

#   ifdef XMRIG_NVIDIA_PROJECT
    const int cudaVersion = cuda_get_runtime_version();
    length += snprintf(buf + length, max - length, " CUDA/%d.%d", cudaVersion / 1000, cudaVersion % 100);
#   endif

#   ifdef __clang__
    length += snprintf(buf + length, max - length, " clang/%d.%d.%d", __clang_major__, __clang_minor__, __clang_patchlevel__);
#   elif defined(__GNUC__)
    length += snprintf(buf + length, max - length, " gcc/%d.%d.%d", __GNUC__, __GNUC_MINOR__, __GNUC_PATCHLEVEL__);
#   endif

    return buf;
}


bool Platform::setThreadAffinity(uint64_t cpu_id)
{
    thread_port_t mach_thread;
    thread_affinity_policy_data_t policy = { static_cast<integer_t>(cpu_id) };
    mach_thread = pthread_mach_thread_np(pthread_self());

    return thread_policy_set(mach_thread, THREAD_AFFINITY_POLICY, (thread_policy_t)&policy, 1) == KERN_SUCCESS;
}


uint32_t Platform::setTimerResolution(uint32_t resolution)
{
    return resolution;
}


void Platform::restoreTimerResolution()
{
}


void Platform::setProcessPriority(int priority)
{
}


void Platform::setThreadPriority(int priority)
{
    if (priority == -1) {
        return;
    }

    int prio = 19;
    switch (priority)
    {
    case 1:
        prio = 5;
        break;

    case 2:
        prio = 0;
        break;

    case 3:
        prio = -5;
        break;

    case 4:
        prio = -10;
        break;

    case 5:
        prio = -15;
        break;

    default:
        break;
    }

    setpriority(PRIO_PROCESS, 0, prio);
}
<|MERGE_RESOLUTION|>--- conflicted
+++ resolved
@@ -42,12 +42,8 @@
 {
     constexpr const size_t max = 256;
 
-<<<<<<< HEAD
-    char *buf = static_cast<char *>(malloc(max));
-=======
     char *buf = new char[max]();
     int length = snprintf(buf, max, "%s/%s (Macintosh; Intel Mac OS X) libuv/%s", APP_NAME, APP_VERSION, uv_version_string());
->>>>>>> 118e5471
 
 #   ifdef XMRIG_NVIDIA_PROJECT
     const int cudaVersion = cuda_get_runtime_version();
