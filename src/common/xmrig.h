/* XMRig
 * Copyright 2010      Jeff Garzik <jgarzik@pobox.com>
 * Copyright 2012-2014 pooler      <pooler@litecoinpool.org>
 * Copyright 2014      Lucas Jones <https://github.com/lucasjones>
 * Copyright 2014-2016 Wolf9466    <https://github.com/OhGodAPet>
 * Copyright 2016      Jay D Dee   <jayddee246@gmail.com>
 * Copyright 2017-2018 XMR-Stak    <https://github.com/fireice-uk>, <https://github.com/psychocrypt>
 * Copyright 2016-2018 XMRig       <https://github.com/xmrig>, <support@xmrig.com>
 * Copyright 2018 MoneroOcean      <https://github.com/MoneroOcean>, <support@moneroocean.stream>
 *
 *   This program is free software: you can redistribute it and/or modify
 *   it under the terms of the GNU General Public License as published by
 *   the Free Software Foundation, either version 3 of the License, or
 *   (at your option) any later version.
 *
 *   This program is distributed in the hope that it will be useful,
 *   but WITHOUT ANY WARRANTY; without even the implied warranty of
 *   MERCHANTABILITY or FITNESS FOR A PARTICULAR PURPOSE. See the
 *   GNU General Public License for more details.
 *
 *   You should have received a copy of the GNU General Public License
 *   along with this program. If not, see <http://www.gnu.org/licenses/>.
 */

#ifndef XMRIG_XMRIG_H
#define XMRIG_XMRIG_H


namespace xmrig
{


enum Algo {
    INVALID_ALGO = -1,
    CRYPTONIGHT,       /* CryptoNight (Monero) */
    CRYPTONIGHT_LITE,  /* CryptoNight-Lite (AEON) */
<<<<<<< HEAD
    CRYPTONIGHT_HEAVY, /* CryptoNight-Heavy (SUMO) */
    ALGO_MAX
=======
    CRYPTONIGHT_HEAVY  /* CryptoNight-Heavy (RYO) */
>>>>>>> a33fbe32
};

// algorithms that can has different performance
enum PerfAlgo {
    PA_INVALID = -1,
    PA_CN,       /* CryptoNight (Monero) */
    PA_CN_FAST,  /* CryptoNight-Fast (Masari) */
    PA_CN_LITE,  /* CryptoNight-Lite (AEON) */
    PA_CN_HEAVY, /* CryptoNight-Heavy (SUMO) */
    PA_MAX
};

//--av=1 For CPUs with hardware AES.
//--av=2 Lower power mode (double hash) of 1.
//--av=3 Software AES implementation.
//--av=4 Lower power mode (double hash) of 3.
enum AlgoVariant {
    AV_AUTO,        // --av=0 Automatic mode.
    AV_SINGLE,      // --av=1  Single hash mode
    AV_DOUBLE,      // --av=2  Double hash mode
    AV_SINGLE_SOFT, // --av=3  Single hash mode (Software AES)
    AV_DOUBLE_SOFT, // --av=4  Double hash mode (Software AES)
    AV_TRIPLE,      // --av=5  Triple hash mode
    AV_QUAD,        // --av=6  Quard hash mode
    AV_PENTA,       // --av=7  Penta hash mode
    AV_TRIPLE_SOFT, // --av=8  Triple hash mode (Software AES)
    AV_QUAD_SOFT,   // --av=9  Quard hash mode  (Software AES)
    AV_PENTA_SOFT,  // --av=10 Penta hash mode  (Software AES)
    AV_MAX
};


enum Variant {
    VARIANT_AUTO = -1, // Autodetect
    VARIANT_0    = 0,  // Original CryptoNight or CryptoNight-Heavy
    VARIANT_1    = 1,  // CryptoNight variant 1 also known as Monero7 and CryptoNightV7
    VARIANT_TUBE = 2,  // Modified CryptoNight-Heavy (TUBE only)
    VARIANT_XTL  = 3,  // Modified CryptoNight variant 1 (Stellite only)
    VARIANT_MSR  = 4,  // Modified CryptoNight variant 1 (Masari only)
    VARIANT_XHV  = 5,  // Modified CryptoNight-Heavy (Haven Protocol only)
    VARIANT_XAO  = 6,  // Modified CryptoNight variant 0 (Alloy only)
    VARIANT_RTO  = 7,  // Modified CryptoNight variant 1 (Arto only)
    VARIANT_2    = 8,  // CryptoNight variant 2
    VARIANT_MAX
};


enum AlgoVerify {
    VERIFY_HW_AES   = 1,
    VERIFY_SOFT_AES = 2
};


enum AesMode {
    AES_AUTO,
    AES_HW,
    AES_SOFT
};


enum OclVendor {
    OCL_VENDOR_UNKNOWN = -2,
    OCL_VENDOR_MANUAL  = -1,
    OCL_VENDOR_AMD     = 0,
    OCL_VENDOR_NVIDIA  = 1,
    OCL_VENDOR_INTEL   = 2
};


enum Assembly {
    ASM_NONE,
    ASM_AUTO,
    ASM_INTEL,
    ASM_RYZEN,
    ASM_MAX
};


} /* namespace xmrig */


#endif /* XMRIG_XMRIG_H */<|MERGE_RESOLUTION|>--- conflicted
+++ resolved
@@ -34,12 +34,8 @@
     INVALID_ALGO = -1,
     CRYPTONIGHT,       /* CryptoNight (Monero) */
     CRYPTONIGHT_LITE,  /* CryptoNight-Lite (AEON) */
-<<<<<<< HEAD
-    CRYPTONIGHT_HEAVY, /* CryptoNight-Heavy (SUMO) */
+    CRYPTONIGHT_HEAVY, /* CryptoNight-Heavy (RYO) */
     ALGO_MAX
-=======
-    CRYPTONIGHT_HEAVY  /* CryptoNight-Heavy (RYO) */
->>>>>>> a33fbe32
 };
 
 // algorithms that can has different performance
