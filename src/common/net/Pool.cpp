/* XMRig
 * Copyright 2010      Jeff Garzik <jgarzik@pobox.com>
 * Copyright 2012-2014 pooler      <pooler@litecoinpool.org>
 * Copyright 2014      Lucas Jones <https://github.com/lucasjones>
 * Copyright 2014-2016 Wolf9466    <https://github.com/OhGodAPet>
 * Copyright 2016      Jay D Dee   <jayddee246@gmail.com>
 * Copyright 2017-2018 XMR-Stak    <https://github.com/fireice-uk>, <https://github.com/psychocrypt>
 * Copyright 2018      SChernykh   <https://github.com/SChernykh>
 * Copyright 2016-2018 XMRig       <https://github.com/xmrig>, <support@xmrig.com>
 * Copyright 2018 MoneroOcean      <https://github.com/MoneroOcean>, <support@moneroocean.stream>
 *
 *   This program is free software: you can redistribute it and/or modify
 *   it under the terms of the GNU General Public License as published by
 *   the Free Software Foundation, either version 3 of the License, or
 *   (at your option) any later version.
 *
 *   This program is distributed in the hope that it will be useful,
 *   but WITHOUT ANY WARRANTY; without even the implied warranty of
 *   MERCHANTABILITY or FITNESS FOR A PARTICULAR PURPOSE. See the
 *   GNU General Public License for more details.
 *
 *   You should have received a copy of the GNU General Public License
 *   along with this program. If not, see <http://www.gnu.org/licenses/>.
 */


#include <assert.h>
#include <string.h>
#include <stdlib.h>
#include <stdio.h>


#include "common/net/Pool.h"
#include "rapidjson/document.h"


#ifdef APP_DEBUG
#   include "common/log/Log.h"
#endif


#ifdef _MSC_VER
#   define strncasecmp _strnicmp
#   define strcasecmp  _stricmp
#endif


Pool::Pool() :
    m_nicehash(false),
    m_tls(false),
    m_keepAlive(0),
    m_port(kDefaultPort)
{
    // here xmrig now resuts all possible supported algorithms
    m_algorithms.push_back(xmrig::Algorithm(xmrig::CRYPTONIGHT, xmrig::VARIANT_1));
    m_algorithms.push_back(xmrig::Algorithm(xmrig::CRYPTONIGHT, xmrig::VARIANT_0));
    m_algorithms.push_back(xmrig::Algorithm(xmrig::CRYPTONIGHT, xmrig::VARIANT_XTL));
    m_algorithms.push_back(xmrig::Algorithm(xmrig::CRYPTONIGHT, xmrig::VARIANT_MSR));
    m_algorithms.push_back(xmrig::Algorithm(xmrig::CRYPTONIGHT, xmrig::VARIANT_XAO));
    m_algorithms.push_back(xmrig::Algorithm(xmrig::CRYPTONIGHT, xmrig::VARIANT_RTO));

    m_algorithms.push_back(xmrig::Algorithm(xmrig::CRYPTONIGHT_LITE, xmrig::VARIANT_1));
    m_algorithms.push_back(xmrig::Algorithm(xmrig::CRYPTONIGHT_LITE, xmrig::VARIANT_0));

    m_algorithms.push_back(xmrig::Algorithm(xmrig::CRYPTONIGHT_HEAVY, xmrig::VARIANT_0));
    m_algorithms.push_back(xmrig::Algorithm(xmrig::CRYPTONIGHT_HEAVY, xmrig::VARIANT_XHV));
    m_algorithms.push_back(xmrig::Algorithm(xmrig::CRYPTONIGHT_HEAVY, xmrig::VARIANT_TUBE));
}


/**
 * @brief Parse url.
 *
 * Valid urls:
 * example.com
 * example.com:3333
 * stratum+tcp://example.com
 * stratum+tcp://example.com:3333
 *
 * @param url
 */
Pool::Pool(const char *url) :
    m_nicehash(false),
    m_tls(false),
    m_keepAlive(0),
    m_port(kDefaultPort)
{
    parse(url);
}


Pool::Pool(const char *host, uint16_t port, const char *user, const char *password, int keepAlive, bool nicehash, bool tls) :
    m_nicehash(nicehash),
    m_tls(tls),
    m_keepAlive(keepAlive),
    m_port(port),
    m_host(host),
    m_password(password),
    m_user(user)
{
    const size_t size = m_host.size() + 8;
    assert(size > 8);

    char *url = static_cast<char *>(malloc(size));
    snprintf(url, size - 1, "%s:%d", m_host.data(), m_port);

    m_url = url;
}


bool Pool::isCompatible(const xmrig::Algorithm &algorithm) const
{
    if (m_algorithms.empty()) {
        return true;
    }

    for (const auto &a : m_algorithms) {
        if (algorithm == a) {
            return true;
        }
    }

#   ifdef XMRIG_PROXY_PROJECT
    if (m_algorithm.algo() == xmrig::CRYPTONIGHT && algorithm.algo() == xmrig::CRYPTONIGHT && m_algorithm.variant() == xmrig::VARIANT_XTL) {
        return true;
    }
#   endif

    return false;
}


bool Pool::isEqual(const Pool &other) const
{
    return (m_nicehash       == other.m_nicehash
            && m_tls         == other.m_tls
            && m_keepAlive   == other.m_keepAlive
            && m_port        == other.m_port
            && m_algorithm   == other.m_algorithm
            && m_fingerprint == other.m_fingerprint
            && m_host        == other.m_host
            && m_password    == other.m_password
            && m_rigId       == other.m_rigId
            && m_url         == other.m_url
            && m_user        == other.m_user);
}


bool Pool::parse(const char *url)
{
    assert(url != nullptr);

    const char *p = strstr(url, "://");
    const char *base = url;

    if (p) {
        if (strncasecmp(url, "stratum+tcp://", 14) == 0) {
            m_tls = false;
        }
        else if (strncasecmp(url, "stratum+ssl://", 14) == 0) {
            m_tls = true;
        }
        else {
            return false;
        }

        base = url + 14;
    }

    if (!strlen(base) || *base == '/') {
        return false;
    }

    m_url = url;
    if (base[0] == '[') {
        return parseIPv6(base);
    }

    const char *port = strchr(base, ':');
    if (!port) {
        m_host = base;
        return true;
    }

    const size_t size = port++ - base + 1;
    char *host        = static_cast<char *>(malloc(size));
    memcpy(host, base, size - 1);
    host[size - 1] = 0;

    m_host = host;
    m_port = static_cast<uint16_t>(strtol(port, nullptr, 10));

    return true;
}


bool Pool::setUserpass(const char *userpass)
{
    const char *p = strchr(userpass, ':');
    if (!p) {
        return false;
    }

    char *user = static_cast<char *>(malloc(p - userpass + 1));
    strncpy(user, userpass, p - userpass);

    m_user     = user;
    m_password = p + 1;

    return true;
}


rapidjson::Value Pool::toJSON(rapidjson::Document &doc) const
{
    using namespace rapidjson;

    auto &allocator = doc.GetAllocator();

    Value obj(kObjectType);

    obj.AddMember("url",    StringRef(url()), allocator);
    obj.AddMember("user",   StringRef(user()), allocator);
    obj.AddMember("pass",   StringRef(password()), allocator);
    obj.AddMember("rig-id", rigId() ? Value(StringRef(rigId())).Move() : Value(kNullType).Move(), allocator);

#   ifndef XMRIG_PROXY_PROJECT
    obj.AddMember("nicehash", isNicehash(), allocator);
#   endif

    if (m_keepAlive == 0 || m_keepAlive == kKeepAliveTimeout) {
        obj.AddMember("keepalive", m_keepAlive > 0, allocator);
    }
    else {
        obj.AddMember("keepalive", m_keepAlive, allocator);
    }

    switch (m_algorithm.variant()) {
    case xmrig::VARIANT_AUTO:
    case xmrig::VARIANT_0:
    case xmrig::VARIANT_1:
    case xmrig::VARIANT_2:
        obj.AddMember("variant", m_algorithm.variant(), allocator);
        break;

    default:
        obj.AddMember("variant", StringRef(m_algorithm.variantName()), allocator);
        break;
    }

    obj.AddMember("tls",             isTLS(), allocator);
    obj.AddMember("tls-fingerprint", fingerprint() ? Value(StringRef(fingerprint())).Move() : Value(kNullType).Move(), allocator);

    return obj;
}


void Pool::adjust(const xmrig::Algorithm &algorithm)
{
    if (!isValid()) {
        return;
    }

    if (!m_algorithm.isValid()) {
        m_algorithm.setAlgo(algorithm.algo());
        adjustVariant(algorithm.variant());
    }
}

#ifdef APP_DEBUG
void Pool::print() const
{
    LOG_NOTICE("url:       %s", m_url.data());
    LOG_DEBUG ("host:      %s", m_host.data());
    LOG_DEBUG ("port:      %d", static_cast<int>(m_port));
    LOG_DEBUG ("user:      %s", m_user.data());
    LOG_DEBUG ("pass:      %s", m_password.data());
    LOG_DEBUG ("rig-id     %s", m_rigId.data());
    LOG_DEBUG ("algo:      %s", m_algorithm.name());
    LOG_DEBUG ("nicehash:  %d", static_cast<int>(m_nicehash));
    LOG_DEBUG ("keepAlive: %d", m_keepAlive);
}
#endif


bool Pool::parseIPv6(const char *addr)
{
    const char *end = strchr(addr, ']');
    if (!end) {
        return false;
    }

    const char *port = strchr(end, ':');
    if (!port) {
        return false;
    }

    const size_t size = end - addr;
    char *host        = static_cast<char *>(malloc(size));
    memcpy(host, addr + 1, size - 1);
    host[size - 1] = 0;

    m_host = host;
    m_port = static_cast<uint16_t>(strtol(port + 1, nullptr, 10));

    return true;
}

void Pool::adjustVariant(const xmrig::Variant variantHint)
{
#   ifndef XMRIG_PROXY_PROJECT
    using namespace xmrig;

    if (m_host.contains(".nicehash.com")) {
        m_keepAlive = false;
        m_nicehash  = true;
        bool valid  = true;

        if (m_host.contains("cryptonight.") && m_port == 3355) {
            valid = m_algorithm.algo() == CRYPTONIGHT;
            m_algorithm.setVariant(VARIANT_0);
        }
        else if (m_host.contains("cryptonightv7.") && m_port == 3363) {
            valid = m_algorithm.algo() == CRYPTONIGHT;
            m_algorithm.setVariant(VARIANT_1);
        }
        else if (m_host.contains("cryptonightheavy.") && m_port == 3364) {
            valid = m_algorithm.algo() == CRYPTONIGHT_HEAVY;
            m_algorithm.setVariant(VARIANT_0);
        }

        if (!valid) {
            m_algorithm.setAlgo(INVALID_ALGO);
        }

        return;
    }

    if (m_host.contains(".minergate.com")) {
        m_keepAlive = false;
        bool valid  = true;
        m_algorithm.setVariant(VARIANT_1);

        if (m_host.contains("xmr.pool.")) {
            valid = m_algorithm.algo() == CRYPTONIGHT;
            m_algorithm.setVariant(m_port == 45700 ? VARIANT_1 : VARIANT_0);
        }
        else if (m_host.contains("aeon.pool.") && m_port == 45690) {
            valid = m_algorithm.algo() == CRYPTONIGHT_LITE;
            m_algorithm.setVariant(VARIANT_1);
        }

        if (!valid) {
            m_algorithm.setAlgo(INVALID_ALGO);
        }

        return;
    }

    if (variantHint != VARIANT_AUTO) {
        m_algorithm.setVariant(variantHint);
        return;
    }

    if (m_algorithm.variant() != VARIANT_AUTO) {
        return;
    }

    if (m_algorithm.algo() == CRYPTONIGHT_HEAVY)  {
        m_algorithm.setVariant(VARIANT_0);
    }
    else if (m_algorithm.algo() == CRYPTONIGHT_LITE) {
        m_algorithm.setVariant(VARIANT_1);
    }
#   endif
<<<<<<< HEAD
=======
}


void Pool::rebuild()
{
    m_algorithms.clear();

    if (!m_algorithm.isValid()) {
        return;
    }

    m_algorithms.push_back(m_algorithm);

#   ifndef XMRIG_PROXY_PROJECT
    addVariant(xmrig::VARIANT_2);
    addVariant(xmrig::VARIANT_1);
    addVariant(xmrig::VARIANT_0);
    addVariant(xmrig::VARIANT_XTL);
    addVariant(xmrig::VARIANT_TUBE);
    addVariant(xmrig::VARIANT_MSR);
    addVariant(xmrig::VARIANT_XHV);
    addVariant(xmrig::VARIANT_XAO);
    addVariant(xmrig::VARIANT_RTO);
    addVariant(xmrig::VARIANT_AUTO);
#   endif
>>>>>>> a33fbe32
}<|MERGE_RESOLUTION|>--- conflicted
+++ resolved
@@ -53,6 +53,7 @@
 {
     // here xmrig now resuts all possible supported algorithms
     m_algorithms.push_back(xmrig::Algorithm(xmrig::CRYPTONIGHT, xmrig::VARIANT_1));
+    m_algorithms.push_back(xmrig::Algorithm(xmrig::CRYPTONIGHT, xmrig::VARIANT_2));
     m_algorithms.push_back(xmrig::Algorithm(xmrig::CRYPTONIGHT, xmrig::VARIANT_0));
     m_algorithms.push_back(xmrig::Algorithm(xmrig::CRYPTONIGHT, xmrig::VARIANT_XTL));
     m_algorithms.push_back(xmrig::Algorithm(xmrig::CRYPTONIGHT, xmrig::VARIANT_MSR));
@@ -373,32 +374,4 @@
         m_algorithm.setVariant(VARIANT_1);
     }
 #   endif
-<<<<<<< HEAD
-=======
-}
-
-
-void Pool::rebuild()
-{
-    m_algorithms.clear();
-
-    if (!m_algorithm.isValid()) {
-        return;
-    }
-
-    m_algorithms.push_back(m_algorithm);
-
-#   ifndef XMRIG_PROXY_PROJECT
-    addVariant(xmrig::VARIANT_2);
-    addVariant(xmrig::VARIANT_1);
-    addVariant(xmrig::VARIANT_0);
-    addVariant(xmrig::VARIANT_XTL);
-    addVariant(xmrig::VARIANT_TUBE);
-    addVariant(xmrig::VARIANT_MSR);
-    addVariant(xmrig::VARIANT_XHV);
-    addVariant(xmrig::VARIANT_XAO);
-    addVariant(xmrig::VARIANT_RTO);
-    addVariant(xmrig::VARIANT_AUTO);
-#   endif
->>>>>>> a33fbe32
 }