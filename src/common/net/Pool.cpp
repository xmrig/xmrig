/* XMRig
 * Copyright 2010      Jeff Garzik <jgarzik@pobox.com>
 * Copyright 2012-2014 pooler      <pooler@litecoinpool.org>
 * Copyright 2014      Lucas Jones <https://github.com/lucasjones>
 * Copyright 2014-2016 Wolf9466    <https://github.com/OhGodAPet>
 * Copyright 2016      Jay D Dee   <jayddee246@gmail.com>
 * Copyright 2017-2019 XMR-Stak    <https://github.com/fireice-uk>, <https://github.com/psychocrypt>
 * Copyright 2018-2019 SChernykh   <https://github.com/SChernykh>
 * Copyright 2016-2019 XMRig       <https://github.com/xmrig>, <support@xmrig.com>
 * Copyright 2018-2019 MoneroOcean <https://github.com/MoneroOcean>, <support@moneroocean.stream>
 *
 *   This program is free software: you can redistribute it and/or modify
 *   it under the terms of the GNU General Public License as published by
 *   the Free Software Foundation, either version 3 of the License, or
 *   (at your option) any later version.
 *
 *   This program is distributed in the hope that it will be useful,
 *   but WITHOUT ANY WARRANTY; without even the implied warranty of
 *   MERCHANTABILITY or FITNESS FOR A PARTICULAR PURPOSE. See the
 *   GNU General Public License for more details.
 *
 *   You should have received a copy of the GNU General Public License
 *   along with this program. If not, see <http://www.gnu.org/licenses/>.
 */


#include <assert.h>
#include <string.h>
#include <stdlib.h>
#include <stdio.h>


#include "common/net/Pool.h"
#include "rapidjson/document.h"


#ifdef APP_DEBUG
#   include "common/log/Log.h"
#endif


#ifdef _MSC_VER
#   define strncasecmp _strnicmp
#   define strcasecmp  _stricmp
#endif


Pool::Pool() :
    m_nicehash(false),
    m_tls(false),
    m_keepAlive(0),
    m_port(kDefaultPort)
{
    // here xmrig now resuts all possible supported algorithms
    m_algorithms.push_back(xmrig::Algorithm(xmrig::CRYPTONIGHT, xmrig::VARIANT_1));
    m_algorithms.push_back(xmrig::Algorithm(xmrig::CRYPTONIGHT, xmrig::VARIANT_2));
    m_algorithms.push_back(xmrig::Algorithm(xmrig::CRYPTONIGHT, xmrig::VARIANT_0));
    m_algorithms.push_back(xmrig::Algorithm(xmrig::CRYPTONIGHT, xmrig::VARIANT_XTL));
    m_algorithms.push_back(xmrig::Algorithm(xmrig::CRYPTONIGHT, xmrig::VARIANT_MSR));
    m_algorithms.push_back(xmrig::Algorithm(xmrig::CRYPTONIGHT, xmrig::VARIANT_XAO));
    m_algorithms.push_back(xmrig::Algorithm(xmrig::CRYPTONIGHT, xmrig::VARIANT_RTO));
    m_algorithms.push_back(xmrig::Algorithm(xmrig::CRYPTONIGHT, xmrig::VARIANT_HALF));

    m_algorithms.push_back(xmrig::Algorithm(xmrig::CRYPTONIGHT_LITE, xmrig::VARIANT_1));
    m_algorithms.push_back(xmrig::Algorithm(xmrig::CRYPTONIGHT_LITE, xmrig::VARIANT_0));

    m_algorithms.push_back(xmrig::Algorithm(xmrig::CRYPTONIGHT_HEAVY, xmrig::VARIANT_0));
    m_algorithms.push_back(xmrig::Algorithm(xmrig::CRYPTONIGHT_HEAVY, xmrig::VARIANT_XHV));
    m_algorithms.push_back(xmrig::Algorithm(xmrig::CRYPTONIGHT_HEAVY, xmrig::VARIANT_TUBE));

    m_algorithms.push_back(xmrig::Algorithm(xmrig::CRYPTONIGHT_PICO, xmrig::VARIANT_TRTL));
}


/**
 * @brief Parse url.
 *
 * Valid urls:
 * example.com
 * example.com:3333
 * stratum+tcp://example.com
 * stratum+tcp://example.com:3333
 *
 * @param url
 */
Pool::Pool(const char *url) :
    m_nicehash(false),
    m_tls(false),
    m_keepAlive(0),
    m_port(kDefaultPort)
{
    parse(url);
}


Pool::Pool(const char *host, uint16_t port, const char *user, const char *password, int keepAlive, bool nicehash, bool tls) :
    m_nicehash(nicehash),
    m_tls(tls),
    m_keepAlive(keepAlive),
    m_port(port),
    m_host(host),
    m_password(password),
    m_user(user)
{
    const size_t size = m_host.size() + 8;
    assert(size > 8);

    char *url = static_cast<char *>(malloc(size));
    snprintf(url, size - 1, "%s:%d", m_host.data(), m_port);

    m_url = url;
}


bool Pool::isCompatible(const xmrig::Algorithm &algorithm) const
{
    if (m_algorithms.empty()) {
        return true;
    }

    for (const auto &a : m_algorithms) {
        if (algorithm == a) {
            return true;
        }
    }

#   ifdef XMRIG_PROXY_PROJECT
    if (m_algorithm.algo() == xmrig::CRYPTONIGHT && algorithm.algo() == xmrig::CRYPTONIGHT) {
        return m_algorithm.variant() == xmrig::VARIANT_XTL || m_algorithm.variant() == xmrig::VARIANT_MSR;
    }
#   endif

    return false;
}


bool Pool::isEqual(const Pool &other) const
{
    return (m_nicehash       == other.m_nicehash
            && m_tls         == other.m_tls
            && m_keepAlive   == other.m_keepAlive
            && m_port        == other.m_port
            && m_algorithm   == other.m_algorithm
            && m_fingerprint == other.m_fingerprint
            && m_host        == other.m_host
            && m_password    == other.m_password
            && m_rigId       == other.m_rigId
            && m_url         == other.m_url
            && m_user        == other.m_user);
}


bool Pool::parse(const char *url)
{
    assert(url != nullptr);

    const char *p = strstr(url, "://");
    const char *base = url;

    if (p) {
        if (strncasecmp(url, "stratum+tcp://", 14) == 0) {
            m_tls = false;
        }
        else if (strncasecmp(url, "stratum+ssl://", 14) == 0) {
            m_tls = true;
        }
        else {
            return false;
        }

        base = url + 14;
    }

    if (!strlen(base) || *base == '/') {
        return false;
    }

    m_url = url;
    if (base[0] == '[') {
        return parseIPv6(base);
    }

    const char *port = strchr(base, ':');
    if (!port) {
        m_host = base;
        return true;
    }

    const size_t size = port++ - base + 1;
    char *host        = static_cast<char *>(malloc(size));
    memcpy(host, base, size - 1);
    host[size - 1] = 0;

    m_host = host;
    m_port = static_cast<uint16_t>(strtol(port, nullptr, 10));

    return true;
}


bool Pool::setUserpass(const char *userpass)
{
    const char *p = strchr(userpass, ':');
    if (!p) {
        return false;
    }

    char *user = static_cast<char *>(malloc(p - userpass + 1));
    strncpy(user, userpass, p - userpass);

    m_user     = user;
    m_password = p + 1;

    return true;
}


rapidjson::Value Pool::toJSON(rapidjson::Document &doc) const
{
    using namespace rapidjson;

    auto &allocator = doc.GetAllocator();

    Value obj(kObjectType);

    obj.AddMember("url",    m_url.toJSON(), allocator);
    obj.AddMember("user",   m_user.toJSON(), allocator);
    obj.AddMember("pass",   m_password.toJSON(), allocator);
    obj.AddMember("rig-id", m_rigId.toJSON(), allocator);

#   ifndef XMRIG_PROXY_PROJECT
    obj.AddMember("nicehash", isNicehash(), allocator);
#   endif

    if (m_keepAlive == 0 || m_keepAlive == kKeepAliveTimeout) {
        obj.AddMember("keepalive", m_keepAlive > 0, allocator);
    }
    else {
        obj.AddMember("keepalive", m_keepAlive, allocator);
    }

    switch (m_algorithm.variant()) {
    case xmrig::VARIANT_AUTO:
    case xmrig::VARIANT_0:
    case xmrig::VARIANT_1:
        obj.AddMember("variant", m_algorithm.variant(), allocator);
        break;

    case xmrig::VARIANT_2:
        obj.AddMember("variant", 2, allocator);
        break;

    default:
        obj.AddMember("variant", StringRef(m_algorithm.variantName()), allocator);
        break;
    }

    obj.AddMember("tls",             isTLS(), allocator);
    obj.AddMember("tls-fingerprint", m_fingerprint.toJSON(), allocator);

    return obj;
}


void Pool::adjust(const xmrig::Algorithm &algorithm)
{
    if (!isValid()) {
        return;
    }

    if (!m_algorithm.isValid()) {
        m_algorithm.setAlgo(algorithm.algo());
        adjustVariant(algorithm.variant());
    }
}

#ifdef APP_DEBUG
void Pool::print() const
{
    LOG_NOTICE("url:       %s", m_url.data());
    LOG_DEBUG ("host:      %s", m_host.data());
    LOG_DEBUG ("port:      %d", static_cast<int>(m_port));
    LOG_DEBUG ("user:      %s", m_user.data());
    LOG_DEBUG ("pass:      %s", m_password.data());
    LOG_DEBUG ("rig-id     %s", m_rigId.data());
    LOG_DEBUG ("algo:      %s", m_algorithm.name());
    LOG_DEBUG ("nicehash:  %d", static_cast<int>(m_nicehash));
    LOG_DEBUG ("keepAlive: %d", m_keepAlive);
}
#endif


bool Pool::parseIPv6(const char *addr)
{
    const char *end = strchr(addr, ']');
    if (!end) {
        return false;
    }

    const char *port = strchr(end, ':');
    if (!port) {
        return false;
    }

    const size_t size = end - addr;
    char *host        = static_cast<char *>(malloc(size));
    memcpy(host, addr + 1, size - 1);
    host[size - 1] = 0;

    m_host = host;
    m_port = static_cast<uint16_t>(strtol(port + 1, nullptr, 10));

    return true;
}

void Pool::adjustVariant(const xmrig::Variant variantHint)
{
#   ifndef XMRIG_PROXY_PROJECT
    using namespace xmrig;

    if (m_host.contains(".nicehash.com")) {
        m_keepAlive = false;
        m_nicehash  = true;
        bool valid  = true;

        switch (m_port) {
        case 3355:
        case 33355:
            valid = m_algorithm.algo() == CRYPTONIGHT && m_host.contains("cryptonight.");
            m_algorithm.setVariant(VARIANT_0);
            break;

        case 3363:
        case 33363:
            valid = m_algorithm.algo() == CRYPTONIGHT && m_host.contains("cryptonightv7.");
            m_algorithm.setVariant(VARIANT_1);
            break;

        case 3364:
            valid = m_algorithm.algo() == CRYPTONIGHT_HEAVY && m_host.contains("cryptonightheavy.");
            m_algorithm.setVariant(VARIANT_0);
            break;

        case 3367:
        case 33367:
            valid = m_algorithm.algo() == CRYPTONIGHT && m_host.contains("cryptonightv8.");
            m_algorithm.setVariant(VARIANT_2);
            break;

        default:
            break;
        }

        if (!valid) {
            m_algorithm.setAlgo(INVALID_ALGO);
        }

        m_tls = m_port > 33000;
        return;
    }

    if (m_host.contains(".minergate.com")) {
        m_keepAlive = false;
        bool valid  = true;
        m_algorithm.setVariant(VARIANT_1);

        if (m_host.contains("xmr.pool.")) {
            valid = m_algorithm.algo() == CRYPTONIGHT;
            m_algorithm.setVariant(m_port == 45700 ? VARIANT_AUTO : VARIANT_0);
        }
        else if (m_host.contains("aeon.pool.") && m_port == 45690) {
            valid = m_algorithm.algo() == CRYPTONIGHT_LITE;
            m_algorithm.setVariant(VARIANT_1);
        }

        if (!valid) {
            m_algorithm.setAlgo(INVALID_ALGO);
        }

        return;
    }

    if (variantHint != VARIANT_AUTO) {
        m_algorithm.setVariant(variantHint);
        return;
    }

    if (m_algorithm.variant() != VARIANT_AUTO) {
        return;
    }

    if (m_algorithm.algo() == CRYPTONIGHT_HEAVY)  {
        m_algorithm.setVariant(VARIANT_0);
    }
    else if (m_algorithm.algo() == CRYPTONIGHT_LITE) {
        m_algorithm.setVariant(VARIANT_1);
    }
#   endif
<<<<<<< HEAD
=======
}


void Pool::rebuild()
{
    m_algorithms.clear();

    if (!m_algorithm.isValid()) {
        return;
    }

    m_algorithms.push_back(m_algorithm);

#   ifndef XMRIG_PROXY_PROJECT
    addVariant(xmrig::VARIANT_WOW);
    addVariant(xmrig::VARIANT_2);
    addVariant(xmrig::VARIANT_1);
    addVariant(xmrig::VARIANT_0);
    addVariant(xmrig::VARIANT_HALF);
    addVariant(xmrig::VARIANT_XTL);
    addVariant(xmrig::VARIANT_TUBE);
    addVariant(xmrig::VARIANT_MSR);
    addVariant(xmrig::VARIANT_XHV);
    addVariant(xmrig::VARIANT_XAO);
    addVariant(xmrig::VARIANT_RTO);
    addVariant(xmrig::VARIANT_GPU);
    addVariant(xmrig::VARIANT_AUTO);
#   endif
>>>>>>> ca5fb6e8
}<|MERGE_RESOLUTION|>--- conflicted
+++ resolved
@@ -60,6 +60,8 @@
     m_algorithms.push_back(xmrig::Algorithm(xmrig::CRYPTONIGHT, xmrig::VARIANT_XAO));
     m_algorithms.push_back(xmrig::Algorithm(xmrig::CRYPTONIGHT, xmrig::VARIANT_RTO));
     m_algorithms.push_back(xmrig::Algorithm(xmrig::CRYPTONIGHT, xmrig::VARIANT_HALF));
+    m_algorithms.push_back(xmrig::Algorithm(xmrig::CRYPTONIGHT, xmrig::VARIANT_GPU));
+    m_algorithms.push_back(xmrig::Algorithm(xmrig::CRYPTONIGHT, xmrig::VARIANT_WOW));
 
     m_algorithms.push_back(xmrig::Algorithm(xmrig::CRYPTONIGHT_LITE, xmrig::VARIANT_1));
     m_algorithms.push_back(xmrig::Algorithm(xmrig::CRYPTONIGHT_LITE, xmrig::VARIANT_0));
@@ -396,35 +398,4 @@
         m_algorithm.setVariant(VARIANT_1);
     }
 #   endif
-<<<<<<< HEAD
-=======
-}
-
-
-void Pool::rebuild()
-{
-    m_algorithms.clear();
-
-    if (!m_algorithm.isValid()) {
-        return;
-    }
-
-    m_algorithms.push_back(m_algorithm);
-
-#   ifndef XMRIG_PROXY_PROJECT
-    addVariant(xmrig::VARIANT_WOW);
-    addVariant(xmrig::VARIANT_2);
-    addVariant(xmrig::VARIANT_1);
-    addVariant(xmrig::VARIANT_0);
-    addVariant(xmrig::VARIANT_HALF);
-    addVariant(xmrig::VARIANT_XTL);
-    addVariant(xmrig::VARIANT_TUBE);
-    addVariant(xmrig::VARIANT_MSR);
-    addVariant(xmrig::VARIANT_XHV);
-    addVariant(xmrig::VARIANT_XAO);
-    addVariant(xmrig::VARIANT_RTO);
-    addVariant(xmrig::VARIANT_GPU);
-    addVariant(xmrig::VARIANT_AUTO);
-#   endif
->>>>>>> ca5fb6e8
 }