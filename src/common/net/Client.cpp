--- conflicted
+++ resolved
@@ -332,27 +332,20 @@
         return false;
     }
 
-<<<<<<< HEAD
-=======
+    if (params.HasMember("variant")) {
+        const rapidjson::Value &variant = params["variant"];
+
+        if (variant.IsInt()) {
+            job.setVariant(variant.GetInt());
+        }
+        else if (variant.IsString()){
+            job.setVariant(variant.GetString());
+        }
+    }
+
+    // moved algo after variant parsing to override variant that is considered to be outdated now
     if (params.HasMember("algo")) {
         job.setAlgorithm(params["algo"].GetString());
-    }
-
->>>>>>> a33fbe32
-    if (params.HasMember("variant")) {
-        const rapidjson::Value &variant = params["variant"];
-
-        if (variant.IsInt()) {
-            job.setVariant(variant.GetInt());
-        }
-        else if (variant.IsString()){
-            job.setVariant(variant.GetString());
-        }
-    }
-
-    // moved algo after variant parsing to override variant that is considered to be outdated now
-    if (params.HasMember("algo")) {
-        job.algorithm().parseAlgorithm(params["algo"].GetString());
     }
 
     if (!verifyAlgorithm(job.algorithm())) {
