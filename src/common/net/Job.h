--- conflicted
+++ resolved
@@ -46,13 +46,9 @@
     bool setBlob(const char *blob);
     void setRawBlob(const uint8_t *blob, const size_t size); // for algo benchmarking
     bool setTarget(const char *target);
-<<<<<<< HEAD
     // for algo benchmarking to set PoW variant
     void setAlgorithm(const xmrig::Algorithm& algorithm) { m_algorithm = algorithm; }
-    xmrig::Variant variant() const;
-=======
     void setAlgorithm(const char *algo);
->>>>>>> a33fbe32
 
     inline bool isNicehash() const                    { return m_nicehash; }
     inline bool isValid() const                       { return m_size > 0 && m_diff > 0; }
@@ -93,8 +89,6 @@
     bool operator!=(const Job &other) const;
 
 private:
-    xmrig::Variant variant() const;
-
     bool m_autoVariant;
     bool m_nicehash;
     int m_poolId;
