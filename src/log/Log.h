/* XMRig
 * Copyright 2010      Jeff Garzik <jgarzik@pobox.com>
 * Copyright 2012-2014 pooler      <pooler@litecoinpool.org>
 * Copyright 2014      Lucas Jones <https://github.com/lucasjones>
 * Copyright 2014-2016 Wolf9466    <https://github.com/OhGodAPet>
 * Copyright 2016      Jay D Dee   <jayddee246@gmail.com>
 * Copyright 2016-2017 XMRig       <support@xmrig.com>
 *
 *
 *   This program is free software: you can redistribute it and/or modify
 *   it under the terms of the GNU General Public License as published by
 *   the Free Software Foundation, either version 3 of the License, or
 *   (at your option) any later version.
 *
 *   This program is distributed in the hope that it will be useful,
 *   but WITHOUT ANY WARRANTY; without even the implied warranty of
 *   MERCHANTABILITY or FITNESS FOR A PARTICULAR PURPOSE. See the
 *   GNU General Public License for more details.
 *
 *   You should have received a copy of the GNU General Public License
 *   along with this program. If not, see <http://www.gnu.org/licenses/>.
 */

#ifndef __LOG_H__
#define __LOG_H__

#include <vector>
#include <sstream>

#include "interfaces/ILogBackend.h"

class Log
{
public:

	static const std::string & CL_N()
	{
		static const std::string kCL_N = "\x1B[0m";
		return kCL_N;
	}
	static const std::string & CL_RED()
	{
		static const std::string kCL_RED = "\x1B[31m";
		return kCL_RED;
	}
	static const std::string & CL_YELLOW()
	{
		static const std::string kCL_YELLOW = "\x1B[33m";
		return kCL_YELLOW;
	}
	static const std::string & CL_WHITE()
	{
		static const std::string kCL_WHITE  = "\x1B[01;37m";
		return kCL_WHITE;
	}
	static const std::string & CL_GRAY()
	{

#ifdef WIN32
		static const std::string kCL_GRAY = "\x1B[01;30m";
#else
		static const std::string kCL_GRAY = "\x1B[90m";
#endif
		return kCL_GRAY;
	}

	static inline Log* i()
	{
		return m_self;
	}
	static inline void add(ILogBackend* backend)
	{
		i()->m_backends.push_back(backend);
	}
	static inline void init()
	{
		if(!m_self)
		{
			m_self = new Log();
		}
	}
	static inline void release()
	{
		delete m_self;
	}

	void message(ILogBackend::Level level, const std::string & text);
	void text(const std::string & text);

	static inline std::string TO_STRING(const std::basic_ostream<char> & i)
	{
		const std::ostringstream & stream = static_cast<const std::ostringstream &>(i);
		return stream.str();
	}
<<<<<<< HEAD

=======
	template<class T>
	static inline std::string ToString(const T & i)
	{
		std::stringstream stream;
		stream << i;
		return stream.str();
	}
>>>>>>> 2e24f226
private:
	inline Log() {}
	~Log();

	static Log* m_self;
	std::vector<ILogBackend*> m_backends;
};


#define PRINT_MSG(x)		 Log::i()->text(Log::TO_STRING(std::ostringstream() << " " << x))

#define LOG_ERR(x)			 Log::i()->message(ILogBackend::ERR,     Log::TO_STRING(std::ostringstream() << " " << x))
#define LOG_WARN(x)			 Log::i()->message(ILogBackend::WARNING, Log::TO_STRING(std::ostringstream() << " " << x))
#define LOG_NOTICE(x)		 Log::i()->message(ILogBackend::NOTICE,  Log::TO_STRING(std::ostringstream() << " " << x))
#define LOG_INFO(x)			 Log::i()->message(ILogBackend::INFO,    Log::TO_STRING(std::ostringstream() << " " << x))

#ifdef APP_DEBUG
#define LOG_DEBUG(x)		 Log::i()->message(ILogBackend::DEBUG,   Log::TO_STRING(std::ostringstream() << " " << x))
#else
#define LOG_DEBUG(x)
#endif

#if defined(APP_DEBUG) || defined(APP_DEVEL)
#define LOG_DEBUG_ERR(x)  Log::i()->message(ILogBackend::ERR,     Log::TO_STRING(std::ostringstream() << " " << x))
#define LOG_DEBUG_WARN(x) Log::i()->message(ILogBackend::WARNING, Log::TO_STRING(std::ostringstream() << " " << x))
#else
#define LOG_DEBUG_ERR(x)
#define LOG_DEBUG_WARN(x)
#endif

#endif /* __LOG_H__ */<|MERGE_RESOLUTION|>--- conflicted
+++ resolved
@@ -92,9 +92,7 @@
 		const std::ostringstream & stream = static_cast<const std::ostringstream &>(i);
 		return stream.str();
 	}
-<<<<<<< HEAD
 
-=======
 	template<class T>
 	static inline std::string ToString(const T & i)
 	{
@@ -102,7 +100,6 @@
 		stream << i;
 		return stream.str();
 	}
->>>>>>> 2e24f226
 private:
 	inline Log() {}
 	~Log();
