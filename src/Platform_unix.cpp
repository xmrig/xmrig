--- conflicted
+++ resolved
@@ -22,14 +22,9 @@
  */
 
 #include <sched.h>
-<<<<<<< HEAD
-#include <cstring>
-#include <string>
-=======
 #include <stdio.h>
 #include <stdlib.h>
 #include <string.h>
->>>>>>> d0852c6e
 #include <sys/resource.h>
 #include <uv.h>
 
