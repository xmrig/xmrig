/* XMRig
 * Copyright (c) 2019      Howard Chu  <https://github.com/hyc>
 * Copyright (c) 2018-2021 SChernykh   <https://github.com/SChernykh>
 * Copyright (c) 2016-2021 XMRig       <https://github.com/xmrig>, <support@xmrig.com>
 *
 *   This program is free software: you can redistribute it and/or modify
 *   it under the terms of the GNU General Public License as published by
 *   the Free Software Foundation, either version 3 of the License, or
 *   (at your option) any later version.
 *
 *   This program is distributed in the hope that it will be useful,
 *   but WITHOUT ANY WARRANTY; without even the implied warranty of
 *   MERCHANTABILITY or FITNESS FOR A PARTICULAR PURPOSE. See the
 *   GNU General Public License for more details.
 *
 *   You should have received a copy of the GNU General Public License
 *   along with this program. If not, see <http://www.gnu.org/licenses/>.
 */

#include <uv.h>


#include "base/net/stratum/DaemonClient.h"
#include "3rdparty/rapidjson/document.h"
#include "3rdparty/rapidjson/error/en.h"
#include "base/io/json/Json.h"
#include "base/io/json/JsonRequest.h"
#include "base/io/log/Log.h"
#include "base/kernel/interfaces/IClientListener.h"
#include "base/net/dns/Dns.h"
#include "base/net/dns/DnsRecords.h"
#include "base/net/http/Fetch.h"
#include "base/net/http/HttpData.h"
#include "base/net/http/HttpListener.h"
#include "base/net/stratum/SubmitResult.h"
#include "base/net/tools/NetBuffer.h"
#include "base/tools/bswap_64.h"
#include "base/tools/Cvt.h"
#include "base/tools/Timer.h"
#include "base/tools/cryptonote/Signatures.h"
#include "net/JobResult.h"


#ifdef XMRIG_FEATURE_TLS
#include <openssl/ssl.h>
#endif


#include <algorithm>
#include <cassert>
#include <random>


namespace xmrig {


Storage<DaemonClient> DaemonClient::m_storage;


<<<<<<< HEAD
static const char *kBlocktemplateBlob       = "blocktemplate_blob";
static const char *kBlockhashingBlob        = "blockhashing_blob";
static const char *kLastError               = "lasterror";
=======
static const char* kBlocktemplateBlob       = "blocktemplate_blob";
static const char* kBlockhashingBlob        = "blockhashing_blob";
>>>>>>> 4c57b60e
static const char *kGetHeight               = "/getheight";
static const char *kGetInfo                 = "/getinfo";
static const char *kHash                    = "hash";
static const char *kHeight                  = "height";
static const char *kJsonRPC                 = "/json_rpc";

static constexpr size_t kBlobReserveSize    = 8;

static const char kZMQGreeting[64] = { static_cast<char>(-1), 0, 0, 0, 0, 0, 0, 0, 0, 127, 3, 0, 'N', 'U', 'L', 'L' };
static constexpr size_t kZMQGreetingSize1 = 11;

static const char kZMQHandshake[] = "\4\x19\5READY\xbSocket-Type\0\0\0\3SUB";
static const char kZMQSubscribe[] = "\0\x18\1json-minimal-chain_main";

} // namespace xmrig


xmrig::DaemonClient::DaemonClient(int id, IClientListener *listener) :
    BaseClient(id, listener)
{
    m_httpListener  = std::make_shared<HttpListener>(this);
    m_timer         = new Timer(this);
    m_key           = m_storage.add(this);
}


xmrig::DaemonClient::~DaemonClient()
{
    delete m_timer;
    delete m_ZMQSocket;
}


void xmrig::DaemonClient::deleteLater()
{
    if (m_pool.zmq_port() >= 0) {
        ZMQClose(true);
    }
    else {
        delete this;
    }
}


bool xmrig::DaemonClient::disconnect()
{
    if (m_state != UnconnectedState) {
        setState(UnconnectedState);
    }

    return true;
}


bool xmrig::DaemonClient::isTLS() const
{
#   ifdef XMRIG_FEATURE_TLS
    return m_pool.isTLS();
#   else
    return false;
#   endif
}


int64_t xmrig::DaemonClient::submit(const JobResult &result)
{
    if (result.jobId != m_currentJobId) {
        return -1;
    }

    char *data = m_blocktemplateStr.data();

    const size_t sig_offset = m_job.nonceOffset() + m_job.nonceSize();

#   ifdef XMRIG_PROXY_PROJECT

    memcpy(data + m_job.nonceOffset() * 2, result.nonce, 8);

    if (m_blocktemplate.hasMinerSignature() && result.sig) {
        memcpy(data + sig_offset * 2, result.sig, 64 * 2);
        memcpy(data + m_blocktemplate.offset(BlockTemplate::TX_PUBKEY_OFFSET) * 2, result.sig_data, 32 * 2);
        memcpy(data + m_blocktemplate.offset(BlockTemplate::EPH_PUBLIC_KEY_OFFSET) * 2, result.sig_data + 32 * 2, 32 * 2);
    }

    if (result.extra_nonce >= 0) {
        Cvt::toHex(data + m_blocktemplate.offset(BlockTemplate::TX_EXTRA_NONCE_OFFSET) * 2, 8, reinterpret_cast<const uint8_t*>(&result.extra_nonce), 4);
    }

#   else

    Cvt::toHex(data + m_job.nonceOffset() * 2, 8, reinterpret_cast<const uint8_t*>(&result.nonce), 4);

    if (m_blocktemplate.hasMinerSignature()) {
        Cvt::toHex(data + sig_offset * 2, 128, result.minerSignature(), 64);
    }

#   endif

    using namespace rapidjson;
    Document doc(kObjectType);

    Value params(kArrayType);
    params.PushBack(m_blocktemplateStr.toJSON(), doc.GetAllocator());

    JsonRequest::create(doc, m_sequence, "submitblock", params);

#   ifdef XMRIG_PROXY_PROJECT
    m_results[m_sequence] = SubmitResult(m_sequence, result.diff, result.actualDiff(), result.id, 0);
#   else
    m_results[m_sequence] = SubmitResult(m_sequence, result.diff, result.actualDiff(), 0, result.backend);
#   endif

    return rpcSend(doc);
}


void xmrig::DaemonClient::connect()
{
    auto connectError = [this](const char *message) {
        if (!isQuiet()) {
            LOG_ERR("%s " RED("connect error: ") RED_BOLD("\"%s\""), tag(), message);
        }

        retry();
    };

    setState(ConnectingState);

    if (!m_coin.isValid() && !m_pool.algorithm().isValid()) {
        return connectError("Invalid algorithm.");
    }

    if (!m_pool.algorithm().isValid()) {
        m_pool.setAlgo(m_coin.algorithm());
    }

    if ((m_apiVersion == API_MONERO) && !m_walletAddress.isValid()) {
        return connectError("Invalid wallet address.");
    }

    if (m_pool.zmq_port() >= 0) {
        m_dns = Dns::resolve(m_pool.host(), this);
    }
    else {
        getBlockTemplate();
    }
}


void xmrig::DaemonClient::connect(const Pool &pool)
{
    setPool(pool);
    connect();
}


void xmrig::DaemonClient::setPool(const Pool &pool)
{
    BaseClient::setPool(pool);

    m_walletAddress.decode(m_user);

    m_coin = pool.coin().isValid() ?  pool.coin() : m_walletAddress.coin();

    if (!m_coin.isValid() && pool.algorithm() == Algorithm::RX_WOW) {
        m_coin = Coin::WOWNERO;
    }
}


void xmrig::DaemonClient::onHttpData(const HttpData &data)
{
    if (data.status != 200) {
        return retry();
    }

    m_ip = data.ip().c_str();

#   ifdef XMRIG_FEATURE_TLS
    m_tlsVersion     = data.tlsVersion();
    m_tlsFingerprint = data.tlsFingerprint();
#   endif

    rapidjson::Document doc;
    if (doc.Parse(data.body.c_str()).HasParseError()) {
        if (!isQuiet()) {
            LOG_ERR("%s " RED("JSON decode failed: ") RED_BOLD("\"%s\""), tag(), rapidjson::GetParseError_En(doc.GetParseError()));
        }

        return retry();
    }

    if (data.method == HTTP_GET) {
        if (data.url == kGetHeight) {
            if (!doc.HasMember(kHash)) {
                m_apiVersion = API_CRYPTONOTE_DEFAULT;

                return send(kGetInfo);
            }

            const uint64_t height = Json::getUint64(doc, kHeight);
            const String hash = Json::getString(doc, kHash);

            if (isOutdated(height, hash)) {
                // Multiple /getheight responses can come at once resulting in multiple getBlockTemplate() calls
                if ((height != m_blocktemplateRequestHeight) || (hash != m_blocktemplateRequestHash)) {
                    m_blocktemplateRequestHeight = height;
                    m_blocktemplateRequestHash = hash;
                    getBlockTemplate();
                }
            }
        }
        else if (data.url == kGetInfo) {
            const uint64_t height = Json::getUint64(doc, kHeight);
            const String hash = Json::getString(doc, "top_block_hash");

            if (isOutdated(height, hash)) {
                // Multiple /getinfo responses can come at once resulting in multiple getBlockTemplate() calls
                if ((height != m_blocktemplateRequestHeight) || (hash != m_blocktemplateRequestHash)) {
                    m_blocktemplateRequestHeight = height;
                    m_blocktemplateRequestHash = hash;
                    getBlockTemplate();
                }
            }
        }

        return;
    }

    if (!parseResponse(Json::getInt64(doc, "id", -1), Json::getObject(doc, "result"), Json::getObject(doc, "error"))) {
        retry();
    }
}


void xmrig::DaemonClient::onTimer(const Timer *)
{
    if (m_state == ConnectingState) {
        connect();
    }
    else if (m_state == ConnectedState) {
        send((m_apiVersion == API_MONERO) ? kGetHeight : kGetInfo);
    }
}


void xmrig::DaemonClient::onResolved(const DnsRecords &records, int status, const char* error)
{
    m_dns.reset();

    if (status < 0 && records.isEmpty()) {
        if (!isQuiet()) {
            LOG_ERR("%s " RED("DNS error: ") RED_BOLD("\"%s\""), tag(), error);
        }

        retry();
        return;
    }


    const auto &record = records.get();
    m_ip = record.ip();

    auto req = new uv_connect_t;
    req->data = m_storage.ptr(m_key);

    uv_tcp_t* s = new uv_tcp_t;
    s->data = m_storage.ptr(m_key);

    uv_tcp_init(uv_default_loop(), s);
    uv_tcp_nodelay(s, 1);

#   ifndef WIN32
    uv_tcp_keepalive(s, 1, 60);
#   endif

    if (m_pool.zmq_port() > 0) {
        delete m_ZMQSocket;
        m_ZMQSocket = s;
        uv_tcp_connect(req, s, record.addr(m_pool.zmq_port()), onZMQConnect);
    }
}


bool xmrig::DaemonClient::isOutdated(uint64_t height, const char *hash) const
{
    return m_job.height() != height || m_prevHash != hash;
}


bool xmrig::DaemonClient::parseJob(const rapidjson::Value &params, int *code)
{
    auto jobError = [this, code](const char *message) {
        if (!isQuiet()) {
            LOG_ERR("%s " RED("job error: ") RED_BOLD("\"%s\""), tag(), message);
        }

        *code = 1;

        return false;
    };

    Job job(false, m_pool.algorithm(), String());

    String blocktemplate = Json::getString(params, kBlocktemplateBlob);

    if (blocktemplate.isNull()) {
        return jobError("Empty block template received from daemon."); // FIXME
    }

    if (!m_blocktemplate.parse(blocktemplate, m_coin)) {
        return jobError("Invalid block template received from daemon.");
    }

#   ifdef XMRIG_PROXY_PROJECT
    const size_t k = m_blocktemplate.offset(BlockTemplate::MINER_TX_PREFIX_OFFSET);
    job.setMinerTx(
        m_blocktemplate.blob() + k,
        m_blocktemplate.blob() + m_blocktemplate.offset(BlockTemplate::MINER_TX_PREFIX_END_OFFSET),
        m_blocktemplate.offset(BlockTemplate::EPH_PUBLIC_KEY_OFFSET) - k,
        m_blocktemplate.offset(BlockTemplate::TX_PUBKEY_OFFSET) - k,
        m_blocktemplate.offset(BlockTemplate::TX_EXTRA_NONCE_OFFSET) - k,
        m_blocktemplate.txExtraNonce().size(),
        m_blocktemplate.minerTxMerkleTreeBranch()
    );
#   endif

    m_blockhashingblob = Json::getString(params, kBlockhashingBlob);

    if (m_blocktemplate.hasMinerSignature()) {
        if (m_pool.spendSecretKey().isEmpty()) {
            return jobError("Secret spend key is not set.");
        }

        if (m_pool.spendSecretKey().size() != 64) {
            return jobError("Secret spend key has invalid length. It must be 64 hex characters.");
        }

        uint8_t secret_spendkey[32];
        if (!Cvt::fromHex(secret_spendkey, 32, m_pool.spendSecretKey(), 64)) {
            return jobError("Secret spend key is not a valid hex data.");
        }

        uint8_t public_spendkey[32];
        if (!secret_key_to_public_key(secret_spendkey, public_spendkey)) {
            return jobError("Secret spend key is invalid.");
        }

#       ifdef XMRIG_PROXY_PROJECT
        job.setSpendSecretKey(secret_spendkey);
#       else
        uint8_t secret_viewkey[32];
        derive_view_secret_key(secret_spendkey, secret_viewkey);

        uint8_t public_viewkey[32];
        if (!secret_key_to_public_key(secret_viewkey, public_viewkey)) {
            return jobError("Secret view key is invalid.");
        }

        uint8_t derivation[32];
        if (!generate_key_derivation(m_blocktemplate.blob(BlockTemplate::TX_PUBKEY_OFFSET), secret_viewkey, derivation)) {
            return jobError("Failed to generate key derivation for miner signature.");
        }

        if (!m_walletAddress.decode(m_pool.user())) {
            return jobError("Invalid wallet address.");
        }

        if (memcmp(m_walletAddress.spendKey(), public_spendkey, sizeof(public_spendkey)) != 0) {
            return jobError("Wallet address and spend key don't match.");
        }

        if (memcmp(m_walletAddress.viewKey(), public_viewkey, sizeof(public_viewkey)) != 0) {
            return jobError("Wallet address and view key don't match.");
        }

        uint8_t eph_secret_key[32];
        derive_secret_key(derivation, 0, secret_spendkey, eph_secret_key);

        job.setEphemeralKeys(m_blocktemplate.blob(BlockTemplate::EPH_PUBLIC_KEY_OFFSET), eph_secret_key);
#       endif
    }

    if (m_coin.isValid()) {
        job.setAlgorithm(m_coin.algorithm(m_blocktemplate.majorVersion()));
    }

    if (!job.setBlob(m_blockhashingblob)) {
        *code = 3;
        return false;
    }

    job.setSeedHash(Json::getString(params, "seed_hash"));
    job.setHeight(Json::getUint64(params, kHeight));
    job.setDiff(Json::getUint64(params, "difficulty"));

    m_currentJobId = Cvt::toHex(Cvt::randomBytes(4));
    job.setId(m_currentJobId);

    m_job              = std::move(job);
    m_blocktemplateStr = std::move(blocktemplate);
    m_prevHash         = Json::getString(params, "prev_hash");

    if (m_state == ConnectingState) {
        setState(ConnectedState);
    }

    m_listener->onJobReceived(this, m_job, params);
    return true;
}


bool xmrig::DaemonClient::parseResponse(int64_t id, const rapidjson::Value &result, const rapidjson::Value &error)
{
    if (id == -1) {
        return false;
    }

    if (error.IsObject()) {
        const char *message = error["message"].GetString();

        if (!handleSubmitResponse(id, message) && !isQuiet()) {
            LOG_ERR("[%s:%d] error: " RED_BOLD("\"%s\"") RED_S ", code: %d", m_pool.host().data(), m_pool.port(), message, error["code"].GetInt());
        }

        return false;
    }

    if (!result.IsObject()) {
        return false;
    }

    if (result.HasMember("top_block_hash")) {
        if (m_prevHash != Json::getString(result, "top_block_hash")) {
            getBlockTemplate();
        }
        return true;
    }

    int code = -1;
    if (result.HasMember(kBlocktemplateBlob) && parseJob(result, &code)) {
        return true;
    }

    const char* error_msg = nullptr;

    if (handleSubmitResponse(id, error_msg)) {
        if (error_msg || (m_pool.zmq_port() < 0)) {
            getBlockTemplate();
        }
        return true;
    }


    return false;
}


int64_t xmrig::DaemonClient::getBlockTemplate()
{
    using namespace rapidjson;
    Document doc(kObjectType);
    auto &allocator = doc.GetAllocator();

    Value params(kObjectType);
    params.AddMember("wallet_address", m_user.toJSON(), allocator);
    params.AddMember("extra_nonce", Cvt::toHex(Cvt::randomBytes(kBlobReserveSize)).toJSON(doc), allocator);

    JsonRequest::create(doc, m_sequence, "getblocktemplate", params);

    return rpcSend(doc);
}


int64_t xmrig::DaemonClient::rpcSend(const rapidjson::Document &doc)
{
    FetchRequest req(HTTP_POST, m_pool.host(), m_pool.port(), kJsonRPC, doc, m_pool.isTLS(), isQuiet());
    fetch(tag(), std::move(req), m_httpListener);

    return m_sequence++;
}


void xmrig::DaemonClient::retry()
{
    m_failures++;
    m_listener->onClose(this, static_cast<int>(m_failures));

    if (m_failures == -1) {
        return;
    }

    if (m_state == ConnectedState) {
        setState(ConnectingState);
    }

    if ((m_ZMQConnectionState != ZMQ_NOT_CONNECTED) && (m_ZMQConnectionState != ZMQ_DISCONNECTING)) {
        uv_close(reinterpret_cast<uv_handle_t*>(m_ZMQSocket), onZMQClose);
    }

    m_timer->stop();
    m_timer->start(m_retryPause, 0);
}


void xmrig::DaemonClient::send(const char *path)
{
    FetchRequest req(HTTP_GET, m_pool.host(), m_pool.port(), path, m_pool.isTLS(), isQuiet());
    fetch(tag(), std::move(req), m_httpListener);
}


void xmrig::DaemonClient::setState(SocketState state)
{
    if (m_state == state) {
        return;
    }

    m_state = state;

    switch (state) {
    case ConnectedState:
        {
            m_failures = 0;
            m_listener->onLoginSuccess(this);

            if (m_pool.zmq_port() < 0) {
                const uint64_t interval = std::max<uint64_t>(20, m_pool.pollInterval());
                m_timer->start(interval, interval);
            }
        }
        break;

    case UnconnectedState:
        m_failures = -1;
        m_timer->stop();
        break;

    default:
        break;
    }
}


void xmrig::DaemonClient::onZMQConnect(uv_connect_t* req, int status)
{
    DaemonClient* client = getClient(req->data);
    delete req;

    if (!client) {
        return;
    }

    if (status < 0) {
        LOG_ERR("%s " RED("ZMQ connect error: ") RED_BOLD("\"%s\""), client->tag(), uv_strerror(status));
        client->retry();
        return;
    }

    client->ZMQConnected();
}


void xmrig::DaemonClient::onZMQRead(uv_stream_t* stream, ssize_t nread, const uv_buf_t* buf)
{
    DaemonClient* client = getClient(stream->data);
    if (client) {
        client->ZMQRead(nread, buf);
    }

    NetBuffer::release(buf);
}


void xmrig::DaemonClient::onZMQClose(uv_handle_t* handle)
{
    DaemonClient* client = getClient(handle->data);
    if (client) {
#       ifdef APP_DEBUG
        LOG_DEBUG(CYAN("tcp-zmq://%s:%u") BLACK_BOLD(" disconnected"), client->m_pool.host().data(), client->m_pool.zmq_port());
#       endif
        client->m_ZMQConnectionState = ZMQ_NOT_CONNECTED;
    }
}


void xmrig::DaemonClient::onZMQShutdown(uv_handle_t* handle)
{
    DaemonClient* client = getClient(handle->data);
    if (client) {
#       ifdef APP_DEBUG
        LOG_DEBUG(CYAN("tcp-zmq://%s:%u") BLACK_BOLD(" shutdown"), client->m_pool.host().data(), client->m_pool.zmq_port());
#       endif
        client->m_ZMQConnectionState = ZMQ_NOT_CONNECTED;
        m_storage.remove(client->m_key);
    }
}


void xmrig::DaemonClient::ZMQConnected()
{
#   ifdef APP_DEBUG
    LOG_DEBUG(CYAN("tcp-zmq://%s:%u") BLACK_BOLD(" connected"), m_pool.host().data(), m_pool.zmq_port());
#   endif

    m_ZMQConnectionState = ZMQ_GREETING_1;
    m_ZMQSendBuf.reserve(256);
    m_ZMQRecvBuf.reserve(256);

    if (ZMQWrite(kZMQGreeting, kZMQGreetingSize1)) {
        uv_read_start(reinterpret_cast<uv_stream_t*>(m_ZMQSocket), NetBuffer::onAlloc, onZMQRead);
    }
}


bool xmrig::DaemonClient::ZMQWrite(const char* data, size_t size)
{
    m_ZMQSendBuf.assign(data, data + size);

    uv_buf_t buf;
    buf.base = m_ZMQSendBuf.data();
    buf.len = static_cast<uint32_t>(m_ZMQSendBuf.size());

    const int rc = uv_try_write(reinterpret_cast<uv_stream_t*>(m_ZMQSocket), &buf, 1);

    if (static_cast<size_t>(rc) == buf.len) {
        return true;
    }

    LOG_ERR("%s " RED("ZMQ write failed, rc = %d"), tag(), rc);
    ZMQClose();
    return false;
}


void xmrig::DaemonClient::ZMQRead(ssize_t nread, const uv_buf_t* buf)
{
    if (nread <= 0) {
        LOG_ERR("%s " RED("ZMQ read failed, nread = %" PRId64), tag(), nread);
        ZMQClose();
        return;
    }

    m_ZMQRecvBuf.insert(m_ZMQRecvBuf.end(), buf->base, buf->base + nread);

    do {
        switch (m_ZMQConnectionState) {
        case ZMQ_GREETING_1:
            if (m_ZMQRecvBuf.size() >= kZMQGreetingSize1) {
                if ((m_ZMQRecvBuf[0] == static_cast<char>(-1)) && (m_ZMQRecvBuf[9] == 127) && (m_ZMQRecvBuf[10] == 3)) {
                    ZMQWrite(kZMQGreeting + kZMQGreetingSize1, sizeof(kZMQGreeting) - kZMQGreetingSize1);
                    m_ZMQConnectionState = ZMQ_GREETING_2;
                    break;
                }

                LOG_ERR("%s " RED("ZMQ handshake failed: invalid greeting format"), tag());
                ZMQClose();
            }
            return;

        case ZMQ_GREETING_2:
            if (m_ZMQRecvBuf.size() >= sizeof(kZMQGreeting)) {
                if (memcmp(m_ZMQRecvBuf.data() + 12, kZMQGreeting + 12, 20) == 0) {
                    m_ZMQConnectionState = ZMQ_HANDSHAKE;
                    m_ZMQRecvBuf.erase(m_ZMQRecvBuf.begin(), m_ZMQRecvBuf.begin() + sizeof(kZMQGreeting));

                    ZMQWrite(kZMQHandshake, sizeof(kZMQHandshake) - 1);
                    break;
                }

                LOG_ERR("%s " RED("ZMQ handshake failed: invalid greeting format 2"), tag());
                ZMQClose();

            }
            return;

        case ZMQ_HANDSHAKE:
            if (m_ZMQRecvBuf.size() >= 2) {
                if (m_ZMQRecvBuf[0] != 4) {
                    LOG_ERR("%s " RED("ZMQ handshake failed: invalid handshake format"), tag());
                    ZMQClose();
                    return;
                }

                const size_t size = static_cast<unsigned char>(m_ZMQRecvBuf[1]);
                if (size < 18) {
                    LOG_ERR("%s " RED("ZMQ handshake failed: invalid handshake size"), tag());
                    ZMQClose();
                    return;
                }

                if (m_ZMQRecvBuf.size() < size + 2) {
                    return;
                }

                if (memcmp(m_ZMQRecvBuf.data() + 2, kZMQHandshake + 2, 18) != 0) {
                    LOG_ERR("%s " RED("ZMQ handshake failed: invalid handshake data"), tag());
                    ZMQClose();
                    return;
                }

                ZMQWrite(kZMQSubscribe, sizeof(kZMQSubscribe) - 1);

                m_ZMQConnectionState = ZMQ_CONNECTED;
                m_ZMQRecvBuf.erase(m_ZMQRecvBuf.begin(), m_ZMQRecvBuf.begin() + size + 2);

                getBlockTemplate();
                break;
            }
            return;

        case ZMQ_CONNECTED:
            ZMQParse();
            return;

        default:
            return;
        }
    } while (true);
}


void xmrig::DaemonClient::ZMQParse()
{
#   ifdef APP_DEBUG
    std::vector<char> msg;
#   endif

    size_t msg_size = 0;

    char *data   = m_ZMQRecvBuf.data();
    size_t avail = m_ZMQRecvBuf.size();
    bool more    = false;

    do {
        if (avail < 1) {
            return;
        }

        more                 = (data[0] & 1) != 0;
        const bool long_size = (data[0] & 2) != 0;
        const bool command   = (data[0] & 4) != 0;

        ++data;
        --avail;

        uint64_t size = 0;
        if (long_size)
        {
            if (avail < sizeof(uint64_t)) {
                return;
            }
            size = bswap_64(*((uint64_t*)data));
            data += sizeof(uint64_t);
            avail -= sizeof(uint64_t);
        }
        else
        {
            if (avail < sizeof(uint8_t)) {
                return;
            }
            size = static_cast<uint8_t>(*data);
            ++data;
            --avail;
        }

        if (size > 1024U - msg_size)
        {
            LOG_ERR("%s " RED("ZMQ message is too large, size = %" PRIu64 " bytes"), tag(), size);
            ZMQClose();
            return;
        }

        if (avail < size) {
            return;
        }

        if (!command) {
#           ifdef APP_DEBUG
            msg.insert(msg.end(), data, data + size);
#           endif

            msg_size += size;
        }

        data += size;
        avail -= size;
    } while (more);

    m_ZMQRecvBuf.erase(m_ZMQRecvBuf.begin(), m_ZMQRecvBuf.begin() + (data - m_ZMQRecvBuf.data()));

#   ifdef APP_DEBUG
    msg.push_back('\0');
    LOG_DEBUG(CYAN("tcp-zmq://%s:%u") BLACK_BOLD(" read ") CYAN_BOLD("%zu") BLACK_BOLD(" bytes") " %s", m_pool.host().data(), m_pool.zmq_port(), msg.size() - 1, msg.data());
#   endif

    // Clear previous hash and check daemon height to guarantee that xmrig will call get_block_template RPC later
    // We can't call get_block_template directly because daemon is not ready yet
    m_prevHash = nullptr;
    send(kGetHeight);
}


bool xmrig::DaemonClient::ZMQClose(bool shutdown)
{
    if ((m_ZMQConnectionState == ZMQ_NOT_CONNECTED) || (m_ZMQConnectionState == ZMQ_DISCONNECTING)) {
        if (shutdown) {
            m_storage.remove(m_key);
        }
        return false;
    }

    m_ZMQConnectionState = ZMQ_DISCONNECTING;

    if (uv_is_closing(reinterpret_cast<uv_handle_t*>(m_ZMQSocket)) == 0) {
        uv_close(reinterpret_cast<uv_handle_t*>(m_ZMQSocket), shutdown ? onZMQShutdown : onZMQClose);
        if (!shutdown) {
            retry();
        }
        return true;
    }

    return false;
}<|MERGE_RESOLUTION|>--- conflicted
+++ resolved
@@ -1,7 +1,7 @@
 /* XMRig
  * Copyright (c) 2019      Howard Chu  <https://github.com/hyc>
- * Copyright (c) 2018-2021 SChernykh   <https://github.com/SChernykh>
- * Copyright (c) 2016-2021 XMRig       <https://github.com/xmrig>, <support@xmrig.com>
+ * Copyright (c) 2018-2022 SChernykh   <https://github.com/SChernykh>
+ * Copyright (c) 2016-2022 XMRig       <https://github.com/xmrig>, <support@xmrig.com>
  *
  *   This program is free software: you can redistribute it and/or modify
  *   it under the terms of the GNU General Public License as published by
@@ -57,14 +57,8 @@
 Storage<DaemonClient> DaemonClient::m_storage;
 
 
-<<<<<<< HEAD
 static const char *kBlocktemplateBlob       = "blocktemplate_blob";
 static const char *kBlockhashingBlob        = "blockhashing_blob";
-static const char *kLastError               = "lasterror";
-=======
-static const char* kBlocktemplateBlob       = "blocktemplate_blob";
-static const char* kBlockhashingBlob        = "blockhashing_blob";
->>>>>>> 4c57b60e
 static const char *kGetHeight               = "/getheight";
 static const char *kGetInfo                 = "/getinfo";
 static const char *kHash                    = "hash";
