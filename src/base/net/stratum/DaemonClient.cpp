/* XMRig
 * Copyright (c) 2019      Howard Chu  <https://github.com/hyc>
 * Copyright (c) 2018-2021 SChernykh   <https://github.com/SChernykh>
 * Copyright (c) 2016-2021 XMRig       <https://github.com/xmrig>, <support@xmrig.com>
 *
 *   This program is free software: you can redistribute it and/or modify
 *   it under the terms of the GNU General Public License as published by
 *   the Free Software Foundation, either version 3 of the License, or
 *   (at your option) any later version.
 *
 *   This program is distributed in the hope that it will be useful,
 *   but WITHOUT ANY WARRANTY; without even the implied warranty of
 *   MERCHANTABILITY or FITNESS FOR A PARTICULAR PURPOSE. See the
 *   GNU General Public License for more details.
 *
 *   You should have received a copy of the GNU General Public License
 *   along with this program. If not, see <http://www.gnu.org/licenses/>.
 */

#include <uv.h>


#include "base/net/stratum/DaemonClient.h"
#include "3rdparty/rapidjson/document.h"
#include "3rdparty/rapidjson/error/en.h"
#include "base/io/json/Json.h"
#include "base/io/json/JsonRequest.h"
#include "base/io/log/Log.h"
#include "base/kernel/interfaces/IClientListener.h"
#include "base/net/dns/Dns.h"
#include "base/net/dns/DnsRecords.h"
#include "base/net/http/Fetch.h"
#include "base/net/http/HttpData.h"
#include "base/net/http/HttpListener.h"
#include "base/net/stratum/SubmitResult.h"
#include "base/net/tools/NetBuffer.h"
#include "base/tools/bswap_64.h"
#include "base/tools/Cvt.h"
#include "base/tools/Timer.h"
#include "base/tools/cryptonote/Signatures.h"
#include "net/JobResult.h"


#ifdef XMRIG_FEATURE_TLS
#include <openssl/ssl.h>
#endif


#include <algorithm>
#include <cassert>
#include <random>


namespace xmrig {


Storage<DaemonClient> DaemonClient::m_storage;


static const char *kBlocktemplateBlob       = "blocktemplate_blob";
static const char *kBlockhashingBlob        = "blockhashing_blob";
static const char *kLastError               = "lasterror";
static const char *kGetHeight               = "/getheight";
static const char *kGetInfo                 = "/getinfo";
static const char *kHash                    = "hash";
static const char *kHeight                  = "height";
static const char *kJsonRPC                 = "/json_rpc";

static constexpr size_t kBlobReserveSize    = 8;

static const char kZMQGreeting[64] = { static_cast<char>(-1), 0, 0, 0, 0, 0, 0, 0, 0, 127, 3, 0, 'N', 'U', 'L', 'L' };
static constexpr size_t kZMQGreetingSize1 = 11;

static const char kZMQHandshake[] = "\4\x19\5READY\xbSocket-Type\0\0\0\3SUB";
static const char kZMQSubscribe[] = "\0\x18\1json-minimal-chain_main";

} // namespace xmrig


xmrig::DaemonClient::DaemonClient(int id, IClientListener *listener) :
    BaseClient(id, listener)
{
    m_httpListener  = std::make_shared<HttpListener>(this);
    m_timer         = new Timer(this);
    m_key           = m_storage.add(this);
}


xmrig::DaemonClient::~DaemonClient()
{
    delete m_timer;
    delete m_ZMQSocket;
<<<<<<< HEAD

#   ifdef XMRIG_FEATURE_TLS
    delete m_wss.m_socket;
#   endif
=======
>>>>>>> ee51dec4
}


void xmrig::DaemonClient::deleteLater()
{
    if (m_pool.zmq_port() >= 0) {
        ZMQClose(true);
    }
    else {
        delete this;
    }
}


bool xmrig::DaemonClient::disconnect()
{
    if (m_state != UnconnectedState) {
        setState(UnconnectedState);
    }

    return true;
}


bool xmrig::DaemonClient::isTLS() const
{
#   ifdef XMRIG_FEATURE_TLS
    return m_pool.isTLS();
#   else
    return false;
#   endif
}


int64_t xmrig::DaemonClient::submit(const JobResult &result)
{
    if (result.jobId != m_currentJobId) {
        return -1;
    }

    char *data = m_blocktemplateStr.data();

    const size_t sig_offset = m_job.nonceOffset() + m_job.nonceSize();

#   ifdef XMRIG_PROXY_PROJECT

    memcpy(data + m_job.nonceOffset() * 2, result.nonce, 8);

    if (m_blocktemplate.hasMinerSignature() && result.sig) {
        memcpy(data + sig_offset * 2, result.sig, 64 * 2);
        memcpy(data + m_blocktemplate.offset(BlockTemplate::TX_PUBKEY_OFFSET) * 2, result.sig_data, 32 * 2);
        memcpy(data + m_blocktemplate.offset(BlockTemplate::EPH_PUBLIC_KEY_OFFSET) * 2, result.sig_data + 32 * 2, 32 * 2);
    }

    if (result.extra_nonce >= 0) {
        Cvt::toHex(data + m_blocktemplate.offset(BlockTemplate::TX_EXTRA_NONCE_OFFSET) * 2, 8, reinterpret_cast<const uint8_t*>(&result.extra_nonce), 4);
    }

#   else

    Cvt::toHex(data + m_job.nonceOffset() * 2, 8, reinterpret_cast<const uint8_t*>(&result.nonce), 4);

    if (m_blocktemplate.hasMinerSignature()) {
        Cvt::toHex(data + sig_offset * 2, 128, result.minerSignature(), 64);
    }

#   endif

    using namespace rapidjson;
    Document doc(kObjectType);

    Value params(kArrayType);
    params.PushBack(m_blocktemplateStr.toJSON(), doc.GetAllocator());

    JsonRequest::create(doc, m_sequence, "submitblock", params);

#   ifdef XMRIG_PROXY_PROJECT
    m_results[m_sequence] = SubmitResult(m_sequence, result.diff, result.actualDiff(), result.id, 0);
#   else
    m_results[m_sequence] = SubmitResult(m_sequence, result.diff, result.actualDiff(), 0, result.backend);
#   endif

    return rpcSend(doc);
}


void xmrig::DaemonClient::connect()
{
    auto connectError = [this](const char *message) {
        if (!isQuiet()) {
            LOG_ERR("%s " RED("connect error: ") RED_BOLD("\"%s\""), tag(), message);
        }

        retry();
    };

    setState(ConnectingState);

    if (!m_coin.isValid() && !m_pool.algorithm().isValid()) {
        return connectError("Invalid algorithm.");
    }

    if (!m_pool.algorithm().isValid()) {
        m_pool.setAlgo(m_coin.algorithm());
    }

    if ((m_apiVersion == API_MONERO) && !m_walletAddress.isValid()) {
        return connectError("Invalid wallet address.");
    }

    if (m_pool.zmq_port() >= 0) {
        m_dns = Dns::resolve(m_pool.host(), this);
    }
    else {
        getBlockTemplate();
    }
}


void xmrig::DaemonClient::connect(const Pool &pool)
{
    setPool(pool);
    connect();
}


void xmrig::DaemonClient::setPool(const Pool &pool)
{
    BaseClient::setPool(pool);

    m_walletAddress.decode(m_user);

    m_coin = pool.coin().isValid() ?  pool.coin() : m_walletAddress.coin();

    if (!m_coin.isValid() && pool.algorithm() == Algorithm::RX_WOW) {
        m_coin = Coin::WOWNERO;
    }
}


void xmrig::DaemonClient::onHttpData(const HttpData &data)
{
    if (data.status != 200) {
        return retry();
    }

    m_ip = data.ip().c_str();

#   ifdef XMRIG_FEATURE_TLS
    m_tlsVersion     = data.tlsVersion();
    m_tlsFingerprint = data.tlsFingerprint();
#   endif

    rapidjson::Document doc;
    if (doc.Parse(data.body.c_str()).HasParseError()) {
        if (!isQuiet()) {
            LOG_ERR("%s " RED("JSON decode failed: ") RED_BOLD("\"%s\""), tag(), rapidjson::GetParseError_En(doc.GetParseError()));
        }

        return retry();
    }

    if (data.method == HTTP_GET) {
        if (data.url == kGetHeight) {
            if (!doc.HasMember(kHash)) {
                m_apiVersion = API_CRYPTONOTE_DEFAULT;

                return send(kGetInfo);
            }

            const uint64_t height = Json::getUint64(doc, kHeight);
            const String hash = Json::getString(doc, kHash);

            if (isOutdated(height, hash)) {
                // Multiple /getheight responses can come at once resulting in multiple getBlockTemplate() calls
                if ((height != m_blocktemplateRequestHeight) || (hash != m_blocktemplateRequestHash)) {
                    m_blocktemplateRequestHeight = height;
                    m_blocktemplateRequestHash = hash;
                    getBlockTemplate();
                }
            }
        }
        else if (data.url == kGetInfo) {
            const uint64_t height = Json::getUint64(doc, kHeight);
            const String hash = Json::getString(doc, "top_block_hash");

            if (isOutdated(height, hash)) {
                // Multiple /getinfo responses can come at once resulting in multiple getBlockTemplate() calls
                if ((height != m_blocktemplateRequestHeight) || (hash != m_blocktemplateRequestHash)) {
                    m_blocktemplateRequestHeight = height;
                    m_blocktemplateRequestHash = hash;
                    getBlockTemplate();
                }
            }
        }

        return;
    }

    if (!parseResponse(Json::getInt64(doc, "id", -1), Json::getObject(doc, "result"), Json::getObject(doc, "error"))) {
        retry();
    }
}


void xmrig::DaemonClient::onTimer(const Timer *)
{
    if (m_state == ConnectingState) {
        connect();
    }
    else if (m_state == ConnectedState) {
        send((m_apiVersion == API_MONERO) ? kGetHeight : kGetInfo);
    }
}


void xmrig::DaemonClient::onResolved(const DnsRecords &records, int status, const char* error)
{
    m_dns.reset();

    if (status < 0 && records.isEmpty()) {
        if (!isQuiet()) {
            LOG_ERR("%s " RED("DNS error: ") RED_BOLD("\"%s\""), tag(), error);
        }

        retry();
        return;
    }


    const auto &record = records.get();
    m_ip = record.ip();

    auto req = new uv_connect_t;
    req->data = m_storage.ptr(m_key);

    uv_tcp_t* s = new uv_tcp_t;
    s->data = m_storage.ptr(m_key);

    uv_tcp_init(uv_default_loop(), s);
    uv_tcp_nodelay(s, 1);

#   ifndef WIN32
    uv_tcp_keepalive(s, 1, 60);
#   endif

    if (m_pool.zmq_port() > 0) {
        delete m_ZMQSocket;
        m_ZMQSocket = s;
        uv_tcp_connect(req, s, record.addr(m_pool.zmq_port()), onZMQConnect);
    }
}


bool xmrig::DaemonClient::isOutdated(uint64_t height, const char *hash) const
{
    return m_job.height() != height || m_prevHash != hash;
}


bool xmrig::DaemonClient::parseJob(const rapidjson::Value &params, int *code)
{
    auto jobError = [this, code](const char *message) {
        if (!isQuiet()) {
            LOG_ERR("%s " RED("job error: ") RED_BOLD("\"%s\""), tag(), message);
        }

        *code = 1;

        return false;
    };

    Job job(false, m_pool.algorithm(), String());

    String blocktemplate = Json::getString(params, kBlocktemplateBlob);

    if (blocktemplate.isNull()) {
        return jobError("Empty block template received from daemon."); // FIXME
    }

    if (!m_blocktemplate.parse(blocktemplate, m_coin)) {
        return jobError("Invalid block template received from daemon.");
    }

#   ifdef XMRIG_PROXY_PROJECT
    const size_t k = m_blocktemplate.offset(BlockTemplate::MINER_TX_PREFIX_OFFSET);
    job.setMinerTx(
        m_blocktemplate.blob() + k,
        m_blocktemplate.blob() + m_blocktemplate.offset(BlockTemplate::MINER_TX_PREFIX_END_OFFSET),
        m_blocktemplate.offset(BlockTemplate::EPH_PUBLIC_KEY_OFFSET) - k,
        m_blocktemplate.offset(BlockTemplate::TX_PUBKEY_OFFSET) - k,
        m_blocktemplate.offset(BlockTemplate::TX_EXTRA_NONCE_OFFSET) - k,
        m_blocktemplate.txExtraNonce().size(),
        m_blocktemplate.minerTxMerkleTreeBranch()
    );
#   endif

    m_blockhashingblob = Json::getString(params, kBlockhashingBlob);

    if (m_blocktemplate.hasMinerSignature()) {
        if (m_pool.spendSecretKey().isEmpty()) {
            return jobError("Secret spend key is not set.");
        }

        if (m_pool.spendSecretKey().size() != 64) {
            return jobError("Secret spend key has invalid length. It must be 64 hex characters.");
        }

        uint8_t secret_spendkey[32];
        if (!Cvt::fromHex(secret_spendkey, 32, m_pool.spendSecretKey(), 64)) {
            return jobError("Secret spend key is not a valid hex data.");
        }

        uint8_t public_spendkey[32];
        if (!secret_key_to_public_key(secret_spendkey, public_spendkey)) {
            return jobError("Secret spend key is invalid.");
        }

#       ifdef XMRIG_PROXY_PROJECT
        job.setSpendSecretKey(secret_spendkey);
#       else
        uint8_t secret_viewkey[32];
        derive_view_secret_key(secret_spendkey, secret_viewkey);

        uint8_t public_viewkey[32];
        if (!secret_key_to_public_key(secret_viewkey, public_viewkey)) {
            return jobError("Secret view key is invalid.");
        }

        uint8_t derivation[32];
        if (!generate_key_derivation(m_blocktemplate.blob(BlockTemplate::TX_PUBKEY_OFFSET), secret_viewkey, derivation)) {
            return jobError("Failed to generate key derivation for miner signature.");
        }

        if (!m_walletAddress.decode(m_pool.user())) {
            return jobError("Invalid wallet address.");
        }

        if (memcmp(m_walletAddress.spendKey(), public_spendkey, sizeof(public_spendkey)) != 0) {
            return jobError("Wallet address and spend key don't match.");
        }

        if (memcmp(m_walletAddress.viewKey(), public_viewkey, sizeof(public_viewkey)) != 0) {
            return jobError("Wallet address and view key don't match.");
        }

        uint8_t eph_secret_key[32];
        derive_secret_key(derivation, 0, secret_spendkey, eph_secret_key);

        job.setEphemeralKeys(m_blocktemplate.blob(BlockTemplate::EPH_PUBLIC_KEY_OFFSET), eph_secret_key);
#       endif
    }

    if (m_coin.isValid()) {
        job.setAlgorithm(m_coin.algorithm(m_blocktemplate.majorVersion()));
    }

    if (!job.setBlob(m_blockhashingblob)) {
        *code = 3;
        return false;
    }

    job.setSeedHash(Json::getString(params, "seed_hash"));
    job.setHeight(Json::getUint64(params, kHeight));
    job.setDiff(Json::getUint64(params, "difficulty"));

    m_currentJobId = Cvt::toHex(Cvt::randomBytes(4));
    job.setId(m_currentJobId);

    m_job              = std::move(job);
    m_blocktemplateStr = std::move(blocktemplate);
    m_prevHash         = Json::getString(params, "prev_hash");

    if (m_state == ConnectingState) {
        setState(ConnectedState);
    }

    m_listener->onJobReceived(this, m_job, params);
    return true;
}


bool xmrig::DaemonClient::parseResponse(int64_t id, const rapidjson::Value &result, const rapidjson::Value &error)
{
    if (id == -1) {
        return false;
    }

    if (error.IsObject()) {
        const char *message = error["message"].GetString();

        if (!handleSubmitResponse(id, message) && !isQuiet()) {
            LOG_ERR("[%s:%d] error: " RED_BOLD("\"%s\"") RED_S ", code: %d", m_pool.host().data(), m_pool.port(), message, error["code"].GetInt());
        }

        return false;
    }

    if (!result.IsObject()) {
        return false;
    }

    if (result.HasMember("top_block_hash")) {
        if (m_prevHash != Json::getString(result, "top_block_hash")) {
            getBlockTemplate();
        }
        return true;
    }

    int code = -1;
    if (result.HasMember(kBlocktemplateBlob) && parseJob(result, &code)) {
        return true;
    }

    const char* error_msg = nullptr;

    if (handleSubmitResponse(id, error_msg)) {
        if (error_msg || (m_pool.zmq_port() < 0)) {
            getBlockTemplate();
        }
        return true;
    }


    return false;
}


int64_t xmrig::DaemonClient::getBlockTemplate()
{
    using namespace rapidjson;
    Document doc(kObjectType);
    auto &allocator = doc.GetAllocator();

    Value params(kObjectType);
    params.AddMember("wallet_address", m_user.toJSON(), allocator);
    params.AddMember("extra_nonce", Cvt::toHex(Cvt::randomBytes(kBlobReserveSize)).toJSON(doc), allocator);

    JsonRequest::create(doc, m_sequence, "getblocktemplate", params);

    return rpcSend(doc);
}


int64_t xmrig::DaemonClient::rpcSend(const rapidjson::Document &doc)
{
    FetchRequest req(HTTP_POST, m_pool.host(), m_pool.port(), kJsonRPC, doc, m_pool.isTLS(), isQuiet());
    fetch(tag(), std::move(req), m_httpListener);

    return m_sequence++;
}


void xmrig::DaemonClient::retry()
{
    m_failures++;
    m_listener->onClose(this, static_cast<int>(m_failures));

    if (m_failures == -1) {
        return;
    }

    if (m_state == ConnectedState) {
        setState(ConnectingState);
    }

    if ((m_ZMQConnectionState != ZMQ_NOT_CONNECTED) && (m_ZMQConnectionState != ZMQ_DISCONNECTING)) {
        uv_close(reinterpret_cast<uv_handle_t*>(m_ZMQSocket), onZMQClose);
    }

    m_timer->stop();
    m_timer->start(m_retryPause, 0);
}


void xmrig::DaemonClient::send(const char *path)
{
    FetchRequest req(HTTP_GET, m_pool.host(), m_pool.port(), path, m_pool.isTLS(), isQuiet());
    fetch(tag(), std::move(req), m_httpListener);
}


void xmrig::DaemonClient::setState(SocketState state)
{
    if (m_state == state) {
        return;
    }

    m_state = state;

    switch (state) {
    case ConnectedState:
        {
            m_failures = 0;
            m_listener->onLoginSuccess(this);

            if (m_pool.zmq_port() < 0) {
                const uint64_t interval = std::max<uint64_t>(20, m_pool.pollInterval());
                m_timer->start(interval, interval);
            }
        }
        break;

    case UnconnectedState:
        m_failures = -1;
        m_timer->stop();
        break;

    default:
        break;
    }
}


void xmrig::DaemonClient::onZMQConnect(uv_connect_t* req, int status)
{
    DaemonClient* client = getClient(req->data);
    delete req;

    if (!client) {
        return;
    }

    if (status < 0) {
        LOG_ERR("%s " RED("ZMQ connect error: ") RED_BOLD("\"%s\""), client->tag(), uv_strerror(status));
        client->retry();
        return;
    }

    client->ZMQConnected();
}


void xmrig::DaemonClient::onZMQRead(uv_stream_t* stream, ssize_t nread, const uv_buf_t* buf)
{
    DaemonClient* client = getClient(stream->data);
    if (client) {
        client->ZMQRead(nread, buf);
    }

    NetBuffer::release(buf);
}


void xmrig::DaemonClient::onZMQClose(uv_handle_t* handle)
{
    DaemonClient* client = getClient(handle->data);
    if (client) {
#       ifdef APP_DEBUG
        LOG_DEBUG(CYAN("tcp-zmq://%s:%u") BLACK_BOLD(" disconnected"), client->m_pool.host().data(), client->m_pool.zmq_port());
#       endif
        client->m_ZMQConnectionState = ZMQ_NOT_CONNECTED;
    }
}


void xmrig::DaemonClient::onZMQShutdown(uv_handle_t* handle)
{
    DaemonClient* client = getClient(handle->data);
    if (client) {
#       ifdef APP_DEBUG
        LOG_DEBUG(CYAN("tcp-zmq://%s:%u") BLACK_BOLD(" shutdown"), client->m_pool.host().data(), client->m_pool.zmq_port());
#       endif
        client->m_ZMQConnectionState = ZMQ_NOT_CONNECTED;
        m_storage.remove(client->m_key);
    }
}


void xmrig::DaemonClient::ZMQConnected()
{
#   ifdef APP_DEBUG
    LOG_DEBUG(CYAN("tcp-zmq://%s:%u") BLACK_BOLD(" connected"), m_pool.host().data(), m_pool.zmq_port());
#   endif

    m_ZMQConnectionState = ZMQ_GREETING_1;
    m_ZMQSendBuf.reserve(256);
    m_ZMQRecvBuf.reserve(256);

    if (ZMQWrite(kZMQGreeting, kZMQGreetingSize1)) {
        uv_read_start(reinterpret_cast<uv_stream_t*>(m_ZMQSocket), NetBuffer::onAlloc, onZMQRead);
    }
}


bool xmrig::DaemonClient::ZMQWrite(const char* data, size_t size)
{
    m_ZMQSendBuf.assign(data, data + size);

    uv_buf_t buf;
    buf.base = m_ZMQSendBuf.data();
    buf.len = static_cast<uint32_t>(m_ZMQSendBuf.size());

    const int rc = uv_try_write(reinterpret_cast<uv_stream_t*>(m_ZMQSocket), &buf, 1);

    if (static_cast<size_t>(rc) == buf.len) {
        return true;
    }

    LOG_ERR("%s " RED("ZMQ write failed, rc = %d"), tag(), rc);
    ZMQClose();
    return false;
}


void xmrig::DaemonClient::ZMQRead(ssize_t nread, const uv_buf_t* buf)
{
    if (nread <= 0) {
        LOG_ERR("%s " RED("ZMQ read failed, nread = %" PRId64), tag(), nread);
        ZMQClose();
        return;
    }

    m_ZMQRecvBuf.insert(m_ZMQRecvBuf.end(), buf->base, buf->base + nread);

    do {
        switch (m_ZMQConnectionState) {
        case ZMQ_GREETING_1:
            if (m_ZMQRecvBuf.size() >= kZMQGreetingSize1) {
                if ((m_ZMQRecvBuf[0] == static_cast<char>(-1)) && (m_ZMQRecvBuf[9] == 127) && (m_ZMQRecvBuf[10] == 3)) {
                    ZMQWrite(kZMQGreeting + kZMQGreetingSize1, sizeof(kZMQGreeting) - kZMQGreetingSize1);
                    m_ZMQConnectionState = ZMQ_GREETING_2;
                    break;
                }

                LOG_ERR("%s " RED("ZMQ handshake failed: invalid greeting format"), tag());
                ZMQClose();
            }
            return;

        case ZMQ_GREETING_2:
            if (m_ZMQRecvBuf.size() >= sizeof(kZMQGreeting)) {
                if (memcmp(m_ZMQRecvBuf.data() + 12, kZMQGreeting + 12, 20) == 0) {
                    m_ZMQConnectionState = ZMQ_HANDSHAKE;
                    m_ZMQRecvBuf.erase(m_ZMQRecvBuf.begin(), m_ZMQRecvBuf.begin() + sizeof(kZMQGreeting));

                    ZMQWrite(kZMQHandshake, sizeof(kZMQHandshake) - 1);
                    break;
                }

                LOG_ERR("%s " RED("ZMQ handshake failed: invalid greeting format 2"), tag());
                ZMQClose();

            }
            return;

        case ZMQ_HANDSHAKE:
            if (m_ZMQRecvBuf.size() >= 2) {
                if (m_ZMQRecvBuf[0] != 4) {
                    LOG_ERR("%s " RED("ZMQ handshake failed: invalid handshake format"), tag());
                    ZMQClose();
                    return;
                }

                const size_t size = static_cast<unsigned char>(m_ZMQRecvBuf[1]);
                if (size < 18) {
                    LOG_ERR("%s " RED("ZMQ handshake failed: invalid handshake size"), tag());
                    ZMQClose();
                    return;
                }

                if (m_ZMQRecvBuf.size() < size + 2) {
                    return;
                }

                if (memcmp(m_ZMQRecvBuf.data() + 2, kZMQHandshake + 2, 18) != 0) {
                    LOG_ERR("%s " RED("ZMQ handshake failed: invalid handshake data"), tag());
                    ZMQClose();
                    return;
                }

                ZMQWrite(kZMQSubscribe, sizeof(kZMQSubscribe) - 1);

                m_ZMQConnectionState = ZMQ_CONNECTED;
                m_ZMQRecvBuf.erase(m_ZMQRecvBuf.begin(), m_ZMQRecvBuf.begin() + size + 2);

                getBlockTemplate();
                break;
            }
            return;

        case ZMQ_CONNECTED:
            ZMQParse();
            return;

        default:
            return;
        }
    } while (true);
}


void xmrig::DaemonClient::ZMQParse()
{
#   ifdef APP_DEBUG
    std::vector<char> msg;
#   endif

    size_t msg_size = 0;

    char *data   = m_ZMQRecvBuf.data();
    size_t avail = m_ZMQRecvBuf.size();
    bool more    = false;

    do {
        if (avail < 1) {
            return;
        }

        more                 = (data[0] & 1) != 0;
        const bool long_size = (data[0] & 2) != 0;
        const bool command   = (data[0] & 4) != 0;

        ++data;
        --avail;

        uint64_t size = 0;
        if (long_size)
        {
            if (avail < sizeof(uint64_t)) {
                return;
            }
            size = bswap_64(*((uint64_t*)data));
            data += sizeof(uint64_t);
            avail -= sizeof(uint64_t);
        }
        else
        {
            if (avail < sizeof(uint8_t)) {
                return;
            }
            size = static_cast<uint8_t>(*data);
            ++data;
            --avail;
        }

        if (size > 1024U - msg_size)
        {
            LOG_ERR("%s " RED("ZMQ message is too large, size = %" PRIu64 " bytes"), tag(), size);
            ZMQClose();
            return;
        }

        if (avail < size) {
            return;
        }

        if (!command) {
#           ifdef APP_DEBUG
            msg.insert(msg.end(), data, data + size);
#           endif

            msg_size += size;
        }

        data += size;
        avail -= size;
    } while (more);

    m_ZMQRecvBuf.erase(m_ZMQRecvBuf.begin(), m_ZMQRecvBuf.begin() + (data - m_ZMQRecvBuf.data()));

#   ifdef APP_DEBUG
    msg.push_back('\0');
    LOG_DEBUG(CYAN("tcp-zmq://%s:%u") BLACK_BOLD(" read ") CYAN_BOLD("%zu") BLACK_BOLD(" bytes") " %s", m_pool.host().data(), m_pool.zmq_port(), msg.size() - 1, msg.data());
#   endif

    // Clear previous hash and check daemon height to guarantee that xmrig will call get_block_template RPC later
    // We can't call get_block_template directly because daemon is not ready yet
    m_prevHash = nullptr;
    send(kGetHeight);
}


bool xmrig::DaemonClient::ZMQClose(bool shutdown)
{
    if ((m_ZMQConnectionState == ZMQ_NOT_CONNECTED) || (m_ZMQConnectionState == ZMQ_DISCONNECTING)) {
        if (shutdown) {
            m_storage.remove(m_key);
        }
        return false;
    }

    m_ZMQConnectionState = ZMQ_DISCONNECTING;

    if (uv_is_closing(reinterpret_cast<uv_handle_t*>(m_ZMQSocket)) == 0) {
        uv_close(reinterpret_cast<uv_handle_t*>(m_ZMQSocket), shutdown ? onZMQShutdown : onZMQClose);
        if (!shutdown) {
            retry();
        }
        return true;
    }

    return false;
}<|MERGE_RESOLUTION|>--- conflicted
+++ resolved
@@ -90,13 +90,6 @@
 {
     delete m_timer;
     delete m_ZMQSocket;
-<<<<<<< HEAD
-
-#   ifdef XMRIG_FEATURE_TLS
-    delete m_wss.m_socket;
-#   endif
-=======
->>>>>>> ee51dec4
 }
 
 
