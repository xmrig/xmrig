--- conflicted
+++ resolved
@@ -136,18 +136,11 @@
         }
     }
 
-<<<<<<< HEAD
     if (mo) m_donateLevel = 0; else
-    setDonateLevel(reader.getInt("donate-level", kDefaultDonateLevel));
-    setProxyDonate(reader.getInt("donate-over-proxy", PROXY_DONATE_AUTO));
-    setRetries(reader.getInt("retries"));
-    setRetryPause(reader.getInt("retry-pause"));
-=======
     setDonateLevel(reader.getInt(kDonateLevel, kDefaultDonateLevel));
     setProxyDonate(reader.getInt(kDonateOverProxy, PROXY_DONATE_AUTO));
     setRetries(reader.getInt(kRetries));
     setRetryPause(reader.getInt(kRetryPause));
->>>>>>> d2867a2e
 }
 
 
