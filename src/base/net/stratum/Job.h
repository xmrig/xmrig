/* XMRig
 * Copyright 2010      Jeff Garzik <jgarzik@pobox.com>
 * Copyright 2012-2014 pooler      <pooler@litecoinpool.org>
 * Copyright 2014      Lucas Jones <https://github.com/lucasjones>
 * Copyright 2014-2016 Wolf9466    <https://github.com/OhGodAPet>
 * Copyright 2016      Jay D Dee   <jayddee246@gmail.com>
 * Copyright 2017-2018 XMR-Stak    <https://github.com/fireice-uk>, <https://github.com/psychocrypt>
 * Copyright 2018      Lee Clagett <https://github.com/vtnerd>
 * Copyright 2019      Howard Chu  <https://github.com/hyc>
 * Copyright 2018-2020 SChernykh   <https://github.com/SChernykh>
 * Copyright 2016-2020 XMRig       <https://github.com/xmrig>, <support@xmrig.com>
 *
 *   This program is free software: you can redistribute it and/or modify
 *   it under the terms of the GNU General Public License as published by
 *   the Free Software Foundation, either version 3 of the License, or
 *   (at your option) any later version.
 *
 *   This program is distributed in the hope that it will be useful,
 *   but WITHOUT ANY WARRANTY; without even the implied warranty of
 *   MERCHANTABILITY or FITNESS FOR A PARTICULAR PURPOSE. See the
 *   GNU General Public License for more details.
 *
 *   You should have received a copy of the GNU General Public License
 *   along with this program. If not, see <http://www.gnu.org/licenses/>.
 */

#ifndef XMRIG_JOB_H
#define XMRIG_JOB_H


#include <cstddef>
#include <cstdint>


#include "base/crypto/Algorithm.h"
#include "base/tools/Buffer.h"
#include "base/tools/String.h"


namespace xmrig {


class Job
{
public:
    // Max blob size is 84 (75 fixed + 9 variable), aligned to 96. https://github.com/xmrig/xmrig/issues/1 Thanks fireice-uk.
    // SECOR increase requirements for blob size: https://github.com/xmrig/xmrig/issues/913
    // Haven (XHV) offshore increases requirements by adding pricing_record struct (192 bytes) to block_header.
<<<<<<< HEAD
    static constexpr const size_t kMaxBlobSize = 384;
=======
    // Round it up to 408 (136*3) for a convenient keccak calculation in OpenCL
    static constexpr const size_t kMaxBlobSize = 408;
>>>>>>> 10ea5670
    static constexpr const size_t kMaxSeedSize = 32;

    Job() = default;
    Job(bool nicehash, const Algorithm &algorithm, const String &clientId);

    inline Job(const Job &other)        { copy(other); }
    inline Job(Job &&other) noexcept    { move(std::move(other)); }

    ~Job() = default;

    bool isEqual(const Job &other) const;
    bool setBlob(const char *blob);
    bool setSeedHash(const char *hash);
    bool setTarget(const char *target);
    void setDiff(uint64_t diff);

    inline bool isNicehash() const                      { return m_nicehash; }
    inline bool isValid() const                         { return m_size > 0 && m_diff > 0; }
    inline bool setId(const char *id)                   { return m_id = id; }
    inline const Algorithm &algorithm() const           { return m_algorithm; }
    inline const Buffer &seed() const                   { return m_seed; }
    inline const String &clientId() const               { return m_clientId; }
    inline const String &extraNonce() const             { return m_extraNonce; }
    inline const String &id() const                     { return m_id; }
    inline const String &poolWallet() const             { return m_poolWallet; }
    inline const uint32_t *nonce() const                { return reinterpret_cast<const uint32_t*>(m_blob + nonceOffset()); }
    inline const uint8_t *blob() const                  { return m_blob; }
    inline int32_t nonceOffset() const                  { return (algorithm().family() == Algorithm::KAWPOW) ? 32 : 39; }
    inline size_t nonceSize() const                     { return (algorithm().family() == Algorithm::KAWPOW) ?  8 :  4; }
    inline size_t size() const                          { return m_size; }
    inline uint32_t *nonce()                            { return reinterpret_cast<uint32_t*>(m_blob + nonceOffset()); }
    inline uint32_t backend() const                     { return m_backend; }
    inline uint64_t diff() const                        { return m_diff; }
    inline uint64_t height() const                      { return m_height; }
    inline uint64_t target() const                      { return m_target; }
    inline uint8_t *blob()                              { return m_blob; }
    inline uint8_t fixedByte() const                    { return *(m_blob + 42); }
    inline uint8_t index() const                        { return m_index; }
    inline void reset()                                 { m_size = 0; m_diff = 0; }
    inline void setAlgorithm(const Algorithm::Id id)    { m_algorithm = id; }
    inline void setAlgorithm(const char *algo)          { m_algorithm = algo; }
    inline void setBackend(uint32_t backend)            { m_backend = backend; }
    inline void setClientId(const String &id)           { m_clientId = id; }
    inline void setExtraNonce(const String &extraNonce) { m_extraNonce = extraNonce; }
    inline void setHeight(uint64_t height)              { m_height = height; }
    inline void setIndex(uint8_t index)                 { m_index = index; }
    inline void setPoolWallet(const String &poolWallet) { m_poolWallet = poolWallet; }

#   ifdef XMRIG_PROXY_PROJECT
    inline char *rawBlob()                            { return m_rawBlob; }
    inline const char *rawBlob() const                { return m_rawBlob; }
    inline const char *rawTarget() const              { return m_rawTarget; }
    inline const String &rawSeedHash() const          { return m_rawSeedHash; }
#   endif

    static inline uint64_t toDiff(uint64_t target) { return target ? (0xFFFFFFFFFFFFFFFFULL / target) : 0; }

    inline bool operator!=(const Job &other) const { return !isEqual(other); }
    inline bool operator==(const Job &other) const { return isEqual(other); }
    inline Job &operator=(const Job &other)        { copy(other); return *this; }
    inline Job &operator=(Job &&other) noexcept    { move(std::move(other)); return *this; }

private:
    void copy(const Job &other);
    void move(Job &&other);

    Algorithm m_algorithm;
    bool m_nicehash     = false;
    Buffer m_seed;
    size_t m_size       = 0;
    String m_clientId;
    String m_extraNonce;
    String m_id;
    String m_poolWallet;
    uint32_t m_backend  = 0;
    uint64_t m_diff     = 0;
    uint64_t m_height   = 0;
    uint64_t m_target   = 0;
    uint8_t m_blob[kMaxBlobSize]{ 0 };
    uint8_t m_index     = 0;

#   ifdef XMRIG_PROXY_PROJECT
    char m_rawBlob[kMaxBlobSize * 2 + 8]{};
    char m_rawTarget[24]{};
    String m_rawSeedHash;
#   endif
};


} /* namespace xmrig */


#endif /* XMRIG_JOB_H */<|MERGE_RESOLUTION|>--- conflicted
+++ resolved
@@ -46,12 +46,8 @@
     // Max blob size is 84 (75 fixed + 9 variable), aligned to 96. https://github.com/xmrig/xmrig/issues/1 Thanks fireice-uk.
     // SECOR increase requirements for blob size: https://github.com/xmrig/xmrig/issues/913
     // Haven (XHV) offshore increases requirements by adding pricing_record struct (192 bytes) to block_header.
-<<<<<<< HEAD
-    static constexpr const size_t kMaxBlobSize = 384;
-=======
     // Round it up to 408 (136*3) for a convenient keccak calculation in OpenCL
     static constexpr const size_t kMaxBlobSize = 408;
->>>>>>> 10ea5670
     static constexpr const size_t kMaxSeedSize = 32;
 
     Job() = default;
