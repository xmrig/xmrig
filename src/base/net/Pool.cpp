--- conflicted
+++ resolved
@@ -76,6 +76,9 @@
     algorithms.push_back(xmrig::Algorithm(xmrig::CRYPTONIGHT, xmrig::VARIANT_GPU));
     algorithms.push_back(xmrig::Algorithm(xmrig::CRYPTONIGHT, xmrig::VARIANT_WOW));
     algorithms.push_back(xmrig::Algorithm(xmrig::CRYPTONIGHT, xmrig::VARIANT_4));
+    algorithms.push_back(xmrig::Algorithm(xmrig::CRYPTONIGHT, xmrig::VARIANT_RWZ));
+    algorithms.push_back(xmrig::Algorithm(xmrig::CRYPTONIGHT, xmrig::VARIANT_ZLS));
+    algorithms.push_back(xmrig::Algorithm(xmrig::CRYPTONIGHT, xmrig::VARIANT_DOUBLE));
 
     algorithms.push_back(xmrig::Algorithm(xmrig::CRYPTONIGHT_LITE, xmrig::VARIANT_1));
     algorithms.push_back(xmrig::Algorithm(xmrig::CRYPTONIGHT_LITE, xmrig::VARIANT_0));
@@ -164,11 +167,8 @@
 
 
 xmrig::Pool::Pool(const char *host, uint16_t port, const char *user, const char *password, int keepAlive, bool nicehash, bool tls) :
-<<<<<<< HEAD
     m_algorithms(all_algorithms()),
-=======
     m_enabled(true),
->>>>>>> 5cd48f48
     m_nicehash(nicehash),
     m_tls(tls),
     m_keepAlive(keepAlive),
@@ -493,39 +493,4 @@
         m_algorithm.setVariant(VARIANT_1);
     }
 #   endif
-<<<<<<< HEAD
-=======
-}
-
-
-void xmrig::Pool::rebuild()
-{
-    m_algorithms.clear();
-
-    if (!m_algorithm.isValid()) {
-        return;
-    }
-
-    m_algorithms.push_back(m_algorithm);
-
-#   ifndef XMRIG_PROXY_PROJECT
-    addVariant(VARIANT_4);
-    addVariant(VARIANT_WOW);
-    addVariant(VARIANT_2);
-    addVariant(VARIANT_1);
-    addVariant(VARIANT_0);
-    addVariant(VARIANT_HALF);
-    addVariant(VARIANT_XTL);
-    addVariant(VARIANT_TUBE);
-    addVariant(VARIANT_MSR);
-    addVariant(VARIANT_XHV);
-    addVariant(VARIANT_XAO);
-    addVariant(VARIANT_RTO);
-    addVariant(VARIANT_GPU);
-    addVariant(VARIANT_RWZ);
-    addVariant(VARIANT_ZLS);
-    addVariant(VARIANT_DOUBLE);
-    addVariant(VARIANT_AUTO);
-#   endif
->>>>>>> 5cd48f48
 }