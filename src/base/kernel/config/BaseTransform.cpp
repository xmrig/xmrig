/* XMRig
 * Copyright 2010      Jeff Garzik <jgarzik@pobox.com>
 * Copyright 2012-2014 pooler      <pooler@litecoinpool.org>
 * Copyright 2014      Lucas Jones <https://github.com/lucasjones>
 * Copyright 2014-2016 Wolf9466    <https://github.com/OhGodAPet>
 * Copyright 2016      Jay D Dee   <jayddee246@gmail.com>
 * Copyright 2017-2018 XMR-Stak    <https://github.com/fireice-uk>, <https://github.com/psychocrypt>
 * Copyright 2018-2019 SChernykh   <https://github.com/SChernykh>
 * Copyright 2016-2019 XMRig       <https://github.com/xmrig>, <support@xmrig.com>
 *
 *   This program is free software: you can redistribute it and/or modify
 *   it under the terms of the GNU General Public License as published by
 *   the Free Software Foundation, either version 3 of the License, or
 *   (at your option) any later version.
 *
 *   This program is distributed in the hope that it will be useful,
 *   but WITHOUT ANY WARRANTY; without even the implied warranty of
 *   MERCHANTABILITY or FITNESS FOR A PARTICULAR PURPOSE. See the
 *   GNU General Public License for more details.
 *
 *   You should have received a copy of the GNU General Public License
 *   along with this program. If not, see <http://www.gnu.org/licenses/>.
 */


#include <cstdio>


#ifdef _MSC_VER
#   include "getopt/getopt.h"
#else
#   include <getopt.h>
#endif


#include "base/io/json/JsonChain.h"
#include "base/io/log/Log.h"
#include "base/kernel/config/BaseTransform.h"
#include "base/kernel/interfaces/IConfig.h"
#include "base/kernel/Process.h"
#include "base/net/stratum/Pool.h"
#include "core/config/Config_platform.h"


namespace xmrig
{

static const char *kAlgo  = "algo";
static const char *kApi   = "api";
static const char *kCoin  = "coin";
static const char *kHttp  = "http";
static const char *kPools = "pools";

} // namespace xmrig


void xmrig::BaseTransform::load(JsonChain &chain, Process *process, IConfigTransform &transform)
{
    using namespace rapidjson;

    int key;
    int argc    = process->arguments().argc();
    char **argv = process->arguments().argv();

    Document doc(kObjectType);

    while (true) {
        key = getopt_long(argc, argv, short_options, options, nullptr);
        if (key < 0) {
            break;
        }

        if (key == IConfig::ConfigKey) {
            chain.add(std::move(doc));
            chain.addFile(optarg);

            doc = Document(kObjectType);
        }
        else {
            transform.transform(doc, key, optarg);
        }
    }

    if (optind < argc) {
        LOG_WARN("%s: unsupported non-option argument '%s'", argv[0], argv[optind]);
    }

    transform.finalize(doc);
    chain.add(std::move(doc));
}


void xmrig::BaseTransform::finalize(rapidjson::Document &doc)
{
    using namespace rapidjson;
    auto &allocator = doc.GetAllocator();

    if (m_algorithm.isValid() && doc.HasMember(kPools)) {
        auto &pools = doc[kPools];
        for (Value &pool : pools.GetArray()) {
            if (!pool.HasMember(kAlgo)) {
                pool.AddMember(StringRef(kAlgo), m_algorithm.toJSON(), allocator);
            }
        }
    }

    if (m_coin.isValid() && doc.HasMember(kPools)) {
        auto &pools = doc[kPools];
        for (Value &pool : pools.GetArray()) {
            if (!pool.HasMember(kCoin)) {
                pool.AddMember(StringRef(kCoin), m_coin.toJSON(), allocator);
            }
        }
    }

    if (m_http) {
        set(doc, kHttp, "enabled", true);
    }
}


void xmrig::BaseTransform::transform(rapidjson::Document &doc, int key, const char *arg)
{
    switch (key) {
    case IConfig::AlgorithmKey: /* --algo */
        if (!doc.HasMember(kPools)) {
            m_algorithm = arg;
        }
        else {
            return add(doc, kPools, kAlgo, arg);
        }
        break;

    case IConfig::CoinKey: /* --coin */
        if (!doc.HasMember(kPools)) {
            m_coin = arg;
        }
        else {
            return add(doc, kPools, kCoin, arg);
        }
        break;

    case IConfig::UserpassKey: /* --userpass */
        {
            const char *p = strrchr(arg, ':');
            if (!p) {
                return;
            }

            char *user = new char[p - arg + 1]();
            strncpy(user, arg, static_cast<size_t>(p - arg));

            add<const char *>(doc, kPools, "user", user);
            add(doc, kPools, "pass", p + 1);
            delete [] user;
        }
        break;

    case IConfig::UrlKey: /* --url */
    {
        if (!doc.HasMember(kPools)) {
            doc.AddMember(rapidjson::StringRef(kPools), rapidjson::kArrayType, doc.GetAllocator());
        }

        rapidjson::Value &array = doc[kPools];
        if (array.Size() == 0 || Pool(array[array.Size() - 1]).isValid()) {
            array.PushBack(rapidjson::kObjectType, doc.GetAllocator());
        }

        set(doc, array[array.Size() - 1], "url", arg);
        break;
    }

    case IConfig::UserKey: /* --user */
        return add(doc, kPools, "user", arg);

    case IConfig::PasswordKey: /* --pass */
        return add(doc, kPools, "pass", arg);

    case IConfig::RigIdKey: /* --rig-id */
        return add(doc, kPools, "rig-id", arg);

    case IConfig::FingerprintKey: /* --tls-fingerprint */
        return add(doc, kPools, "tls-fingerprint", arg);

    case IConfig::SelfSelectKey: /* --self-select */
        return add(doc, kPools, "self-select", arg);

    case IConfig::LogFileKey: /* --log-file */
        return set(doc, "log-file", arg);

    case IConfig::HttpAccessTokenKey: /* --http-access-token */
        m_http = true;
        return set(doc, kHttp, "access-token", arg);

    case IConfig::HttpHostKey: /* --http-host */
        m_http = true;
        return set(doc, kHttp, "host", arg);

    case IConfig::ApiWorkerIdKey: /* --api-worker-id */
        return set(doc, kApi, "worker-id", arg);

    case IConfig::ApiIdKey: /* --api-id */
        return set(doc, kApi, "id", arg);

    case IConfig::UserAgentKey: /* --user-agent */
        return set(doc, "user-agent", arg);

    case IConfig::RetriesKey:     /* --retries */
    case IConfig::RetryPauseKey:  /* --retry-pause */
    case IConfig::PrintTimeKey:   /* --print-time */
    case IConfig::HttpPort:       /* --http-port */
    case IConfig::DonateLevelKey: /* --donate-level */
    case IConfig::DaemonPollKey:  /* --daemon-poll-interval */
    case IConfig::BenchAlgoTimeKey: /* --bench-algo-time */
        return transformUint64(doc, key, static_cast<uint64_t>(strtol(arg, nullptr, 10)));

    case IConfig::BackgroundKey:  /* --background */
    case IConfig::SyslogKey:      /* --syslog */
    case IConfig::KeepAliveKey:   /* --keepalive */
    case IConfig::NicehashKey:    /* --nicehash */
    case IConfig::TlsKey:         /* --tls */
    case IConfig::DryRunKey:      /* --dry-run */
    case IConfig::HttpEnabledKey: /* --http-enabled */
    case IConfig::DaemonKey:      /* --daemon */
<<<<<<< HEAD
    case IConfig::RebenchAlgoKey: /* --rebench-algo */
=======
    case IConfig::VerboseKey:     /* --verbose */
>>>>>>> 8f2a92c3
        return transformBoolean(doc, key, true);

    case IConfig::ColorKey:          /* --no-color */
    case IConfig::HttpRestrictedKey: /* --http-no-restricted */
        return transformBoolean(doc, key, false);

    default:
        break;
    }
}


void xmrig::BaseTransform::transformBoolean(rapidjson::Document &doc, int key, bool enable)
{
    switch (key) {
    case IConfig::BackgroundKey: /* --background */
        return set(doc, "background", enable);

    case IConfig::SyslogKey: /* --syslog */
        return set(doc, "syslog", enable);

    case IConfig::KeepAliveKey: /* --keepalive */
        return add(doc, kPools, "keepalive", enable);

    case IConfig::TlsKey: /* --tls */
        return add(doc, kPools, "tls", enable);

#   ifdef XMRIG_FEATURE_HTTP
    case IConfig::DaemonKey: /* --daemon */
        return add(doc, kPools, "daemon", enable);
#   endif

#   ifndef XMRIG_PROXY_PROJECT
    case IConfig::NicehashKey: /* --nicehash */
        return add<bool>(doc, kPools, "nicehash", enable);
#   endif

    case IConfig::ColorKey: /* --no-color */
        return set(doc, "colors", enable);

    case IConfig::HttpRestrictedKey: /* --http-no-restricted */
        m_http = true;
        return set(doc, kHttp, "restricted", enable);

    case IConfig::HttpEnabledKey: /* --http-enabled */
        m_http = true;
        break;

    case IConfig::DryRunKey: /* --dry-run */
        return set(doc, "dry-run", enable);

<<<<<<< HEAD
    case IConfig::RebenchAlgoKey: /* --rebench-algo */
        return set(doc, "rebench-algo", enable);
=======
    case IConfig::VerboseKey: /* --verbose */
        return set(doc, "verbose", enable);
>>>>>>> 8f2a92c3

    default:
        break;
    }
}


void xmrig::BaseTransform::transformUint64(rapidjson::Document &doc, int key, uint64_t arg)
{
    switch (key) {
    case IConfig::RetriesKey: /* --retries */
        return set(doc, "retries", arg);

    case IConfig::RetryPauseKey: /* --retry-pause */
        return set(doc, "retry-pause", arg);

    case IConfig::DonateLevelKey: /* --donate-level */
        return set(doc, "donate-level", arg);

    case IConfig::ProxyDonateKey: /* --donate-over-proxy */
        return set(doc, "donate-over-proxy", arg);

    case IConfig::HttpPort: /* --http-port */
        m_http = true;
        return set(doc, kHttp, "port", arg);

    case IConfig::PrintTimeKey: /* --print-time */
        return set(doc, "print-time", arg);

#   ifdef XMRIG_FEATURE_HTTP
    case IConfig::DaemonPollKey:  /* --daemon-poll-interval */
        return add(doc, kPools, "daemon-poll-interval", arg);
#   endif

    case IConfig::BenchAlgoTimeKey: /* --bench-algo-time */
        return set(doc, "bench-algo-time", arg);

    default:
        break;
    }
}<|MERGE_RESOLUTION|>--- conflicted
+++ resolved
@@ -223,11 +223,8 @@
     case IConfig::DryRunKey:      /* --dry-run */
     case IConfig::HttpEnabledKey: /* --http-enabled */
     case IConfig::DaemonKey:      /* --daemon */
-<<<<<<< HEAD
     case IConfig::RebenchAlgoKey: /* --rebench-algo */
-=======
     case IConfig::VerboseKey:     /* --verbose */
->>>>>>> 8f2a92c3
         return transformBoolean(doc, key, true);
 
     case IConfig::ColorKey:          /* --no-color */
@@ -279,13 +276,11 @@
     case IConfig::DryRunKey: /* --dry-run */
         return set(doc, "dry-run", enable);
 
-<<<<<<< HEAD
     case IConfig::RebenchAlgoKey: /* --rebench-algo */
         return set(doc, "rebench-algo", enable);
-=======
+
     case IConfig::VerboseKey: /* --verbose */
         return set(doc, "verbose", enable);
->>>>>>> 8f2a92c3
 
     default:
         break;
