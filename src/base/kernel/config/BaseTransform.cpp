/* XMRig
 * Copyright (c) 2018-2021 SChernykh   <https://github.com/SChernykh>
 * Copyright (c) 2016-2021 XMRig       <https://github.com/xmrig>, <support@xmrig.com>
 *
 *   This program is free software: you can redistribute it and/or modify
 *   it under the terms of the GNU General Public License as published by
 *   the Free Software Foundation, either version 3 of the License, or
 *   (at your option) any later version.
 *
 *   This program is distributed in the hope that it will be useful,
 *   but WITHOUT ANY WARRANTY; without even the implied warranty of
 *   MERCHANTABILITY or FITNESS FOR A PARTICULAR PURPOSE. See the
 *   GNU General Public License for more details.
 *
 *   You should have received a copy of the GNU General Public License
 *   along with this program. If not, see <http://www.gnu.org/licenses/>.
 */


#include <cstdio>


#ifdef _MSC_VER
#   include "getopt/getopt.h"
#else
#   include <getopt.h>
#endif


#include "base/kernel/config/BaseTransform.h"
#include "base/io/json/JsonChain.h"
#include "base/io/log/Log.h"
#include "base/kernel/config/BaseConfig.h"
#include "base/kernel/interfaces/IConfig.h"
#include "base/kernel/Process.h"
#include "base/net/dns/DnsConfig.h"
#include "base/net/stratum/Pool.h"
#include "base/net/stratum/Pools.h"
#include "core/config/Config_platform.h"


#ifdef XMRIG_FEATURE_TLS
#   include "base/net/tls/TlsConfig.h"
#endif


void xmrig::BaseTransform::load(JsonChain &chain, Process *process, IConfigTransform &transform)
{
    using namespace rapidjson;

    int key;
    int argc    = process->arguments().argc();
    char **argv = process->arguments().argv();

    Document doc(kObjectType);

    while (true) {
        key = getopt_long(argc, argv, short_options, options, nullptr);
        if (key < 0) {
            break;
        }

        if (key == IConfig::ConfigKey) {
            chain.add(std::move(doc));
            chain.addFile(optarg);

            doc = Document(kObjectType);
        }
        else {
            transform.transform(doc, key, optarg);
        }
    }

    if (optind < argc) {
        LOG_WARN("%s: unsupported non-option argument '%s'", argv[0], argv[optind]);
    }

    transform.finalize(doc);
    chain.add(std::move(doc));
}


void xmrig::BaseTransform::finalize(rapidjson::Document &doc)
{
    using namespace rapidjson;
    auto &allocator = doc.GetAllocator();

    if (m_algorithm.isValid() && doc.HasMember(Pools::kPools)) {
        auto &pools = doc[Pools::kPools];
        for (Value &pool : pools.GetArray()) {
            if (!pool.HasMember(Pool::kAlgo)) {
                pool.AddMember(StringRef(Pool::kAlgo), m_algorithm.toJSON(), allocator);
            }
        }
    }

    if (m_coin.isValid() && doc.HasMember(Pools::kPools)) {
        auto &pools = doc[Pools::kPools];
        for (Value &pool : pools.GetArray()) {
            if (!pool.HasMember(Pool::kCoin)) {
                pool.AddMember(StringRef(Pool::kCoin), m_coin.toJSON(), allocator);
            }
        }
    }

    if (m_http) {
        set(doc, BaseConfig::kHttp, Http::kEnabled, true);
    }
}


void xmrig::BaseTransform::transform(rapidjson::Document &doc, int key, const char *arg)
{
    switch (key) {
    case IConfig::AlgorithmKey: /* --algo */
        if (!doc.HasMember(Pools::kPools)) {
            m_algorithm = arg;
        }
        else {
            return add(doc, Pools::kPools, Pool::kAlgo, arg);
        }
        break;

    case IConfig::CoinKey: /* --coin */
        if (!doc.HasMember(Pools::kPools)) {
            m_coin = arg;
        }
        else {
            return add(doc, Pools::kPools, Pool::kCoin, arg);
        }
        break;

    case IConfig::UserpassKey: /* --userpass */
        {
            const char *p = strrchr(arg, ':');
            if (!p) {
                return;
            }

            char *user = new char[p - arg + 1]();
            strncpy(user, arg, static_cast<size_t>(p - arg));

            add<const char *>(doc, Pools::kPools, Pool::kUser, user);
            add(doc, Pools::kPools, Pool::kPass, p + 1);
            delete [] user;
        }
        break;

    case IConfig::UrlKey:    /* --url */
    case IConfig::StressKey: /* --stress */
    {
        if (!doc.HasMember(Pools::kPools)) {
            doc.AddMember(rapidjson::StringRef(Pools::kPools), rapidjson::kArrayType, doc.GetAllocator());
        }

        rapidjson::Value &array = doc[Pools::kPools];
        if (array.Size() == 0 || Pool(array[array.Size() - 1]).isValid()) {
            array.PushBack(rapidjson::kObjectType, doc.GetAllocator());
        }

#       ifdef XMRIG_FEATURE_BENCHMARK
        if (key != IConfig::UrlKey) {
            set(doc, array[array.Size() - 1], Pool::kUrl,
#           ifdef XMRIG_FEATURE_TLS
                "stratum+ssl://randomx.xmrig.com:443"
#           else
                "randomx.xmrig.com:3333"
#           endif
            );
        } else
#       endif
        {
            set(doc, array[array.Size() - 1], Pool::kUrl, arg);
        }
        break;
    }

    case IConfig::UserKey: /* --user */
        return add(doc, Pools::kPools, Pool::kUser, arg);

    case IConfig::PasswordKey: /* --pass */
        return add(doc, Pools::kPools, Pool::kPass, arg);

    case IConfig::SpendSecretKey: /* --spend-secret-key */
        return add(doc, Pools::kPools, Pool::kSpendSecretKey, arg);

    case IConfig::RigIdKey: /* --rig-id */
        return add(doc, Pools::kPools, Pool::kRigId, arg);

    case IConfig::FingerprintKey: /* --tls-fingerprint */
        return add(doc, Pools::kPools, Pool::kFingerprint, arg);

    case IConfig::SelfSelectKey: /* --self-select */
        return add(doc, Pools::kPools, Pool::kSelfSelect, arg);

    case IConfig::ProxyKey: /* --proxy */
        return add(doc, Pools::kPools, Pool::kSOCKS5, arg);

    case IConfig::LogFileKey: /* --log-file */
        return set(doc, BaseConfig::kLogFile, arg);

    case IConfig::HttpAccessTokenKey: /* --http-access-token */
        m_http = true;
        return set(doc, BaseConfig::kHttp, Http::kToken, arg);

    case IConfig::HttpHostKey: /* --http-host */
        m_http = true;
        return set(doc, BaseConfig::kHttp, Http::kHost, arg);

    case IConfig::ApiWorkerIdKey: /* --api-worker-id */
        return set(doc, BaseConfig::kApi, BaseConfig::kApiWorkerId, arg);

    case IConfig::ApiIdKey: /* --api-id */
        return set(doc, BaseConfig::kApi, BaseConfig::kApiId, arg);

    case IConfig::UserAgentKey: /* --user-agent */
        return set(doc, BaseConfig::kUserAgent, arg);

    case IConfig::TitleKey: /* --title */
        return set(doc, BaseConfig::kTitle, arg);

#   ifdef XMRIG_FEATURE_TLS
    case IConfig::TlsCertKey: /* --tls-cert */
        return set(doc, BaseConfig::kTls, TlsConfig::kCert, arg);

    case IConfig::TlsCertKeyKey: /* --tls-cert-key */
        return set(doc, BaseConfig::kTls, TlsConfig::kCertKey, arg);

    case IConfig::TlsDHparamKey: /* --tls-dhparam */
        return set(doc, BaseConfig::kTls, TlsConfig::kDhparam, arg);

    case IConfig::TlsCiphersKey: /* --tls-ciphers */
        return set(doc, BaseConfig::kTls, TlsConfig::kCiphers, arg);

    case IConfig::TlsCipherSuitesKey: /* --tls-ciphersuites */
        return set(doc, BaseConfig::kTls, TlsConfig::kCipherSuites, arg);

    case IConfig::TlsProtocolsKey: /* --tls-protocols */
        return set(doc, BaseConfig::kTls, TlsConfig::kProtocols, arg);

    case IConfig::TlsGenKey: /* --tls-gen */
        return set(doc, BaseConfig::kTls, TlsConfig::kGen, arg);
#   endif

<<<<<<< HEAD
    case IConfig::RetriesKey:     /* --retries */
    case IConfig::RetryPauseKey:  /* --retry-pause */
    case IConfig::PrintTimeKey:   /* --print-time */
    case IConfig::HttpPort:       /* --http-port */
    case IConfig::DonateLevelKey: /* --donate-level */
#   ifdef XMRIG_FEATURE_HTTP
    case IConfig::DaemonPollKey:  /* --daemon-poll-interval */
#   endif
#   ifdef XMRIG_FEATURE_MO_BENCHMARK
    case IConfig::BenchAlgoTimeKey: /* --bench-algo-time */
#   endif
    case IConfig::DnsTtlKey:      /* --dns-ttl */
=======
    case IConfig::RetriesKey:       /* --retries */
    case IConfig::RetryPauseKey:    /* --retry-pause */
    case IConfig::PrintTimeKey:     /* --print-time */
    case IConfig::HttpPort:         /* --http-port */
    case IConfig::DonateLevelKey:   /* --donate-level */
    case IConfig::DaemonPollKey:    /* --daemon-poll-interval */
    case IConfig::DnsTtlKey:        /* --dns-ttl */
    case IConfig::DaemonZMQPortKey: /* --daemon-zmq-port */
>>>>>>> 41008438
        return transformUint64(doc, key, static_cast<uint64_t>(strtol(arg, nullptr, 10)));

    case IConfig::BackgroundKey:  /* --background */
    case IConfig::SyslogKey:      /* --syslog */
    case IConfig::KeepAliveKey:   /* --keepalive */
    case IConfig::NicehashKey:    /* --nicehash */
#   ifdef XMRIG_FEATURE_TLS
    case IConfig::TlsKey:         /* --tls */
#   endif
    case IConfig::DryRunKey:      /* --dry-run */
#   ifdef XMRIG_FEATURE_HTTP
    case IConfig::HttpEnabledKey: /* --http-enabled */
    case IConfig::DaemonKey:      /* --daemon */
#   endif
#   ifdef XMRIG_FEATURE_MO_BENCHMARK
    case IConfig::RebenchAlgoKey: /* --rebench-algo */
#   endif
    case IConfig::PauseOnBatteryKey: /* --pause-on-battery */
    case IConfig::SubmitToOriginKey: /* --submit-to-origin */
    case IConfig::VerboseKey:     /* --verbose */
    case IConfig::DnsIPv6Key:     /* --dns-ipv6 */
        return transformBoolean(doc, key, true);

    case IConfig::ColorKey:          /* --no-color */
    case IConfig::HttpRestrictedKey: /* --http-no-restricted */
    case IConfig::NoTitleKey:        /* --no-title */
        return transformBoolean(doc, key, false);

    default:
        break;
    }
}


void xmrig::BaseTransform::transformBoolean(rapidjson::Document &doc, int key, bool enable)
{
    switch (key) {
    case IConfig::BackgroundKey: /* --background */
        return set(doc, BaseConfig::kBackground, enable);

    case IConfig::SyslogKey: /* --syslog */
        return set(doc, BaseConfig::kSyslog, enable);

    case IConfig::KeepAliveKey: /* --keepalive */
        return add(doc, Pools::kPools, Pool::kKeepalive, enable);

    case IConfig::TlsKey: /* --tls */
        return add(doc, Pools::kPools, Pool::kTls, enable);

    case IConfig::SubmitToOriginKey: /* --submit-to-origin */
        return add(doc, Pools::kPools, Pool::kSubmitToOrigin, enable);
#   ifdef XMRIG_FEATURE_HTTP
    case IConfig::DaemonKey: /* --daemon */
        return add(doc, Pools::kPools, Pool::kDaemon, enable);
#   endif

#   ifndef XMRIG_PROXY_PROJECT
    case IConfig::NicehashKey: /* --nicehash */
        return add<bool>(doc, Pools::kPools, Pool::kNicehash, enable);
#   endif

    case IConfig::ColorKey: /* --no-color */
        return set(doc, BaseConfig::kColors, enable);

    case IConfig::HttpRestrictedKey: /* --http-no-restricted */
        m_http = true;
        return set(doc, BaseConfig::kHttp, Http::kRestricted, enable);

    case IConfig::HttpEnabledKey: /* --http-enabled */
        m_http = true;
        break;

    case IConfig::DryRunKey: /* --dry-run */
        return set(doc, BaseConfig::kDryRun, enable);

    case IConfig::VerboseKey: /* --verbose */
        return set(doc, BaseConfig::kVerbose, enable);

    case IConfig::NoTitleKey: /* --no-title */
        return set(doc, BaseConfig::kTitle, enable);

#   ifdef XMRIG_FEATURE_MO_BENCHMARK
    case IConfig::RebenchAlgoKey: /* --rebench-algo */
        return set(doc, BaseConfig::kRebenchAlgo, enable);
#   endif

    case IConfig::DnsIPv6Key: /* --dns-ipv6 */
        return set(doc, DnsConfig::kField, DnsConfig::kIPv6, enable);

    default:
        break;
    }
}


void xmrig::BaseTransform::transformUint64(rapidjson::Document &doc, int key, uint64_t arg)
{
    switch (key) {
    case IConfig::RetriesKey: /* --retries */
        return set(doc, Pools::kRetries, arg);

    case IConfig::RetryPauseKey: /* --retry-pause */
        return set(doc, Pools::kRetryPause, arg);

    case IConfig::DonateLevelKey: /* --donate-level */
        return set(doc, Pools::kDonateLevel, arg);

    case IConfig::ProxyDonateKey: /* --donate-over-proxy */
        return set(doc, Pools::kDonateOverProxy, arg);

    case IConfig::HttpPort: /* --http-port */
        m_http = true;
        return set(doc, BaseConfig::kHttp, Http::kPort, arg);

    case IConfig::PrintTimeKey: /* --print-time */
        return set(doc, BaseConfig::kPrintTime, arg);

    case IConfig::DnsTtlKey: /* --dns-ttl */
        return set(doc, DnsConfig::kField, DnsConfig::kTTL, arg);

#   ifdef XMRIG_FEATURE_HTTP
    case IConfig::DaemonPollKey:  /* --daemon-poll-interval */
        return add(doc, Pools::kPools, Pool::kDaemonPollInterval, arg);

    case IConfig::DaemonZMQPortKey:  /* --daemon-zmq-port */
        return add(doc, Pools::kPools, Pool::kDaemonZMQPort, arg);
#   endif

#   ifdef XMRIG_FEATURE_MO_BENCHMARK
    case IConfig::BenchAlgoTimeKey: /* --bench-algo-time */
        return set(doc, BaseConfig::kBenchAlgoTime, arg);
#   endif

    default:
        break;
    }
}<|MERGE_RESOLUTION|>--- conflicted
+++ resolved
@@ -242,21 +242,10 @@
         return set(doc, BaseConfig::kTls, TlsConfig::kGen, arg);
 #   endif
 
-<<<<<<< HEAD
-    case IConfig::RetriesKey:     /* --retries */
-    case IConfig::RetryPauseKey:  /* --retry-pause */
-    case IConfig::PrintTimeKey:   /* --print-time */
-    case IConfig::HttpPort:       /* --http-port */
-    case IConfig::DonateLevelKey: /* --donate-level */
-#   ifdef XMRIG_FEATURE_HTTP
-    case IConfig::DaemonPollKey:  /* --daemon-poll-interval */
-#   endif
+    case IConfig::RetriesKey:       /* --retries */
 #   ifdef XMRIG_FEATURE_MO_BENCHMARK
     case IConfig::BenchAlgoTimeKey: /* --bench-algo-time */
 #   endif
-    case IConfig::DnsTtlKey:      /* --dns-ttl */
-=======
-    case IConfig::RetriesKey:       /* --retries */
     case IConfig::RetryPauseKey:    /* --retry-pause */
     case IConfig::PrintTimeKey:     /* --print-time */
     case IConfig::HttpPort:         /* --http-port */
@@ -264,7 +253,6 @@
     case IConfig::DaemonPollKey:    /* --daemon-poll-interval */
     case IConfig::DnsTtlKey:        /* --dns-ttl */
     case IConfig::DaemonZMQPortKey: /* --daemon-zmq-port */
->>>>>>> 41008438
         return transformUint64(doc, key, static_cast<uint64_t>(strtol(arg, nullptr, 10)));
 
     case IConfig::BackgroundKey:  /* --background */
