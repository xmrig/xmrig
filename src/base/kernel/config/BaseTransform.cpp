--- conflicted
+++ resolved
@@ -262,17 +262,13 @@
 #   ifdef XMRIG_FEATURE_HTTP
     case IConfig::HttpEnabledKey: /* --http-enabled */
     case IConfig::DaemonKey:      /* --daemon */
-<<<<<<< HEAD
-#   endif
-    case IConfig::VerboseKey:     /* --verbose */
+#   endif
 #   ifdef XMRIG_FEATURE_MO_BENCHMARK
     case IConfig::RebenchAlgoKey: /* --rebench-algo */
 #   endif
     case IConfig::PauseOnBatteryKey: /* --pause-on-battery */
-=======
     case IConfig::SubmitToOriginKey: /* --submit-to-origin */
     case IConfig::VerboseKey:     /* --verbose */
->>>>>>> 072881e1
         return transformBoolean(doc, key, true);
 
     case IConfig::ColorKey:          /* --no-color */
@@ -333,7 +329,6 @@
     case IConfig::NoTitleKey: /* --no-title */
         return set(doc, BaseConfig::kTitle, enable);
 
-<<<<<<< HEAD
 #   ifdef XMRIG_FEATURE_MO_BENCHMARK
     case IConfig::RebenchAlgoKey: /* --rebench-algo */
         return set(doc, BaseConfig::kRebenchAlgo, enable);
@@ -342,8 +337,6 @@
     case IConfig::PauseOnBatteryKey: /* --pause-on-battery */
         return set(doc, BaseConfig::kPauseOnBattery, enable);
 
-=======
->>>>>>> 072881e1
     default:
         break;
     }
