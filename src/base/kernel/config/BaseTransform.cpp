--- conflicted
+++ resolved
@@ -104,10 +104,6 @@
         }
     }
 
-<<<<<<< HEAD
-    if (m_http) {
-        set(doc, kHttp, "enabled", true);
-=======
     if (m_coin.isValid() && doc.HasMember(kPools)) {
         auto &pools = doc[kPools];
         for (Value &pool : pools.GetArray()) {
@@ -115,7 +111,10 @@
                 pool.AddMember(StringRef(kCoin), m_coin.toJSON(), allocator);
             }
         }
->>>>>>> e1d1a522
+    }
+
+    if (m_http) {
+        set(doc, kHttp, "enabled", true);
     }
 }
 
