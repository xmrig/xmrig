/* XMRig
 * Copyright 2010      Jeff Garzik <jgarzik@pobox.com>
 * Copyright 2012-2014 pooler      <pooler@litecoinpool.org>
 * Copyright 2014      Lucas Jones <https://github.com/lucasjones>
 * Copyright 2014-2016 Wolf9466    <https://github.com/OhGodAPet>
 * Copyright 2016      Jay D Dee   <jayddee246@gmail.com>
 * Copyright 2017-2018 XMR-Stak    <https://github.com/fireice-uk>, <https://github.com/psychocrypt>
 * Copyright 2018-2020 SChernykh   <https://github.com/SChernykh>
 * Copyright 2016-2020 XMRig       <https://github.com/xmrig>, <support@xmrig.com>
 *
 *   This program is free software: you can redistribute it and/or modify
 *   it under the terms of the GNU General Public License as published by
 *   the Free Software Foundation, either version 3 of the License, or
 *   (at your option) any later version.
 *
 *   This program is distributed in the hope that it will be useful,
 *   but WITHOUT ANY WARRANTY; without even the implied warranty of
 *   MERCHANTABILITY or FITNESS FOR A PARTICULAR PURPOSE. See the
 *   GNU General Public License for more details.
 *
 *   You should have received a copy of the GNU General Public License
 *   along with this program. If not, see <http://www.gnu.org/licenses/>.
 */


#include <cstdio>


#ifdef _MSC_VER
#   include "getopt/getopt.h"
#else
#   include <getopt.h>
#endif


#include "base/kernel/config/BaseTransform.h"
#include "base/io/json/JsonChain.h"
#include "base/io/log/Log.h"
#include "base/kernel/config/BaseConfig.h"
#include "base/kernel/interfaces/IConfig.h"
#include "base/kernel/Process.h"
#include "base/net/stratum/Pool.h"
#include "base/net/stratum/Pools.h"
#include "core/config/Config_platform.h"


#ifdef XMRIG_FEATURE_TLS
#   include "base/net/tls/TlsConfig.h"
#endif


void xmrig::BaseTransform::load(JsonChain &chain, Process *process, IConfigTransform &transform)
{
    using namespace rapidjson;

    int key;
    int argc    = process->arguments().argc();
    char **argv = process->arguments().argv();

    Document doc(kObjectType);

    while (true) {
        key = getopt_long(argc, argv, short_options, options, nullptr);
        if (key < 0) {
            break;
        }

        if (key == IConfig::ConfigKey) {
            chain.add(std::move(doc));
            chain.addFile(optarg);

            doc = Document(kObjectType);
        }
        else {
            transform.transform(doc, key, optarg);
        }
    }

    if (optind < argc) {
        LOG_WARN("%s: unsupported non-option argument '%s'", argv[0], argv[optind]);
    }

    transform.finalize(doc);
    chain.add(std::move(doc));
}


void xmrig::BaseTransform::finalize(rapidjson::Document &doc)
{
    using namespace rapidjson;
    auto &allocator = doc.GetAllocator();

    if (m_algorithm.isValid() && doc.HasMember(Pools::kPools)) {
        auto &pools = doc[Pools::kPools];
        for (Value &pool : pools.GetArray()) {
            if (!pool.HasMember(Pool::kAlgo)) {
                pool.AddMember(StringRef(Pool::kAlgo), m_algorithm.toJSON(), allocator);
            }
        }
    }

    if (m_coin.isValid() && doc.HasMember(Pools::kPools)) {
        auto &pools = doc[Pools::kPools];
        for (Value &pool : pools.GetArray()) {
            if (!pool.HasMember(Pool::kCoin)) {
                pool.AddMember(StringRef(Pool::kCoin), m_coin.toJSON(), allocator);
            }
        }
    }

    if (m_http) {
        set(doc, BaseConfig::kHttp, Http::kEnabled, true);
    }
}


void xmrig::BaseTransform::transform(rapidjson::Document &doc, int key, const char *arg)
{
    switch (key) {
    case IConfig::AlgorithmKey: /* --algo */
        if (!doc.HasMember(Pools::kPools)) {
            m_algorithm = arg;
        }
        else {
            return add(doc, Pools::kPools, Pool::kAlgo, arg);
        }
        break;

    case IConfig::CoinKey: /* --coin */
        if (!doc.HasMember(Pools::kPools)) {
            m_coin = arg;
        }
        else {
            return add(doc, Pools::kPools, Pool::kCoin, arg);
        }
        break;

    case IConfig::UserpassKey: /* --userpass */
        {
            const char *p = strrchr(arg, ':');
            if (!p) {
                return;
            }

            char *user = new char[p - arg + 1]();
            strncpy(user, arg, static_cast<size_t>(p - arg));

            add<const char *>(doc, Pools::kPools, Pool::kUser, user);
            add(doc, Pools::kPools, Pool::kPass, p + 1);
            delete [] user;
        }
        break;

    case IConfig::UrlKey: /* --url */
    {
        if (!doc.HasMember(Pools::kPools)) {
            doc.AddMember(rapidjson::StringRef(Pools::kPools), rapidjson::kArrayType, doc.GetAllocator());
        }

        rapidjson::Value &array = doc[Pools::kPools];
        if (array.Size() == 0 || Pool(array[array.Size() - 1]).isValid()) {
            array.PushBack(rapidjson::kObjectType, doc.GetAllocator());
        }

        set(doc, array[array.Size() - 1], Pool::kUrl, arg);
        break;
    }

    case IConfig::UserKey: /* --user */
        return add(doc, Pools::kPools, Pool::kUser, arg);

    case IConfig::PasswordKey: /* --pass */
        return add(doc, Pools::kPools, Pool::kPass, arg);

    case IConfig::RigIdKey: /* --rig-id */
        return add(doc, Pools::kPools, Pool::kRigId, arg);

    case IConfig::FingerprintKey: /* --tls-fingerprint */
        return add(doc, Pools::kPools, Pool::kFingerprint, arg);

    case IConfig::SelfSelectKey: /* --self-select */
        return add(doc, Pools::kPools, Pool::kSelfSelect, arg);

    case IConfig::ProxyKey: /* --proxy */
        return add(doc, Pools::kPools, Pool::kSOCKS5, arg);

    case IConfig::LogFileKey: /* --log-file */
        return set(doc, BaseConfig::kLogFile, arg);

    case IConfig::HttpAccessTokenKey: /* --http-access-token */
        m_http = true;
        return set(doc, BaseConfig::kHttp, Http::kToken, arg);

    case IConfig::HttpHostKey: /* --http-host */
        m_http = true;
        return set(doc, BaseConfig::kHttp, Http::kHost, arg);

    case IConfig::ApiWorkerIdKey: /* --api-worker-id */
        return set(doc, BaseConfig::kApi, BaseConfig::kApiWorkerId, arg);

    case IConfig::ApiIdKey: /* --api-id */
        return set(doc, BaseConfig::kApi, BaseConfig::kApiId, arg);

    case IConfig::UserAgentKey: /* --user-agent */
        return set(doc, BaseConfig::kUserAgent, arg);

    case IConfig::TitleKey: /* --title */
        return set(doc, BaseConfig::kTitle, arg);

#   ifdef XMRIG_FEATURE_TLS
    case IConfig::TlsCertKey: /* --tls-cert */
        return set(doc, BaseConfig::kTls, TlsConfig::kCert, arg);

    case IConfig::TlsCertKeyKey: /* --tls-cert-key */
        return set(doc, BaseConfig::kTls, TlsConfig::kCertKey, arg);

    case IConfig::TlsDHparamKey: /* --tls-dhparam */
        return set(doc, BaseConfig::kTls, TlsConfig::kDhparam, arg);

    case IConfig::TlsCiphersKey: /* --tls-ciphers */
        return set(doc, BaseConfig::kTls, TlsConfig::kCiphers, arg);

    case IConfig::TlsCipherSuitesKey: /* --tls-ciphersuites */
        return set(doc, BaseConfig::kTls, TlsConfig::kCipherSuites, arg);

    case IConfig::TlsProtocolsKey: /* --tls-protocols */
        return set(doc, BaseConfig::kTls, TlsConfig::kProtocols, arg);

    case IConfig::TlsGenKey: /* --tls-gen */
        return set(doc, BaseConfig::kTls, TlsConfig::kGen, arg);
#   endif

    case IConfig::RetriesKey:     /* --retries */
    case IConfig::RetryPauseKey:  /* --retry-pause */
    case IConfig::PrintTimeKey:   /* --print-time */
    case IConfig::HttpPort:       /* --http-port */
    case IConfig::DonateLevelKey: /* --donate-level */
#   ifdef XMRIG_FEATURE_HTTP
    case IConfig::DaemonPollKey:  /* --daemon-poll-interval */
#   endif
#   ifdef XMRIG_FEATURE_BENCHMARK
    case IConfig::BenchAlgoTimeKey: /* --bench-algo-time */
#   endif
        return transformUint64(doc, key, static_cast<uint64_t>(strtol(arg, nullptr, 10)));

    case IConfig::BackgroundKey:  /* --background */
    case IConfig::SyslogKey:      /* --syslog */
    case IConfig::KeepAliveKey:   /* --keepalive */
    case IConfig::NicehashKey:    /* --nicehash */
#   ifdef XMRIG_FEATURE_TLS
    case IConfig::TlsKey:         /* --tls */
#   endif
    case IConfig::DryRunKey:      /* --dry-run */
#   ifdef XMRIG_FEATURE_HTTP
    case IConfig::HttpEnabledKey: /* --http-enabled */
    case IConfig::DaemonKey:      /* --daemon */
#   endif
    case IConfig::VerboseKey:     /* --verbose */
<<<<<<< HEAD
#   ifdef XMRIG_FEATURE_BENCHMARK
    case IConfig::RebenchAlgoKey: /* --rebench-algo */
#   endif
=======
    case IConfig::PauseOnBatteryKey: /* --pause-on-battery */
>>>>>>> a0fe49f9
        return transformBoolean(doc, key, true);

    case IConfig::ColorKey:          /* --no-color */
    case IConfig::HttpRestrictedKey: /* --http-no-restricted */
    case IConfig::NoTitleKey:        /* --no-title */
        return transformBoolean(doc, key, false);

    default:
        break;
    }
}


void xmrig::BaseTransform::transformBoolean(rapidjson::Document &doc, int key, bool enable)
{
    switch (key) {
    case IConfig::BackgroundKey: /* --background */
        return set(doc, BaseConfig::kBackground, enable);

    case IConfig::SyslogKey: /* --syslog */
        return set(doc, BaseConfig::kSyslog, enable);

    case IConfig::KeepAliveKey: /* --keepalive */
        return add(doc, Pools::kPools, Pool::kKeepalive, enable);

    case IConfig::TlsKey: /* --tls */
        return add(doc, Pools::kPools, Pool::kTls, enable);

#   ifdef XMRIG_FEATURE_HTTP
    case IConfig::DaemonKey: /* --daemon */
        return add(doc, Pools::kPools, Pool::kDaemon, enable);
#   endif

#   ifndef XMRIG_PROXY_PROJECT
    case IConfig::NicehashKey: /* --nicehash */
        return add<bool>(doc, Pools::kPools, Pool::kNicehash, enable);
#   endif

    case IConfig::ColorKey: /* --no-color */
        return set(doc, BaseConfig::kColors, enable);

    case IConfig::HttpRestrictedKey: /* --http-no-restricted */
        m_http = true;
        return set(doc, BaseConfig::kHttp, Http::kRestricted, enable);

    case IConfig::HttpEnabledKey: /* --http-enabled */
        m_http = true;
        break;

    case IConfig::DryRunKey: /* --dry-run */
        return set(doc, BaseConfig::kDryRun, enable);

    case IConfig::VerboseKey: /* --verbose */
        return set(doc, BaseConfig::kVerbose, enable);

    case IConfig::NoTitleKey: /* --no-title */
        return set(doc, BaseConfig::kTitle, enable);

<<<<<<< HEAD
#   ifdef XMRIG_FEATURE_BENCHMARK
    case IConfig::RebenchAlgoKey: /* --rebench-algo */
        return set(doc, BaseConfig::kRebenchAlgo, enable);
#   endif
=======
    case IConfig::PauseOnBatteryKey: /* --pause-on-battery */
        return set(doc, BaseConfig::kPauseOnBattery, enable);
>>>>>>> a0fe49f9

    default:
        break;
    }
}


void xmrig::BaseTransform::transformUint64(rapidjson::Document &doc, int key, uint64_t arg)
{
    switch (key) {
    case IConfig::RetriesKey: /* --retries */
        return set(doc, Pools::kRetries, arg);

    case IConfig::RetryPauseKey: /* --retry-pause */
        return set(doc, Pools::kRetryPause, arg);

    case IConfig::DonateLevelKey: /* --donate-level */
        return set(doc, Pools::kDonateLevel, arg);

    case IConfig::ProxyDonateKey: /* --donate-over-proxy */
        return set(doc, Pools::kDonateOverProxy, arg);

    case IConfig::HttpPort: /* --http-port */
        m_http = true;
        return set(doc, BaseConfig::kHttp, Http::kPort, arg);

    case IConfig::PrintTimeKey: /* --print-time */
        return set(doc, BaseConfig::kPrintTime, arg);

#   ifdef XMRIG_FEATURE_HTTP
    case IConfig::DaemonPollKey:  /* --daemon-poll-interval */
        return add(doc, Pools::kPools, Pool::kDaemonPollInterval, arg);
#   endif

#   ifdef XMRIG_FEATURE_BENCHMARK
    case IConfig::BenchAlgoTimeKey: /* --bench-algo-time */
        return set(doc, BaseConfig::kBenchAlgoTime, arg);
#   endif

    default:
        break;
    }
}<|MERGE_RESOLUTION|>--- conflicted
+++ resolved
@@ -256,13 +256,10 @@
     case IConfig::DaemonKey:      /* --daemon */
 #   endif
     case IConfig::VerboseKey:     /* --verbose */
-<<<<<<< HEAD
 #   ifdef XMRIG_FEATURE_BENCHMARK
     case IConfig::RebenchAlgoKey: /* --rebench-algo */
 #   endif
-=======
     case IConfig::PauseOnBatteryKey: /* --pause-on-battery */
->>>>>>> a0fe49f9
         return transformBoolean(doc, key, true);
 
     case IConfig::ColorKey:          /* --no-color */
@@ -321,15 +318,13 @@
     case IConfig::NoTitleKey: /* --no-title */
         return set(doc, BaseConfig::kTitle, enable);
 
-<<<<<<< HEAD
 #   ifdef XMRIG_FEATURE_BENCHMARK
     case IConfig::RebenchAlgoKey: /* --rebench-algo */
         return set(doc, BaseConfig::kRebenchAlgo, enable);
 #   endif
-=======
+
     case IConfig::PauseOnBatteryKey: /* --pause-on-battery */
         return set(doc, BaseConfig::kPauseOnBattery, enable);
->>>>>>> a0fe49f9
 
     default:
         break;
