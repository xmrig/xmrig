--- conflicted
+++ resolved
@@ -85,18 +85,11 @@
     m_logFile      = reader.getString(kLogFile);
     m_userAgent    = reader.getString(kUserAgent);
 
-<<<<<<< HEAD
     m_rebenchAlgo   = reader.getBool("rebench-algo", m_rebenchAlgo);
     m_benchAlgoTime = reader.getInt("bench-algo-time", m_benchAlgoTime);
-    Log::setColors(reader.getBool("colors", Log::isColors()));
-
-    setPrintTime(reader.getUint("print-time", 60));
-    setVerbose(reader.getValue("verbose"));
-=======
     Log::setColors(reader.getBool(kColors, Log::isColors()));
     setPrintTime(reader.getUint(kPrintTime, 60));
     setVerbose(reader.getValue(kVerbose));
->>>>>>> d2867a2e
 
     const rapidjson::Value &api = reader.getObject(kApi);
     if (api.IsObject()) {
