/* XMRig
 * Copyright 2010      Jeff Garzik <jgarzik@pobox.com>
 * Copyright 2012-2014 pooler      <pooler@litecoinpool.org>
 * Copyright 2014      Lucas Jones <https://github.com/lucasjones>
 * Copyright 2014-2016 Wolf9466    <https://github.com/OhGodAPet>
 * Copyright 2016      Jay D Dee   <jayddee246@gmail.com>
 * Copyright 2017-2018 XMR-Stak    <https://github.com/fireice-uk>, <https://github.com/psychocrypt>
 * Copyright 2018-2020 SChernykh   <https://github.com/SChernykh>
 * Copyright 2016-2020 XMRig       <https://github.com/xmrig>, <support@xmrig.com>
 *
 *   This program is free software: you can redistribute it and/or modify
 *   it under the terms of the GNU General Public License as published by
 *   the Free Software Foundation, either version 3 of the License, or
 *   (at your option) any later version.
 *
 *   This program is distributed in the hope that it will be useful,
 *   but WITHOUT ANY WARRANTY; without even the implied warranty of
 *   MERCHANTABILITY or FITNESS FOR A PARTICULAR PURPOSE. See the
 *   GNU General Public License for more details.
 *
 *   You should have received a copy of the GNU General Public License
 *   along with this program. If not, see <http://www.gnu.org/licenses/>.
 */


#include "base/kernel/config/BaseConfig.h"
#include "3rdparty/rapidjson/document.h"
#include "base/io/json/Json.h"
#include "base/io/log/Log.h"
#include "base/io/log/Tags.h"
#include "base/kernel/interfaces/IJsonReader.h"
#include "version.h"


#include <algorithm>
#include <cassert>
#include <cstdio>
#include <cstdlib>
#include <cstring>
#include <uv.h>


#ifdef XMRIG_FEATURE_TLS
#   include <openssl/opensslv.h>
#endif

#ifdef XMRIG_FEATURE_HWLOC
#   include "backend/cpu/Cpu.h"
#endif


namespace xmrig {


#ifdef XMRIG_FEATURE_BENCHMARK
const char *BaseConfig::kAlgoPerf       = "algo-perf";
#endif
const char *BaseConfig::kApi            = "api";
const char *BaseConfig::kApiId          = "id";
const char *BaseConfig::kApiWorkerId    = "worker-id";
const char *BaseConfig::kAutosave       = "autosave";
const char *BaseConfig::kBackground     = "background";
#ifdef XMRIG_FEATURE_BENCHMARK
const char *BaseConfig::kBenchAlgoTime  = "bench-algo-time";
#endif
const char *BaseConfig::kColors         = "colors";
const char *BaseConfig::kDryRun         = "dry-run";
const char *BaseConfig::kHttp           = "http";
const char *BaseConfig::kLogFile        = "log-file";
const char *BaseConfig::kPauseOnBattery = "pause-on-battery";
const char *BaseConfig::kPrintTime      = "print-time";
#ifdef XMRIG_FEATURE_BENCHMARK
const char *BaseConfig::kRebenchAlgo    = "rebench-algo";
#endif
const char *BaseConfig::kSyslog         = "syslog";
const char *BaseConfig::kTitle          = "title";
const char *BaseConfig::kUserAgent      = "user-agent";
const char *BaseConfig::kVerbose        = "verbose";
#ifdef XMRIG_FEATURE_BENCHMARK
const char *BaseConfig::kVersion        = "version";
#endif
const char *BaseConfig::kWatch          = "watch";


#ifdef XMRIG_FEATURE_TLS
const char *BaseConfig::kTls            = "tls";
#endif


} // namespace xmrig


bool xmrig::BaseConfig::read(const IJsonReader &reader, const char *fileName)
{
    m_fileName = fileName;

    if (reader.isEmpty()) {
        return false;
    }

<<<<<<< HEAD
    m_autoSave     = reader.getBool(kAutosave, m_autoSave);
    m_background   = reader.getBool(kBackground, m_background);
    m_dryRun       = reader.getBool(kDryRun, m_dryRun);
#   ifdef XMRIG_FEATURE_BENCHMARK
    m_rebenchAlgo  = reader.getBool(kRebenchAlgo, m_rebenchAlgo);
#   endif
    m_syslog       = reader.getBool(kSyslog, m_syslog);
    m_watch        = reader.getBool(kWatch, m_watch);
    m_logFile      = reader.getString(kLogFile);
    m_userAgent    = reader.getString(kUserAgent);
    m_printTime    = std::min(reader.getUint(kPrintTime, m_printTime), 3600U);
    m_title        = reader.getValue(kTitle);
=======
    m_autoSave          = reader.getBool(kAutosave, m_autoSave);
    m_background        = reader.getBool(kBackground, m_background);
    m_dryRun            = reader.getBool(kDryRun, m_dryRun);
    m_syslog            = reader.getBool(kSyslog, m_syslog);
    m_watch             = reader.getBool(kWatch, m_watch);
    m_pauseOnBattery    = reader.getBool(kPauseOnBattery, m_pauseOnBattery);
    m_logFile           = reader.getString(kLogFile);
    m_userAgent         = reader.getString(kUserAgent);
    m_printTime         = std::min(reader.getUint(kPrintTime, m_printTime), 3600U);
    m_title             = reader.getValue(kTitle);
>>>>>>> a0fe49f9

#   ifdef XMRIG_FEATURE_TLS
    m_tls = reader.getValue(kTls);
#   endif

    Log::setColors(reader.getBool(kColors, Log::isColors()));
#   ifdef XMRIG_FEATURE_BENCHMARK
    m_version       = reader.getUint(kVersion);
    m_benchAlgoTime = reader.getInt(kBenchAlgoTime, m_benchAlgoTime);
#   endif
    setVerbose(reader.getValue(kVerbose));

    const auto &api = reader.getObject(kApi);
    if (api.IsObject()) {
        m_apiId       = Json::getString(api, kApiId);
        m_apiWorkerId = Json::getString(api, kApiWorkerId);
    }

    m_http.load(reader.getObject(kHttp));
    m_pools.load(reader);

    return m_pools.active() > 0;
}


bool xmrig::BaseConfig::save()
{
    if (m_fileName.isNull()) {
        return false;
    }

    rapidjson::Document doc;
    getJSON(doc);

    if (Json::save(m_fileName, doc)) {
        LOG_NOTICE("%s " WHITE_BOLD("configuration saved to: \"%s\""), Tags::config(), m_fileName.data());
        return true;
    }

    return false;
}


void xmrig::BaseConfig::printVersions()
{
    char buf[256] = { 0 };

#   if defined(__clang__)
    snprintf(buf, sizeof buf, "clang/%d.%d.%d", __clang_major__, __clang_minor__, __clang_patchlevel__);
#   elif defined(__GNUC__)
    snprintf(buf, sizeof buf, "gcc/%d.%d.%d", __GNUC__, __GNUC_MINOR__, __GNUC_PATCHLEVEL__);
#   elif defined(_MSC_VER)
    snprintf(buf, sizeof buf, "MSVC/%d", MSVC_VERSION);
#   endif

    Log::print(GREEN_BOLD(" * ") WHITE_BOLD("%-13s") CYAN_BOLD("%s/%s") WHITE_BOLD(" %s"), "ABOUT", APP_NAME, APP_VERSION, buf);

    std::string libs;

#   if defined(XMRIG_FEATURE_TLS)
    {
#       if defined(LIBRESSL_VERSION_TEXT)
        snprintf(buf, sizeof buf, "LibreSSL/%s ", LIBRESSL_VERSION_TEXT + 9);
        libs += buf;
#       elif defined(OPENSSL_VERSION_TEXT)
        constexpr const char *v = OPENSSL_VERSION_TEXT + 8;
        snprintf(buf, sizeof buf, "OpenSSL/%.*s ", static_cast<int>(strchr(v, ' ') - v), v);
        libs += buf;
#       endif
    }
#   endif

#   if defined(XMRIG_FEATURE_HWLOC)
    libs += Cpu::info()->backend();
#   endif

    Log::print(GREEN_BOLD(" * ") WHITE_BOLD("%-13slibuv/%s %s"), "LIBS", uv_version_string(), libs.c_str());
}


void xmrig::BaseConfig::setVerbose(const rapidjson::Value &value)
{
    if (value.IsBool()) {
        Log::setVerbose(value.GetBool() ? 1 : 0);
    }
    else if (value.IsUint()) {
        Log::setVerbose(value.GetUint());
    }
}<|MERGE_RESOLUTION|>--- conflicted
+++ resolved
@@ -98,23 +98,12 @@
         return false;
     }
 
-<<<<<<< HEAD
-    m_autoSave     = reader.getBool(kAutosave, m_autoSave);
-    m_background   = reader.getBool(kBackground, m_background);
-    m_dryRun       = reader.getBool(kDryRun, m_dryRun);
-#   ifdef XMRIG_FEATURE_BENCHMARK
-    m_rebenchAlgo  = reader.getBool(kRebenchAlgo, m_rebenchAlgo);
-#   endif
-    m_syslog       = reader.getBool(kSyslog, m_syslog);
-    m_watch        = reader.getBool(kWatch, m_watch);
-    m_logFile      = reader.getString(kLogFile);
-    m_userAgent    = reader.getString(kUserAgent);
-    m_printTime    = std::min(reader.getUint(kPrintTime, m_printTime), 3600U);
-    m_title        = reader.getValue(kTitle);
-=======
     m_autoSave          = reader.getBool(kAutosave, m_autoSave);
     m_background        = reader.getBool(kBackground, m_background);
     m_dryRun            = reader.getBool(kDryRun, m_dryRun);
+#   ifdef XMRIG_FEATURE_BENCHMARK
+    m_rebenchAlgo  = reader.getBool(kRebenchAlgo, m_rebenchAlgo);
+#   endif
     m_syslog            = reader.getBool(kSyslog, m_syslog);
     m_watch             = reader.getBool(kWatch, m_watch);
     m_pauseOnBattery    = reader.getBool(kPauseOnBattery, m_pauseOnBattery);
@@ -122,7 +111,6 @@
     m_userAgent         = reader.getString(kUserAgent);
     m_printTime         = std::min(reader.getUint(kPrintTime, m_printTime), 3600U);
     m_title             = reader.getValue(kTitle);
->>>>>>> a0fe49f9
 
 #   ifdef XMRIG_FEATURE_TLS
     m_tls = reader.getValue(kTls);
