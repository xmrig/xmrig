/* XMRig
 * Copyright 2010      Jeff Garzik <jgarzik@pobox.com>
 * Copyright 2012-2014 pooler      <pooler@litecoinpool.org>
 * Copyright 2014      Lucas Jones <https://github.com/lucasjones>
 * Copyright 2014-2016 Wolf9466    <https://github.com/OhGodAPet>
 * Copyright 2016      Jay D Dee   <jayddee246@gmail.com>
 * Copyright 2017-2018 XMR-Stak    <https://github.com/fireice-uk>, <https://github.com/psychocrypt>
 * Copyright 2018-2020 SChernykh   <https://github.com/SChernykh>
 * Copyright 2016-2020 XMRig       <https://github.com/xmrig>, <support@xmrig.com>
 *
 *   This program is free software: you can redistribute it and/or modify
 *   it under the terms of the GNU General Public License as published by
 *   the Free Software Foundation, either version 3 of the License, or
 *   (at your option) any later version.
 *
 *   This program is distributed in the hope that it will be useful,
 *   but WITHOUT ANY WARRANTY; without even the implied warranty of
 *   MERCHANTABILITY or FITNESS FOR A PARTICULAR PURPOSE. See the
 *   GNU General Public License for more details.
 *
 *   You should have received a copy of the GNU General Public License
 *   along with this program. If not, see <http://www.gnu.org/licenses/>.
 */

#ifndef XMRIG_BASECONFIG_H
#define XMRIG_BASECONFIG_H


#include "base/kernel/interfaces/IConfig.h"
#include "base/net/http/Http.h"
#include "base/net/stratum/Pools.h"


#ifdef XMRIG_FEATURE_TLS
#   include "base/net/tls/TlsConfig.h"
#endif


namespace xmrig {


class IJsonReader;


class BaseConfig : public IConfig
{
public:
    static const char *kApi;
    static const char *kApiId;
    static const char *kApiWorkerId;
    static const char *kAutosave;
    static const char *kBackground;
    static const char *kColors;
    static const char *kDryRun;
    static const char *kHttp;
    static const char *kLogFile;
    static const char *kPrintTime;
    static const char *kSyslog;
    static const char *kUserAgent;
    static const char *kVerbose;
    static const char *kWatch;

#   ifdef XMRIG_FEATURE_TLS
    static const char *kTls;
#   endif

    BaseConfig() = default;

<<<<<<< HEAD
    inline bool isAutoSave() const                 { return m_autoSave; }
    inline bool isBackground() const               { return m_background; }
    inline bool isDryRun() const                   { return m_dryRun; }
    inline bool isSyslog() const                   { return m_syslog; }
    inline const char *logFile() const             { return m_logFile.data(); }
    inline const char *userAgent() const           { return m_userAgent.data(); }
    inline const Http &http() const                { return m_http; }
    inline const Pools &pools() const              { return m_pools; }
    inline const String &apiId() const             { return m_apiId; }
    inline const String &apiWorkerId() const       { return m_apiWorkerId; }
    inline uint32_t printTime() const              { return m_printTime; }

    inline bool isRebenchAlgo() const              { return m_rebenchAlgo; }
    inline int  benchAlgoTime() const              { return m_benchAlgoTime; }

    inline bool isWatch() const override                   { return m_watch && !m_fileName.isNull(); }
    inline const String &fileName() const override         { return m_fileName; }
    inline void setFileName(const char *fileName) override { m_fileName = fileName; }
=======
    inline bool isAutoSave() const                          { return m_autoSave; }
    inline bool isBackground() const                        { return m_background; }
    inline bool isDryRun() const                            { return m_dryRun; }
    inline bool isSyslog() const                            { return m_syslog; }
    inline const char *logFile() const                      { return m_logFile.data(); }
    inline const char *userAgent() const                    { return m_userAgent.data(); }
    inline const Http &http() const                         { return m_http; }
    inline const Pools &pools() const                       { return m_pools; }
    inline const String &apiId() const                      { return m_apiId; }
    inline const String &apiWorkerId() const                { return m_apiWorkerId; }
    inline uint32_t printTime() const                       { return m_printTime; }

#   ifdef XMRIG_FEATURE_TLS
    inline const TlsConfig &tls() const                     { return m_tls; }
#   endif

    inline bool isWatch() const override                    { return m_watch && !m_fileName.isNull(); }
    inline const String &fileName() const override          { return m_fileName; }
    inline void setFileName(const char *fileName) override  { m_fileName = fileName; }
>>>>>>> f9c65f3b

    bool read(const IJsonReader &reader, const char *fileName) override;
    bool save() override;

    void printVersions();

protected:
    bool m_autoSave    = true;
    bool m_background  = false;
    bool m_dryRun      = false;
    bool m_syslog      = false;
    bool m_upgrade     = false;
    bool m_watch       = true;
    Http m_http;
    Pools m_pools;
    String m_apiId;
    String m_apiWorkerId;
    String m_fileName;
    String m_logFile;
    String m_userAgent;
    uint32_t m_printTime = 60;

<<<<<<< HEAD
    bool m_rebenchAlgo   = false;
    int  m_benchAlgoTime = 10;
=======
#   ifdef XMRIG_FEATURE_TLS
    TlsConfig m_tls;
#   endif
>>>>>>> f9c65f3b

private:
    inline void setPrintTime(uint32_t printTime) { if (printTime <= 3600) { m_printTime = printTime; } }

    void setVerbose(const rapidjson::Value &value);
};


} // namespace xmrig


#endif /* XMRIG_BASECONFIG_H */<|MERGE_RESOLUTION|>--- conflicted
+++ resolved
@@ -66,26 +66,6 @@
 
     BaseConfig() = default;
 
-<<<<<<< HEAD
-    inline bool isAutoSave() const                 { return m_autoSave; }
-    inline bool isBackground() const               { return m_background; }
-    inline bool isDryRun() const                   { return m_dryRun; }
-    inline bool isSyslog() const                   { return m_syslog; }
-    inline const char *logFile() const             { return m_logFile.data(); }
-    inline const char *userAgent() const           { return m_userAgent.data(); }
-    inline const Http &http() const                { return m_http; }
-    inline const Pools &pools() const              { return m_pools; }
-    inline const String &apiId() const             { return m_apiId; }
-    inline const String &apiWorkerId() const       { return m_apiWorkerId; }
-    inline uint32_t printTime() const              { return m_printTime; }
-
-    inline bool isRebenchAlgo() const              { return m_rebenchAlgo; }
-    inline int  benchAlgoTime() const              { return m_benchAlgoTime; }
-
-    inline bool isWatch() const override                   { return m_watch && !m_fileName.isNull(); }
-    inline const String &fileName() const override         { return m_fileName; }
-    inline void setFileName(const char *fileName) override { m_fileName = fileName; }
-=======
     inline bool isAutoSave() const                          { return m_autoSave; }
     inline bool isBackground() const                        { return m_background; }
     inline bool isDryRun() const                            { return m_dryRun; }
@@ -98,6 +78,9 @@
     inline const String &apiWorkerId() const                { return m_apiWorkerId; }
     inline uint32_t printTime() const                       { return m_printTime; }
 
+    inline bool isRebenchAlgo() const                       { return m_rebenchAlgo; }
+    inline int  benchAlgoTime() const                       { return m_benchAlgoTime; }
+
 #   ifdef XMRIG_FEATURE_TLS
     inline const TlsConfig &tls() const                     { return m_tls; }
 #   endif
@@ -105,7 +88,6 @@
     inline bool isWatch() const override                    { return m_watch && !m_fileName.isNull(); }
     inline const String &fileName() const override          { return m_fileName; }
     inline void setFileName(const char *fileName) override  { m_fileName = fileName; }
->>>>>>> f9c65f3b
 
     bool read(const IJsonReader &reader, const char *fileName) override;
     bool save() override;
@@ -128,14 +110,12 @@
     String m_userAgent;
     uint32_t m_printTime = 60;
 
-<<<<<<< HEAD
     bool m_rebenchAlgo   = false;
     int  m_benchAlgoTime = 10;
-=======
+
 #   ifdef XMRIG_FEATURE_TLS
     TlsConfig m_tls;
 #   endif
->>>>>>> f9c65f3b
 
 private:
     inline void setPrintTime(uint32_t printTime) { if (printTime <= 3600) { m_printTime = printTime; } }
