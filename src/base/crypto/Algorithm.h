/* XMRig
 * Copyright (c) 2018      Lee Clagett <https://github.com/vtnerd>
 * Copyright (c) 2018-2021 SChernykh   <https://github.com/SChernykh>
 * Copyright (c) 2016-2021 XMRig       <https://github.com/xmrig>, <support@xmrig.com>
 *
 *   This program is free software: you can redistribute it and/or modify
 *   it under the terms of the GNU General Public License as published by
 *   the Free Software Foundation, either version 3 of the License, or
 *   (at your option) any later version.
 *
 *   This program is distributed in the hope that it will be useful,
 *   but WITHOUT ANY WARRANTY; without even the implied warranty of
 *   MERCHANTABILITY or FITNESS FOR A PARTICULAR PURPOSE. See the
 *   GNU General Public License for more details.
 *
 *   You should have received a copy of the GNU General Public License
 *   along with this program. If not, see <http://www.gnu.org/licenses/>.
 */

#ifndef XMRIG_ALGORITHM_H
#define XMRIG_ALGORITHM_H


#include <functional>
#include <vector>


#include "3rdparty/rapidjson/fwd.h"


namespace xmrig {


class Algorithm
{
public:
    // Changes in following file may required if this enum changed:
    //
    // src/backend/opencl/cl/cn/algorithm.cl
    //
<<<<<<< HEAD
    enum Id : int {
        CN_0,          // "cn/0"             CryptoNight (original).
        CN_1,          // "cn/1"             CryptoNight variant 1 also known as Monero7 and CryptoNightV7.
        CN_2,          // "cn/2"             CryptoNight variant 2.
        CN_R,          // "cn/r"             CryptoNightR (Monero's variant 4).
        CN_FAST,       // "cn/fast"          CryptoNight variant 1 with half iterations.
        CN_HALF,       // "cn/half"          CryptoNight variant 2 with half iterations (Masari/Torque).
        CN_XAO,        // "cn/xao"           CryptoNight variant 0 (modified, Alloy only).
        CN_RTO,        // "cn/rto"           CryptoNight variant 1 (modified, Arto only).
        CN_RWZ,        // "cn/rwz"           CryptoNight variant 2 with 3/4 iterations and reversed shuffle operation (Graft).
        CN_ZLS,        // "cn/zls"           CryptoNight variant 2 with 3/4 iterations (Zelerius).
        CN_DOUBLE,     // "cn/double"        CryptoNight variant 2 with double iterations (X-CASH).
        CN_LITE_0,     // "cn-lite/0"        CryptoNight-Lite variant 0.
        CN_LITE_1,     // "cn-lite/1"        CryptoNight-Lite variant 1.
        CN_HEAVY_0,    // "cn-heavy/0"       CryptoNight-Heavy (4 MB).
        CN_HEAVY_TUBE, // "cn-heavy/tube"    CryptoNight-Heavy (modified, TUBE only).
        CN_HEAVY_XHV,  // "cn-heavy/xhv"     CryptoNight-Heavy (modified, Haven Protocol only).
        CN_PICO_0,     // "cn-pico"          CryptoNight-Pico
        CN_PICO_TLO,   // "cn-pico/tlo"      CryptoNight-Pico (TLO)
        CN_CCX,        // "cn/ccx"           Conceal (CCX)
        CN_GPU,        // "cn/gpu"           CryptoNight-GPU (Ryo).
        CN_UPX2,       // "cn/upx2"          Uplexa (UPX2)
        // CryptoNight variants must be above this line
        // (index of RX_0 is used in loops as "end of all CN families" marker)
        // next line MUST be RX_0
        RX_0,          // "rx/0"             RandomX (reference configuration).
        RX_WOW,        // "rx/wow"           RandomWOW (Wownero).
        RX_ARQ,        // "rx/arq"           RandomARQ (Arqma).
        RX_SFX,        // "rx/sfx"           RandomSFX (Safex Cash).
        RX_KEVA,       // "rx/keva"          RandomKEVA (Keva).
        AR2_CHUKWA,    // "argon2/chukwa"    Argon2id (Chukwa).
        AR2_CHUKWA_V2, // "argon2/chukwav2"  Argon2id (Chukwa v2).
        AR2_WRKZ,      // "argon2/wrkz"      Argon2id (WRKZ)
        ASTROBWT_DERO, // "astrobwt"         AstroBWT (Dero)
        KAWPOW_RVN,    // "kawpow/rvn"       KawPow (RVN)
        RX_XLA,        // "panthera"         Panthera (Scala2).
        MAX,
        MIN = 0,
        INVALID = -1,
=======
    // Id encoding:
    // 1 byte: family
    // 1 byte: L3 memory as power of 2 (if applicable).
    // 1 byte: L2 memory for RandomX algorithms as power of 2, base variant for CryptoNight algorithms or 0x00.
    // 1 byte: extra variant (coin) id.
    enum Id : uint32_t {
        INVALID         = 0,
        CN_0            = 0x63150000,   // "cn/0"             CryptoNight (original).
        CN_1            = 0x63150100,   // "cn/1"             CryptoNight variant 1 also known as Monero7 and CryptoNightV7.
        CN_2            = 0x63150200,   // "cn/2"             CryptoNight variant 2.
        CN_R            = 0x63150272,   // "cn/r"             CryptoNightR (Monero's variant 4).
        CN_FAST         = 0x63150166,   // "cn/fast"          CryptoNight variant 1 with half iterations.
        CN_HALF         = 0x63150268,   // "cn/half"          CryptoNight variant 2 with half iterations (Masari/Torque).
        CN_XAO          = 0x63150078,   // "cn/xao"           CryptoNight variant 0 (modified, Alloy only).
        CN_RTO          = 0x63150172,   // "cn/rto"           CryptoNight variant 1 (modified, Arto only).
        CN_RWZ          = 0x63150277,   // "cn/rwz"           CryptoNight variant 2 with 3/4 iterations and reversed shuffle operation (Graft).
        CN_ZLS          = 0x6315027a,   // "cn/zls"           CryptoNight variant 2 with 3/4 iterations (Zelerius).
        CN_DOUBLE       = 0x63150264,   // "cn/double"        CryptoNight variant 2 with double iterations (X-CASH).
        CN_CCX          = 0x63150063,   // "cn/ccx"           Conceal (CCX)
        CN_LITE_0       = 0x63140000,   // "cn-lite/0"        CryptoNight-Lite variant 0.
        CN_LITE_1       = 0x63140100,   // "cn-lite/1"        CryptoNight-Lite variant 1.
        CN_HEAVY_0      = 0x63160000,   // "cn-heavy/0"       CryptoNight-Heavy (4 MB).
        CN_HEAVY_TUBE   = 0x63160172,   // "cn-heavy/tube"    CryptoNight-Heavy (modified, TUBE only).
        CN_HEAVY_XHV    = 0x63160068,   // "cn-heavy/xhv"     CryptoNight-Heavy (modified, Haven Protocol only).
        CN_PICO_0       = 0x63120200,   // "cn-pico"          CryptoNight-Pico
        CN_PICO_TLO     = 0x63120274,   // "cn-pico/tlo"      CryptoNight-Pico (TLO)
        CN_UPX2         = 0x63110200,   // "cn/upx2"          Uplexa (UPX2)
        RX_0            = 0x72151200,   // "rx/0"             RandomX (reference configuration).
        RX_WOW          = 0x72141177,   // "rx/wow"           RandomWOW (Wownero).
        RX_ARQ          = 0x72121061,   // "rx/arq"           RandomARQ (Arqma).
        RX_SFX          = 0x72151273,   // "rx/sfx"           RandomSFX (Safex Cash).
        RX_KEVA         = 0x7214116b,   // "rx/keva"          RandomKEVA (Keva).
        AR2_CHUKWA      = 0x61130000,   // "argon2/chukwa"    Argon2id (Chukwa).
        AR2_CHUKWA_V2   = 0x61140000,   // "argon2/chukwav2"  Argon2id (Chukwa v2).
        AR2_WRKZ        = 0x61120000,   // "argon2/wrkz"      Argon2id (WRKZ)
        ASTROBWT_DERO   = 0x41000000,   // "astrobwt"         AstroBWT (Dero)
        KAWPOW_RVN      = 0x6b0f0000,   // "kawpow/rvn"       KawPow (RVN)
>>>>>>> 230ff876
    };

    enum Family : uint32_t {
        UNKNOWN         = 0,
        CN_ANY          = 0x63000000,
        CN              = 0x63150000,
        CN_LITE         = 0x63140000,
        CN_HEAVY        = 0x63160000,
        CN_PICO         = 0x63120000,
        CN_FEMTO        = 0x63110000,
        RANDOM_X        = 0x72000000,
        ARGON2          = 0x61000000,
        ASTROBWT        = 0x41000000,
        KAWPOW          = 0x6b000000
    };

    static const char *kINVALID;
    static const char *kCN;
    static const char *kCN_0;
    static const char *kCN_1;
    static const char *kCN_2;
    static const char *kCN_R;
    static const char *kCN_FAST;
    static const char *kCN_HALF;
    static const char *kCN_XAO;
    static const char *kCN_RTO;
    static const char *kCN_RWZ;
    static const char *kCN_ZLS;
    static const char *kCN_DOUBLE;
    static const char *kCN_CCX;

#   ifdef XMRIG_ALGO_CN_LITE
    static const char *kCN_LITE;
    static const char *kCN_LITE_0;
    static const char *kCN_LITE_1;
#   endif

#   ifdef XMRIG_ALGO_CN_HEAVY
    static const char *kCN_HEAVY;
    static const char *kCN_HEAVY_0;
    static const char *kCN_HEAVY_TUBE;
    static const char *kCN_HEAVY_XHV;
#   endif

#   ifdef XMRIG_ALGO_CN_PICO
    static const char *kCN_PICO;
    static const char *kCN_PICO_0;
    static const char *kCN_PICO_TLO;
#   endif

#   ifdef XMRIG_ALGO_CN_FEMTO
    static const char *kCN_UPX2;
#   endif

#   ifdef XMRIG_ALGO_RANDOMX
    static const char *kRX;
    static const char *kRX_0;
    static const char *kRX_WOW;
    static const char *kRX_ARQ;
    static const char *kRX_SFX;
    static const char *kRX_KEVA;
#   endif

#   ifdef XMRIG_ALGO_ARGON2
    static const char *kAR2;
    static const char *kAR2_CHUKWA;
    static const char *kAR2_CHUKWA_V2;
    static const char *kAR2_WRKZ;
#   endif

#   ifdef XMRIG_ALGO_ASTROBWT
    static const char *kASTROBWT;
    static const char *kASTROBWT_DERO;
#   endif

#   ifdef XMRIG_ALGO_KAWPOW
    static const char *kKAWPOW;
    static const char *kKAWPOW_RVN;
#   endif

    inline Algorithm() = default;
    inline Algorithm(const char *algo) : m_id(parse(algo))  {}
    inline Algorithm(Id id) : m_id(id)                      {}
    Algorithm(const rapidjson::Value &value);
    Algorithm(uint32_t id);

    static inline constexpr bool isCN(Id id)                { return (id & 0xff000000) == CN_ANY; }
    static inline constexpr Id base(Id id)                  { return isCN(id) ? static_cast<Id>(CN_0 | (id & 0xff00)) : INVALID; }
    static inline constexpr size_t l2(Id id)                { return family(id) == RANDOM_X ? (1U << ((id >> 8) & 0xff)) : 0U; }
    static inline constexpr size_t l3(Id id)                { return 1U << ((id >> 16) & 0xff); }
    static inline constexpr uint32_t family(Id id)          { return id & (isCN(id) ? 0xffff0000 : 0xff000000); }

    inline bool isCN() const                                { return isCN(m_id); }
    inline bool isEqual(const Algorithm &other) const       { return m_id == other.m_id; }
    inline bool isValid() const                             { return m_id != INVALID && family() > UNKNOWN; }
    inline Id base() const                                  { return base(m_id); }
    inline Id id() const                                    { return m_id; }
    inline size_t l2() const                                { return l2(m_id); }
    inline uint32_t family() const                          { return family(m_id); }
    inline uint32_t maxIntensity() const                    { return isCN() ? 5 : 1; };

    inline size_t l3() const
    {
#       ifdef XMRIG_ALGO_ASTROBWT
        return m_id != ASTROBWT_DERO ? l3(m_id) : 0x100000 * 20;
#       else
        return l3(m_id);
#       endif
    }

    inline bool operator!=(Algorithm::Id id) const          { return m_id != id; }
    inline bool operator!=(const Algorithm &other) const    { return !isEqual(other); }
    inline bool operator==(Algorithm::Id id) const          { return m_id == id; }
    inline bool operator==(const Algorithm &other) const    { return isEqual(other); }
    inline operator Algorithm::Id() const                   { return m_id; }

    const char *name() const;
    rapidjson::Value toJSON() const;
    rapidjson::Value toJSON(rapidjson::Document &doc) const;

    static Id parse(const char *name);
    static size_t count();
    static std::vector<Algorithm> all(const std::function<bool(const Algorithm &algo)> &filter = nullptr);

private:
    Id m_id = INVALID;
};


using Algorithms = std::vector<Algorithm>;


} /* namespace xmrig */


#endif /* XMRIG_ALGORITHM_H */<|MERGE_RESOLUTION|>--- conflicted
+++ resolved
@@ -38,47 +38,6 @@
     //
     // src/backend/opencl/cl/cn/algorithm.cl
     //
-<<<<<<< HEAD
-    enum Id : int {
-        CN_0,          // "cn/0"             CryptoNight (original).
-        CN_1,          // "cn/1"             CryptoNight variant 1 also known as Monero7 and CryptoNightV7.
-        CN_2,          // "cn/2"             CryptoNight variant 2.
-        CN_R,          // "cn/r"             CryptoNightR (Monero's variant 4).
-        CN_FAST,       // "cn/fast"          CryptoNight variant 1 with half iterations.
-        CN_HALF,       // "cn/half"          CryptoNight variant 2 with half iterations (Masari/Torque).
-        CN_XAO,        // "cn/xao"           CryptoNight variant 0 (modified, Alloy only).
-        CN_RTO,        // "cn/rto"           CryptoNight variant 1 (modified, Arto only).
-        CN_RWZ,        // "cn/rwz"           CryptoNight variant 2 with 3/4 iterations and reversed shuffle operation (Graft).
-        CN_ZLS,        // "cn/zls"           CryptoNight variant 2 with 3/4 iterations (Zelerius).
-        CN_DOUBLE,     // "cn/double"        CryptoNight variant 2 with double iterations (X-CASH).
-        CN_LITE_0,     // "cn-lite/0"        CryptoNight-Lite variant 0.
-        CN_LITE_1,     // "cn-lite/1"        CryptoNight-Lite variant 1.
-        CN_HEAVY_0,    // "cn-heavy/0"       CryptoNight-Heavy (4 MB).
-        CN_HEAVY_TUBE, // "cn-heavy/tube"    CryptoNight-Heavy (modified, TUBE only).
-        CN_HEAVY_XHV,  // "cn-heavy/xhv"     CryptoNight-Heavy (modified, Haven Protocol only).
-        CN_PICO_0,     // "cn-pico"          CryptoNight-Pico
-        CN_PICO_TLO,   // "cn-pico/tlo"      CryptoNight-Pico (TLO)
-        CN_CCX,        // "cn/ccx"           Conceal (CCX)
-        CN_GPU,        // "cn/gpu"           CryptoNight-GPU (Ryo).
-        CN_UPX2,       // "cn/upx2"          Uplexa (UPX2)
-        // CryptoNight variants must be above this line
-        // (index of RX_0 is used in loops as "end of all CN families" marker)
-        // next line MUST be RX_0
-        RX_0,          // "rx/0"             RandomX (reference configuration).
-        RX_WOW,        // "rx/wow"           RandomWOW (Wownero).
-        RX_ARQ,        // "rx/arq"           RandomARQ (Arqma).
-        RX_SFX,        // "rx/sfx"           RandomSFX (Safex Cash).
-        RX_KEVA,       // "rx/keva"          RandomKEVA (Keva).
-        AR2_CHUKWA,    // "argon2/chukwa"    Argon2id (Chukwa).
-        AR2_CHUKWA_V2, // "argon2/chukwav2"  Argon2id (Chukwa v2).
-        AR2_WRKZ,      // "argon2/wrkz"      Argon2id (WRKZ)
-        ASTROBWT_DERO, // "astrobwt"         AstroBWT (Dero)
-        KAWPOW_RVN,    // "kawpow/rvn"       KawPow (RVN)
-        RX_XLA,        // "panthera"         Panthera (Scala2).
-        MAX,
-        MIN = 0,
-        INVALID = -1,
-=======
     // Id encoding:
     // 1 byte: family
     // 1 byte: L3 memory as power of 2 (if applicable).
@@ -116,7 +75,9 @@
         AR2_WRKZ        = 0x61120000,   // "argon2/wrkz"      Argon2id (WRKZ)
         ASTROBWT_DERO   = 0x41000000,   // "astrobwt"         AstroBWT (Dero)
         KAWPOW_RVN      = 0x6b0f0000,   // "kawpow/rvn"       KawPow (RVN)
->>>>>>> 230ff876
+
+        CN_GPU          = 0x631500ff,   // "cn/gpu"           CryptoNight-GPU (Ryo).
+        RX_XLA          = 0x721211ff,   // "panthera"         Panthera (Scala2).
     };
 
     enum Family : uint32_t {
@@ -197,6 +158,13 @@
     static const char *kKAWPOW_RVN;
 #   endif
 
+
+#   ifdef XMRIG_ALGO_CN_GPU
+    static const char *kCN_GPU;
+#   endif
+    static const char *kRX_XLA;
+
+
     inline Algorithm() = default;
     inline Algorithm(const char *algo) : m_id(parse(algo))  {}
     inline Algorithm(Id id) : m_id(id)                      {}
