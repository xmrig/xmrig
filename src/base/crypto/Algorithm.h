--- conflicted
+++ resolved
@@ -63,14 +63,11 @@
         CN_PICO_0,     // "cn-pico"          CryptoNight-Pico
         CN_PICO_TLO,   // "cn-pico/tlo"      CryptoNight-Pico (TLO)
         CN_CCX,        // "cn/ccx"           Conceal (CCX)
-<<<<<<< HEAD
         CN_GPU,        // "cn/gpu"           CryptoNight-GPU (Ryo).
+        CN_UPX2,       // "cn/upx2"          Uplexa (UPX2)
         // CryptoNight variants must be above this line
         // (index of RX_0 is used in loops as "end of all CN families" marker)
         // next line MUST be RX_0
-=======
-        CN_UPX2,       // "cn/upx2"          Uplexa (UPX2)
->>>>>>> ace8409a
         RX_0,          // "rx/0"             RandomX (reference configuration).
         RX_WOW,        // "rx/wow"           RandomWOW (Wownero).
         RX_ARQ,        // "rx/arq"           RandomARQ (Arqma).
