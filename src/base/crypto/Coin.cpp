--- conflicted
+++ resolved
@@ -44,31 +44,16 @@
 };
 
 
-<<<<<<< HEAD
 static const CoinInfo coinInfo[] = {
     { Algorithm::INVALID,       nullptr,    nullptr,        0,      0,              nullptr },
     { Algorithm::RX_0,          "XMR",      "Monero",       120,    1000000000000,  YELLOW_BG_BOLD( WHITE_BOLD_S " monero  ") },
     { Algorithm::CN_R,          "SUMO",     "Sumokoin",     240,    1000000000,     BLUE_BG_BOLD(   WHITE_BOLD_S " sumo    ") },
     { Algorithm::RX_ARQ,        "ARQ",      "ArQmA",        120,    1000000000,     BLUE_BG_BOLD(   WHITE_BOLD_S " arqma   ") },
     { Algorithm::ASTROBWT_DERO, "DERO",     "DERO",         0,      0,              BLUE_BG_BOLD(   WHITE_BOLD_S " dero    ") },
+    { Algorithm::RX_GRAFT,      "GRFT",     "Graft",        120,    10000000000,    BLUE_BG_BOLD(   WHITE_BOLD_S " graft   ") },
     { Algorithm::RX_KEVA,       "KVA",      "Kevacoin",     0,      0,              MAGENTA_BG_BOLD(WHITE_BOLD_S " keva    ") },
     { Algorithm::KAWPOW_RVN,    "RVN",      "Ravencoin",    0,      0,              BLUE_BG_BOLD(   WHITE_BOLD_S " raven   ") },
     { Algorithm::RX_WOW,        "WOW",      "Wownero",      300,    100000000000,   MAGENTA_BG_BOLD(WHITE_BOLD_S " wownero ") },
-=======
-static CoinName const coin_names[] = {
-    { "monero",     Coin::MONERO  },
-    { "xmr",        Coin::MONERO  },
-    { "arqma",      Coin::ARQMA   },
-    { "arq",        Coin::ARQMA   },
-    { "dero",       Coin::DERO    },
-    { "graft",      Coin::GRAFT   },
-    { "keva",       Coin::KEVA    },
-    { "ravencoin",  Coin::RAVEN   },
-    { "raven",      Coin::RAVEN   },
-    { "rvn",        Coin::RAVEN   },
-    { "conceal",    Coin::CONCEAL },
-    { "wownero",    Coin::WOWNERO }
->>>>>>> 7f2771b4
 };
 
 
@@ -83,7 +68,6 @@
 } /* namespace xmrig */
 
 
-<<<<<<< HEAD
 xmrig::Coin::Coin(const rapidjson::Value &value)
 {
     if (value.IsString()) {
@@ -93,13 +77,6 @@
         m_id = parse(Json::getString(value, kField));
     }
 }
-=======
-    case GRAFT:
-        return Algorithm::RX_GRAFT;
-
-    case RAVEN:
-        return Algorithm::KAWPOW_RVN;
->>>>>>> 7f2771b4
 
 
 xmrig::Algorithm xmrig::Coin::algorithm(uint8_t) const
