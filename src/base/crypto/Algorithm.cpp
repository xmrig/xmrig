--- conflicted
+++ resolved
@@ -368,12 +368,8 @@
         CN_HEAVY_0, CN_HEAVY_TUBE, CN_HEAVY_XHV,
         CN_PICO_0, CN_PICO_TLO,
         CN_UPX2,
-<<<<<<< HEAD
         CN_GPU, RX_XLA,
-        RX_0, RX_WOW, RX_ARQ, RX_SFX, RX_KEVA,
-=======
         RX_0, RX_WOW, RX_ARQ, RX_GRAFT, RX_SFX, RX_KEVA,
->>>>>>> 5c1f3f39
         AR2_CHUKWA, AR2_CHUKWA_V2, AR2_WRKZ,
         ASTROBWT_DERO,
         KAWPOW_RVN
