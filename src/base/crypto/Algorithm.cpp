--- conflicted
+++ resolved
@@ -36,108 +36,6 @@
 namespace xmrig {
 
 
-<<<<<<< HEAD
-struct AlgoName
-{
-    const char *name;
-    const char *shortName;
-    const Algorithm::Id id;
-};
-
-
-static AlgoName const algorithm_names[] = {
-    { "cryptonight/0",             "cn/0",             Algorithm::CN_0            },
-    { "cryptonight",               "cn",               Algorithm::CN_0            },
-    { "cryptonight/1",             "cn/1",             Algorithm::CN_1            },
-    { "cryptonight-monerov7",      nullptr,            Algorithm::CN_1            },
-    { "cryptonight_v7",            nullptr,            Algorithm::CN_1            },
-    { "cryptonight/2",             "cn/2",             Algorithm::CN_2            },
-    { "cryptonight-monerov8",      nullptr,            Algorithm::CN_2            },
-    { "cryptonight_v8",            nullptr,            Algorithm::CN_2            },
-    { "cryptonight/r",             "cn/r",             Algorithm::CN_R            },
-    { "cryptonight_r",             nullptr,            Algorithm::CN_R            },
-    { "cryptonight/fast",          "cn/fast",          Algorithm::CN_FAST         },
-    { "cryptonight/msr",           "cn/msr",           Algorithm::CN_FAST         },
-    { "cryptonight/half",          "cn/half",          Algorithm::CN_HALF         },
-    { "cryptonight/xao",           "cn/xao",           Algorithm::CN_XAO          },
-    { "cryptonight_alloy",         nullptr,            Algorithm::CN_XAO          },
-    { "cryptonight/rto",           "cn/rto",           Algorithm::CN_RTO          },
-    { "cryptonight/rwz",           "cn/rwz",           Algorithm::CN_RWZ          },
-    { "cryptonight/zls",           "cn/zls",           Algorithm::CN_ZLS          },
-    { "cryptonight/double",        "cn/double",        Algorithm::CN_DOUBLE       },
-#   ifdef XMRIG_ALGO_CN_LITE
-    { "cryptonight-lite/0",        "cn-lite/0",        Algorithm::CN_LITE_0       },
-    { "cryptonight-lite/1",        "cn-lite/1",        Algorithm::CN_LITE_1       },
-    { "cryptonight-lite",          "cn-lite",          Algorithm::CN_LITE_1       },
-    { "cryptonight-light",         "cn-light",         Algorithm::CN_LITE_1       },
-    { "cryptonight_lite",          nullptr,            Algorithm::CN_LITE_1       },
-    { "cryptonight-aeonv7",        nullptr,            Algorithm::CN_LITE_1       },
-    { "cryptonight_lite_v7",       nullptr,            Algorithm::CN_LITE_1       },
-#   endif
-#   ifdef XMRIG_ALGO_CN_HEAVY
-    { "cryptonight-heavy/0",       "cn-heavy/0",       Algorithm::CN_HEAVY_0      },
-    { "cryptonight-heavy",         "cn-heavy",         Algorithm::CN_HEAVY_0      },
-    { "cryptonight_heavy",         nullptr,            Algorithm::CN_HEAVY_0      },
-    { "cryptonight-heavy/xhv",     "cn-heavy/xhv",     Algorithm::CN_HEAVY_XHV    },
-    { "cryptonight_haven",         nullptr,            Algorithm::CN_HEAVY_XHV    },
-    { "cryptonight-heavy/tube",    "cn-heavy/tube",    Algorithm::CN_HEAVY_TUBE   },
-    { "cryptonight-bittube2",      nullptr,            Algorithm::CN_HEAVY_TUBE   },
-#   endif
-#   ifdef XMRIG_ALGO_CN_PICO
-    { "cryptonight-pico",          "cn-pico",          Algorithm::CN_PICO_0       },
-    { "cryptonight-pico/trtl",     "cn-pico/trtl",     Algorithm::CN_PICO_0       },
-    { "cryptonight-turtle",        "cn-trtl",          Algorithm::CN_PICO_0       },
-    { "cryptonight-ultralite",     "cn-ultralite",     Algorithm::CN_PICO_0       },
-    { "cryptonight_turtle",        "cn_turtle",        Algorithm::CN_PICO_0       },
-    { "cryptonight-pico/tlo",      "cn-pico/tlo",      Algorithm::CN_PICO_TLO     },
-    { "cryptonight/ultra",         "cn/ultra",         Algorithm::CN_PICO_TLO     },
-    { "cryptonight-talleo",        "cn-talleo",        Algorithm::CN_PICO_TLO     },
-    { "cryptonight_talleo",        "cn_talleo",        Algorithm::CN_PICO_TLO     },
-#   endif
-#   ifdef XMRIG_ALGO_RANDOMX
-    { "randomx/0",                 "rx/0",             Algorithm::RX_0            },
-    { "randomx/test",              "rx/test",          Algorithm::RX_0            },
-    { "RandomX",                   "rx",               Algorithm::RX_0            },
-    { "randomx/wow",               "rx/wow",           Algorithm::RX_WOW          },
-    { "RandomWOW",                 nullptr,            Algorithm::RX_WOW          },
-    { "randomx/arq",               "rx/arq",           Algorithm::RX_ARQ          },
-    { "RandomARQ",                 nullptr,            Algorithm::RX_ARQ          },
-    { "randomx/sfx",               "rx/sfx",           Algorithm::RX_SFX          },
-    { "RandomSFX",                 nullptr,            Algorithm::RX_SFX          },
-    { "randomx/keva",              "rx/keva",          Algorithm::RX_KEVA         },
-    { "RandomKEVA",                nullptr,            Algorithm::RX_KEVA         },
-    { "panthera",                  "panthera",         Algorithm::RX_XLA        },
-    { "Panthera",                  "panthera",         Algorithm::RX_XLA        },
-#   endif
-#   ifdef XMRIG_ALGO_ARGON2
-    { "argon2/chukwa",             nullptr,            Algorithm::AR2_CHUKWA      },
-    { "chukwa",                    nullptr,            Algorithm::AR2_CHUKWA      },
-    { "argon2/chukwav2",           nullptr,            Algorithm::AR2_CHUKWA_V2   },
-    { "chukwav2",                  nullptr,            Algorithm::AR2_CHUKWA_V2   },
-    { "argon2/ninja",              nullptr,            Algorithm::AR2_WRKZ        },
-    { "argon2/wrkz",               nullptr,            Algorithm::AR2_WRKZ        },
-#   endif
-#   ifdef XMRIG_ALGO_ASTROBWT
-    { "astrobwt",                  nullptr,            Algorithm::ASTROBWT_DERO   },
-    { "astrobwt/dero",             nullptr,            Algorithm::ASTROBWT_DERO   },
-#   endif
-#   ifdef XMRIG_ALGO_KAWPOW
-    { "kawpow",                    nullptr,            Algorithm::KAWPOW_RVN      },
-    { "kawpow/rvn",                nullptr,            Algorithm::KAWPOW_RVN      },
-#   endif
-    { "cryptonight/ccx",           "cn/ccx",           Algorithm::CN_CCX          },
-    { "cryptonight/conceal",       "cn/conceal",       Algorithm::CN_CCX          },
-#   ifdef XMRIG_ALGO_CN_GPU
-    { "cryptonight/gpu",           "cn/gpu",           Algorithm::CN_GPU          },
-    { "cryptonight_gpu",           nullptr,            Algorithm::CN_GPU          },
-#   endif
-#   ifdef XMRIG_ALGO_CN_FEMTO
-    { "cryptonight/upx2",          "cn/upx2",          Algorithm::CN_UPX2         },
-    { "cn-extremelite/upx2",       nullptr,            Algorithm::CN_UPX2         },
-    { "cryptonight-upx/2",         nullptr,            Algorithm::CN_UPX2         },
-#   endif
-};
-=======
 const char *Algorithm::kINVALID         = "invalid";
 const char *Algorithm::kCN              = "cn";
 const char *Algorithm::kCN_0            = "cn/0";
@@ -158,7 +56,6 @@
 const char *Algorithm::kCN_LITE_0       = "cn-lite/0";
 const char *Algorithm::kCN_LITE_1       = "cn-lite/1";
 #endif
->>>>>>> 230ff876
 
 #ifdef XMRIG_ALGO_CN_HEAVY
 const char *Algorithm::kCN_HEAVY        = "cn-heavy";
@@ -204,6 +101,12 @@
 #endif
 
 
+#ifdef XMRIG_ALGO_CN_GPU
+const char *Algorithm::kCN_GPU          = "cn/gpu";
+#endif
+const char *Algorithm::kRX_XLA          = "panthera";
+
+
 #define ALGO_NAME(ALGO)         { Algorithm::ALGO, Algorithm::k##ALGO }
 #define ALGO_ALIAS(ALGO, NAME)  { NAME, Algorithm::ALGO }
 #define ALGO_ALIAS_AUTO(ALGO)   { Algorithm::k##ALGO, Algorithm::ALGO }
@@ -213,13 +116,6 @@
 #   define strcasecmp _stricmp
 #endif
 
-<<<<<<< HEAD
-    case RX_WOW:
-    case RX_KEVA:
-    case RX_XLA:
-        return 0x20000;
-=======
->>>>>>> 230ff876
 
 static const std::map<uint32_t, const char *> kAlgorithmNames = {
     ALGO_NAME(CN_0),
@@ -256,32 +152,11 @@
 #   endif
 
 #   ifdef XMRIG_ALGO_RANDOMX
-<<<<<<< HEAD
-    if (f == RANDOM_X) {
-        switch (m_id) {
-        case RX_0:
-        case RX_SFX:
-            return oneMiB * 2;
-
-        case RX_WOW:
-        case RX_KEVA:
-            return oneMiB;
-
-        case RX_ARQ:
-        case RX_XLA:
-            return oneMiB / 4;
-
-        default:
-            break;
-        }
-    }
-=======
     ALGO_NAME(RX_0),
     ALGO_NAME(RX_WOW),
     ALGO_NAME(RX_ARQ),
     ALGO_NAME(RX_SFX),
     ALGO_NAME(RX_KEVA),
->>>>>>> 230ff876
 #   endif
 
 #   ifdef XMRIG_ALGO_ARGON2
@@ -297,60 +172,16 @@
 #   ifdef XMRIG_ALGO_KAWPOW
     ALGO_NAME(KAWPOW_RVN),
 #   endif
+
+#   ifdef XMRIG_ALGO_CN_GPU
+    ALGO_NAME(CN_GPU),
+#   endif
+    ALGO_NAME(RX_XLA),
 };
 
 
 struct aliasCompare
 {
-<<<<<<< HEAD
-#   ifdef XMRIG_ALGO_RANDOMX
-    if (family() == RANDOM_X) {
-        return 1;
-    }
-#   endif
-
-#   ifdef XMRIG_ALGO_ARGON2
-    if (family() == ARGON2) {
-        return 1;
-    }
-#   endif
-
-#   ifdef XMRIG_ALGO_ASTROBWT
-    if (family() == ASTROBWT) {
-        return 1;
-    }
-#   endif
-
-#   ifdef XMRIG_ALGO_CN_GPU
-    if (m_id == CN_GPU) {
-        return 1;
-    }
-#   endif
-
-    return 5;
-}
-
-
-xmrig::Algorithm::Family xmrig::Algorithm::family(Id id)
-{
-    switch (id) {
-    case CN_0:
-    case CN_1:
-    case CN_2:
-    case CN_R:
-    case CN_FAST:
-    case CN_HALF:
-    case CN_XAO:
-    case CN_RTO:
-    case CN_RWZ:
-    case CN_ZLS:
-    case CN_DOUBLE:
-    case CN_CCX:
-#   ifdef XMRIG_ALGO_CN_GPU
-    case CN_GPU:
-#   endif
-        return CN;
-=======
    inline bool operator()(const char *a, const char *b) const   { return strcasecmp(a, b) < 0; }
 };
 
@@ -380,7 +211,6 @@
     ALGO_ALIAS_AUTO(CN_CCX),        ALGO_ALIAS(CN_CCX,          "cryptonight/ccx"),
                                     ALGO_ALIAS(CN_CCX,          "cryptonight/conceal"),
                                     ALGO_ALIAS(CN_CCX,          "cn/conceal"),
->>>>>>> 230ff876
 
 #   ifdef XMRIG_ALGO_CN_LITE
     ALGO_ALIAS_AUTO(CN_LITE_0),     ALGO_ALIAS(CN_LITE_0,       "cryptonight-lite/0"),
@@ -432,15 +262,6 @@
 #   endif
 
 #   ifdef XMRIG_ALGO_RANDOMX
-<<<<<<< HEAD
-    case RX_0:
-    case RX_WOW:
-    case RX_ARQ:
-    case RX_SFX:
-    case RX_KEVA:
-    case RX_XLA:
-        return RANDOM_X;
-=======
     ALGO_ALIAS_AUTO(RX_0),          ALGO_ALIAS(RX_0,            "randomx/0"),
                                     ALGO_ALIAS(RX_0,            "randomx/test"),
                                     ALGO_ALIAS(RX_0,            "rx/test"),
@@ -454,7 +275,6 @@
                                     ALGO_ALIAS(RX_SFX,          "randomsfx"),
     ALGO_ALIAS_AUTO(RX_KEVA),       ALGO_ALIAS(RX_KEVA,         "randomx/keva"),
                                     ALGO_ALIAS(RX_KEVA,         "randomkeva"),
->>>>>>> 230ff876
 #   endif
 
 #   ifdef XMRIG_ALGO_ARGON2
@@ -470,6 +290,14 @@
 #   ifdef XMRIG_ALGO_KAWPOW
     ALGO_ALIAS_AUTO(KAWPOW_RVN),    ALGO_ALIAS(KAWPOW_RVN,      "kawpow/rvn"),
 #   endif
+
+
+#   ifdef XMRIG_ALGO_CN_GPU
+    ALGO_ALIAS_AUTO(CN_GPU),        ALGO_ALIAS(CN_GPU,          "cryptonight/gpu"),
+                                    ALGO_ALIAS(CN_GPU,          "cryptonight_gpu"),
+#   endif
+    ALGO_ALIAS_AUTO(RX_XLA),        ALGO_ALIAS(RX_XLA,          "Panthera"),
+
 };
 
 
@@ -541,6 +369,7 @@
         CN_HEAVY_0, CN_HEAVY_TUBE, CN_HEAVY_XHV,
         CN_PICO_0, CN_PICO_TLO,
         CN_UPX2,
+        CN_GPU, RX_XLA,
         RX_0, RX_WOW, RX_ARQ, RX_SFX, RX_KEVA,
         AR2_CHUKWA, AR2_CHUKWA_V2, AR2_WRKZ,
         ASTROBWT_DERO,
