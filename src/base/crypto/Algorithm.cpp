--- conflicted
+++ resolved
@@ -177,16 +177,16 @@
     ALGO_NAME(KAWPOW_RVN),
 #   endif
 
-<<<<<<< HEAD
 #   ifdef XMRIG_ALGO_CN_GPU
     ALGO_NAME(CN_GPU),
 #   endif
+
 #   ifdef XMRIG_ALGO_RANDOMX
     ALGO_NAME(RX_XLA),
-=======
+#   endif
+
 #   ifdef XMRIG_ALGO_GHOSTRIDER
     ALGO_NAME(GHOSTRIDER_RTM),
->>>>>>> cd652e26
 #   endif
 };
 
@@ -304,19 +304,17 @@
     ALGO_ALIAS_AUTO(KAWPOW_RVN),    ALGO_ALIAS(KAWPOW_RVN,      "kawpow/rvn"),
 #   endif
 
-<<<<<<< HEAD
-
 #   ifdef XMRIG_ALGO_CN_GPU
     ALGO_ALIAS_AUTO(CN_GPU),        ALGO_ALIAS(CN_GPU,          "cryptonight/gpu"),
-                                    ALGO_ALIAS(CN_GPU,          "cryptonight_gpu"),
-#   endif
+#   endif
+
 #   ifdef XMRIG_ALGO_RANDOMX
     ALGO_ALIAS_AUTO(RX_XLA),        ALGO_ALIAS(RX_XLA,          "Panthera"),
-=======
+#   endif
+
 #   ifdef XMRIG_ALGO_GHOSTRIDER
     ALGO_ALIAS_AUTO(GHOSTRIDER_RTM), ALGO_ALIAS(GHOSTRIDER_RTM, "ghostrider/rtm"),
                                      ALGO_ALIAS(GHOSTRIDER_RTM, "gr"),
->>>>>>> cd652e26
 #   endif
 };
 
