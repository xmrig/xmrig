--- conflicted
+++ resolved
@@ -384,13 +384,9 @@
         CN_HEAVY_0, CN_HEAVY_TUBE, CN_HEAVY_XHV,
         CN_PICO_0, CN_PICO_TLO,
         CN_UPX2,
-<<<<<<< HEAD
         CN_GPU,
         RX_0, RX_WOW, RX_ARQ, RX_XEQ, RX_GRAFT, RX_SFX, RX_KEVA,
-        RX_XLA,
-=======
-        RX_0, RX_WOW, RX_ARQ, RX_GRAFT, RX_SFX, RX_YADA,
->>>>>>> ef14d55a
+        RX_XLA, RX_YADA,
         AR2_CHUKWA, AR2_CHUKWA_V2, AR2_WRKZ,
         KAWPOW_RVN,
         GHOSTRIDER_RTM,
