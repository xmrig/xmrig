--- conflicted
+++ resolved
@@ -103,17 +103,19 @@
 #endif
 
 
-<<<<<<< HEAD
 #ifdef XMRIG_FEATURE_BENCHMARK
 const char *xmrig::Tags::benchmark()
 {
     static const char *tag = BRIGHT_BLACK_BG(CYAN_BOLD_S " benchmk ");
-=======
+
+    return tag;
+}
+#endif
+
 #ifdef XMRIG_FEATURE_PROFILING
 const char* xmrig::Tags::profiler()
 {
     static const char* tag = CYAN_BG_BOLD(WHITE_BOLD_S " profile ");
->>>>>>> 36ed0b43
 
     return tag;
 }
