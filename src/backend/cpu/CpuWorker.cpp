/* XMRig
 * Copyright (c) 2018-2020 SChernykh   <https://github.com/SChernykh>
 * Copyright (c) 2016-2020 XMRig       <https://github.com/xmrig>, <support@xmrig.com>
 *
 *   This program is free software: you can redistribute it and/or modify
 *   it under the terms of the GNU General Public License as published by
 *   the Free Software Foundation, either version 3 of the License, or
 *   (at your option) any later version.
 *
 *   This program is distributed in the hope that it will be useful,
 *   but WITHOUT ANY WARRANTY; without even the implied warranty of
 *   MERCHANTABILITY or FITNESS FOR A PARTICULAR PURPOSE. See the
 *   GNU General Public License for more details.
 *
 *   You should have received a copy of the GNU General Public License
 *   along with this program. If not, see <http://www.gnu.org/licenses/>.
 */


#include <cassert>
#include <thread>
#include <mutex>


#include "backend/cpu/Cpu.h"
#include "backend/cpu/CpuWorker.h"
#include "base/tools/Chrono.h"
#include "core/config/Config.h"
#include "core/Miner.h"
#include "crypto/cn/CnCtx.h"
#include "crypto/cn/CryptoNight_test.h"
#include "crypto/cn/CryptoNight.h"
#include "crypto/common/Nonce.h"
#include "crypto/common/VirtualMemory.h"
#include "crypto/rx/Rx.h"
#include "crypto/rx/RxDataset.h"
#include "crypto/rx/RxVm.h"
#include "net/JobResults.h"


#ifdef XMRIG_ALGO_RANDOMX
#   include "crypto/randomx/randomx.h"
#endif


#ifdef XMRIG_ALGO_ASTROBWT
#   include "crypto/astrobwt/AstroBWT.h"
#endif


#ifdef XMRIG_FEATURE_BENCHMARK
#   include "backend/common/benchmark/BenchState.h"
#endif


namespace xmrig {

static constexpr uint32_t kReserveCount = 32768;


#ifdef XMRIG_ALGO_CN_HEAVY
static std::mutex cn_heavyZen3MemoryMutex;
VirtualMemory* cn_heavyZen3Memory = nullptr;
#endif

} // namespace xmrig



template<size_t N>
xmrig::CpuWorker<N>::CpuWorker(size_t id, const CpuLaunchData &data) :
    Worker(id, data.affinity, data.priority),
    m_algorithm(data.algorithm),
    m_assembly(data.assembly),
    m_astrobwtAVX2(data.astrobwtAVX2),
    m_hwAES(data.hwAES),
    m_yield(data.yield),
    m_av(data.av()),
    m_astrobwtMaxSize(data.astrobwtMaxSize * 1000),
    m_miner(data.miner),
    m_threads(data.threads),
    m_ctx()
{
#   ifdef XMRIG_ALGO_CN_HEAVY
    // cn-heavy optimization for Zen3 CPUs
    if ((N == 1) && (m_av == CnHash::AV_SINGLE) && (m_algorithm.family() == Algorithm::CN_HEAVY) && (m_assembly != Assembly::NONE) && (Cpu::info()->arch() == ICpuInfo::ARCH_ZEN3)) {
        std::lock_guard<std::mutex> lock(cn_heavyZen3MemoryMutex);
        if (!cn_heavyZen3Memory) {
            // Round up number of threads to the multiple of 8
            const size_t num_threads = ((m_threads + 7) / 8) * 8;
            cn_heavyZen3Memory = new VirtualMemory(m_algorithm.l3() * num_threads, data.hugePages, false, false, node());
        }
        m_memory = cn_heavyZen3Memory;
    }
    else
#   endif
    {
        m_memory = new VirtualMemory(m_algorithm.l3() * N, data.hugePages, false, true, node());
    }
}


template<size_t N>
xmrig::CpuWorker<N>::~CpuWorker()
{
#   ifdef XMRIG_ALGO_RANDOMX
    RxVm::destroy(m_vm);
#   endif

    CnCtx::release(m_ctx, N);

#   ifdef XMRIG_ALGO_CN_HEAVY
    if (m_memory != cn_heavyZen3Memory)
#   endif
    {
        delete m_memory;
    }
}


#ifdef XMRIG_ALGO_RANDOMX
template<size_t N>
void xmrig::CpuWorker<N>::allocateRandomX_VM()
{
    RxDataset *dataset = Rx::dataset(m_job.currentJob(), node());

    while (dataset == nullptr) {
        std::this_thread::sleep_for(std::chrono::milliseconds(200));

        if (Nonce::sequence(Nonce::CPU) == 0) {
            return;
        }

        dataset = Rx::dataset(m_job.currentJob(), node());
    }

    if (!m_vm) {
        // Try to allocate scratchpad from dataset's 1 GB huge pages, if normal huge pages are not available
        uint8_t* scratchpad = m_memory->isHugePages() ? m_memory->scratchpad() : dataset->tryAllocateScrathpad();
        m_vm = RxVm::create(dataset, scratchpad ? scratchpad : m_memory->scratchpad(), !m_hwAES, m_assembly, node());
    }
}
#endif


template<size_t N>
bool xmrig::CpuWorker<N>::selfTest()
{
#   ifdef XMRIG_ALGO_RANDOMX
    if (m_algorithm.family() == Algorithm::RANDOM_X) {
        return N == 1;
    }
#   endif

    allocateCnCtx();

    if (m_algorithm.family() == Algorithm::CN) {
        const bool rc = verify(Algorithm::CN_0,      test_output_v0)   &&
                        verify(Algorithm::CN_1,      test_output_v1)   &&
                        verify(Algorithm::CN_2,      test_output_v2)   &&
                        verify(Algorithm::CN_FAST,   test_output_msr)  &&
                        verify(Algorithm::CN_XAO,    test_output_xao)  &&
                        verify(Algorithm::CN_RTO,    test_output_rto)  &&
                        verify(Algorithm::CN_HALF,   test_output_half) &&
                        verify2(Algorithm::CN_R,     test_output_r)    &&
                        verify(Algorithm::CN_RWZ,    test_output_rwz)  &&
                        verify(Algorithm::CN_ZLS,    test_output_zls)  &&
                        verify(Algorithm::CN_CCX,    test_output_ccx)  &&
#                       ifdef XMRIG_ALGO_CN_GPU
                        verify(Algorithm::CN_GPU,    test_output_gpu)  &&
#                       endif
                        verify(Algorithm::CN_DOUBLE, test_output_double);

#       ifdef XMRIG_ALGO_CN_GPU
        if (!rc || N > 1) {
            return rc;
        }

        return verify(Algorithm::CN_GPU, test_output_gpu);
#       else
        return rc;
#       endif
    }

#   ifdef XMRIG_ALGO_CN_LITE
    if (m_algorithm.family() == Algorithm::CN_LITE) {
        return verify(Algorithm::CN_LITE_0,    test_output_v0_lite) &&
               verify(Algorithm::CN_LITE_1,    test_output_v1_lite);
    }
#   endif

#   ifdef XMRIG_ALGO_CN_HEAVY
    if (m_algorithm.family() == Algorithm::CN_HEAVY) {
        return verify(Algorithm::CN_HEAVY_0,    test_output_v0_heavy)  &&
               verify(Algorithm::CN_HEAVY_XHV,  test_output_xhv_heavy) &&
               verify(Algorithm::CN_HEAVY_TUBE, test_output_tube_heavy);
    }
#   endif

#   ifdef XMRIG_ALGO_CN_PICO
    if (m_algorithm.family() == Algorithm::CN_PICO) {
        return verify(Algorithm::CN_PICO_0, test_output_pico_trtl) &&
               verify(Algorithm::CN_PICO_TLO, test_output_pico_tlo);
    }
#   endif

#   ifdef XMRIG_ALGO_CN_FEMTO
    if (m_algorithm.family() == Algorithm::CN_FEMTO) {
        return verify(Algorithm::CN_UPX2, test_output_femto_upx2);
    }
#   endif

#   ifdef XMRIG_ALGO_ARGON2
    if (m_algorithm.family() == Algorithm::ARGON2) {
        return verify(Algorithm::AR2_CHUKWA, argon2_chukwa_test_out) &&
               verify(Algorithm::AR2_CHUKWA_V2, argon2_chukwa_v2_test_out) &&
               verify(Algorithm::AR2_WRKZ, argon2_wrkz_test_out);
    }
#   endif

#   ifdef XMRIG_ALGO_ASTROBWT
    if (m_algorithm.family() == Algorithm::ASTROBWT) {
        return verify(Algorithm::ASTROBWT_DERO, astrobwt_dero_test_out);
    }
#   endif

    return false;
}


template<size_t N>
void xmrig::CpuWorker<N>::hashrateData(uint64_t &hashCount, uint64_t &, uint64_t &rawHashes) const
{
    hashCount = m_count;
    rawHashes = m_count;
}


template<size_t N>
void xmrig::CpuWorker<N>::start()
{
    while (Nonce::sequence(Nonce::CPU) > 0) {
        if (Nonce::isPaused()) {
            do {
                std::this_thread::sleep_for(std::chrono::milliseconds(200));
            }
            while (Nonce::isPaused() && Nonce::sequence(Nonce::CPU) > 0);

            if (Nonce::sequence(Nonce::CPU) == 0) {
                break;
            }

            consumeJob();
        }

#       ifdef XMRIG_ALGO_RANDOMX
        bool first = true;
        alignas(16) uint64_t tempHash[8] = {};
#       endif

        while (!Nonce::isOutdated(Nonce::CPU, m_job.sequence())) {
            const Job &job = m_job.currentJob();

            if (job.algorithm().l3() != m_algorithm.l3()) {
                break;
            }

            uint32_t current_job_nonces[N];
            for (size_t i = 0; i < N; ++i) {
                current_job_nonces[i] = *m_job.nonce(i);
            }

#           ifdef XMRIG_FEATURE_BENCHMARK
            if (m_benchSize) {
                if (current_job_nonces[0] >= m_benchSize) {
                    return BenchState::done();
                }

                // Make each hash dependent on the previous one in single thread benchmark to prevent cheating with multiple threads
                if (m_threads == 1) {
                    *(uint64_t*)(m_job.blob()) ^= BenchState::data();
                }
            }
#           endif

            bool valid = true;

            uint8_t miner_signature_saved[64];
            uint8_t* miner_signature_ptr = m_job.blob() + m_job.nonceOffset() + m_job.nonceSize();

#           ifdef XMRIG_ALGO_RANDOMX
            if (job.algorithm().family() == Algorithm::RANDOM_X) {

                if (first) {
                    first = false;
<<<<<<< HEAD
                    randomx_calculate_hash_first(m_vm, tempHash, m_job.blob(), job.size(), job.algorithm());
=======
                    if (job.hasMinerSignature()) {
                        job.generateMinerSignature(m_job.blob(), job.size(), miner_signature_ptr);
                    }
                    randomx_calculate_hash_first(m_vm, tempHash, m_job.blob(), job.size());
>>>>>>> 41008438
                }

                if (!nextRound()) {
                    break;
                }

<<<<<<< HEAD
                randomx_calculate_hash_next(m_vm, tempHash, m_job.blob(), job.size(), m_hash, job.algorithm());
=======
                if (job.hasMinerSignature()) {
                    memcpy(miner_signature_saved, miner_signature_ptr, sizeof(miner_signature_saved));
                    job.generateMinerSignature(m_job.blob(), job.size(), miner_signature_ptr);
                }
                randomx_calculate_hash_next(m_vm, tempHash, m_job.blob(), job.size(), m_hash);
>>>>>>> 41008438
            }
            else
#           endif
            {
#               ifdef XMRIG_ALGO_ASTROBWT
                if (job.algorithm().family() == Algorithm::ASTROBWT) {
                    if (!astrobwt::astrobwt_dero(m_job.blob(), job.size(), m_ctx[0]->memory, m_hash, m_astrobwtMaxSize, m_astrobwtAVX2))
                        valid = false;
                }
                else
#               endif
                {
                    fn(job.algorithm())(m_job.blob(), job.size(), m_hash, m_ctx, job.height());
                }

                if (!nextRound()) {
                    break;
                };
            }

            if (valid) {
                for (size_t i = 0; i < N; ++i) {
                    const uint64_t value = *reinterpret_cast<uint64_t*>(m_hash + (i * 32) + 24);

#                   ifdef XMRIG_FEATURE_BENCHMARK
                    if (m_benchSize) {
                        if (current_job_nonces[i] < m_benchSize) {
                            BenchState::add(value);
                        }
                    }
                    else
#                   endif
                    if (value < job.target()) {
                        JobResults::submit(job, current_job_nonces[i], m_hash + (i * 32), job.hasMinerSignature() ? miner_signature_saved : nullptr);
                    }
                }
                m_count += N;
            }

            if (m_yield) {
                std::this_thread::yield();
            }
        }

        consumeJob();
    }
}


template<size_t N>
bool xmrig::CpuWorker<N>::nextRound()
{
#   ifdef XMRIG_FEATURE_BENCHMARK
    const uint32_t count = m_benchSize ? 1U : kReserveCount;
#   else
    constexpr uint32_t count = kReserveCount;
#   endif

    if (!m_job.nextRound(count, 1)) {
        JobResults::done(m_job.currentJob());

        return false;
    }

    return true;
}


template<size_t N>
bool xmrig::CpuWorker<N>::verify(const Algorithm &algorithm, const uint8_t *referenceValue)
{
    cn_hash_fun func = fn(algorithm);
    if (!func) {
        return false;
    }

    func(test_input, 76, m_hash, m_ctx, 0);
    return memcmp(m_hash, referenceValue, sizeof m_hash) == 0;
}


template<size_t N>
bool xmrig::CpuWorker<N>::verify2(const Algorithm &algorithm, const uint8_t *referenceValue)
{
    cn_hash_fun func = fn(algorithm);
    if (!func) {
        return false;
    }

    for (size_t i = 0; i < (sizeof(cn_r_test_input) / sizeof(cn_r_test_input[0])); ++i) {
        const size_t size = cn_r_test_input[i].size;
        for (size_t k = 0; k < N; ++k) {
            memcpy(m_job.blob() + (k * size), cn_r_test_input[i].data, size);
        }

        func(m_job.blob(), size, m_hash, m_ctx, cn_r_test_input[i].height);

        for (size_t k = 0; k < N; ++k) {
            if (memcmp(m_hash + k * 32, referenceValue + i * 32, sizeof m_hash / N) != 0) {
                return false;
            }
        }
    }

    return true;
}


namespace xmrig {

template<>
bool CpuWorker<1>::verify2(const Algorithm &algorithm, const uint8_t *referenceValue)
{
    cn_hash_fun func = fn(algorithm);
    if (!func) {
        return false;
    }

    for (size_t i = 0; i < (sizeof(cn_r_test_input) / sizeof(cn_r_test_input[0])); ++i) {
        func(cn_r_test_input[i].data, cn_r_test_input[i].size, m_hash, m_ctx, cn_r_test_input[i].height);

        if (memcmp(m_hash, referenceValue + i * 32, sizeof m_hash) != 0) {
            return false;
        }
    }

    return true;
}

} // namespace xmrig


template<size_t N>
void xmrig::CpuWorker<N>::allocateCnCtx()
{
    if (m_ctx[0] == nullptr) {
        int shift = 0;

#       ifdef XMRIG_ALGO_CN_HEAVY
        // cn-heavy optimization for Zen3 CPUs
        if (m_memory == cn_heavyZen3Memory) {
            shift = (id() / 8) * m_algorithm.l3() * 8 + (id() % 8) * 64;
        }
#       endif

        CnCtx::create(m_ctx, m_memory->scratchpad() + shift, m_algorithm.l3(), N);
    }
}


template<size_t N>
void xmrig::CpuWorker<N>::consumeJob()
{
    if (Nonce::sequence(Nonce::CPU) == 0) {
        return;
    }

    auto job = m_miner->job();

#   ifdef XMRIG_FEATURE_BENCHMARK
    m_benchSize          = job.benchSize();
    const uint32_t count = m_benchSize ? 1U : kReserveCount;
#   else
    constexpr uint32_t count = kReserveCount;
#   endif

    m_job.add(job, count, Nonce::CPU);

#   ifdef XMRIG_ALGO_RANDOMX
    if (m_job.currentJob().algorithm().family() == Algorithm::RANDOM_X) {
        allocateRandomX_VM();
    }
    else
#   endif
    {
        allocateCnCtx();
    }
}


namespace xmrig {

template class CpuWorker<1>;
template class CpuWorker<2>;
template class CpuWorker<3>;
template class CpuWorker<4>;
template class CpuWorker<5>;

} // namespace xmrig
<|MERGE_RESOLUTION|>--- conflicted
+++ resolved
@@ -293,29 +293,21 @@
 
                 if (first) {
                     first = false;
-<<<<<<< HEAD
+                    if (job.hasMinerSignature()) {
+                        job.generateMinerSignature(m_job.blob(), job.size(), miner_signature_ptr, job.algorithm());
+                    }
                     randomx_calculate_hash_first(m_vm, tempHash, m_job.blob(), job.size(), job.algorithm());
-=======
-                    if (job.hasMinerSignature()) {
-                        job.generateMinerSignature(m_job.blob(), job.size(), miner_signature_ptr);
-                    }
-                    randomx_calculate_hash_first(m_vm, tempHash, m_job.blob(), job.size());
->>>>>>> 41008438
                 }
 
                 if (!nextRound()) {
                     break;
                 }
 
-<<<<<<< HEAD
-                randomx_calculate_hash_next(m_vm, tempHash, m_job.blob(), job.size(), m_hash, job.algorithm());
-=======
                 if (job.hasMinerSignature()) {
                     memcpy(miner_signature_saved, miner_signature_ptr, sizeof(miner_signature_saved));
-                    job.generateMinerSignature(m_job.blob(), job.size(), miner_signature_ptr);
-                }
-                randomx_calculate_hash_next(m_vm, tempHash, m_job.blob(), job.size(), m_hash);
->>>>>>> 41008438
+                    job.generateMinerSignature(m_job.blob(), job.size(), miner_signature_ptr, job.algorithm());
+                }
+                randomx_calculate_hash_next(m_vm, tempHash, m_job.blob(), job.size(), m_hash, job.algorithm());
             }
             else
 #           endif
