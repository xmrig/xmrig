/* XMRig
 * Copyright (c) 2018-2024 SChernykh   <https://github.com/SChernykh>
 * Copyright (c) 2016-2024 XMRig       <https://github.com/xmrig>, <support@xmrig.com>
 *
 *   This program is free software: you can redistribute it and/or modify
 *   it under the terms of the GNU General Public License as published by
 *   the Free Software Foundation, either version 3 of the License, or
 *   (at your option) any later version.
 *
 *   This program is distributed in the hope that it will be useful,
 *   but WITHOUT ANY WARRANTY; without even the implied warranty of
 *   MERCHANTABILITY or FITNESS FOR A PARTICULAR PURPOSE. See the
 *   GNU General Public License for more details.
 *
 *   You should have received a copy of the GNU General Public License
 *   along with this program. If not, see <http://www.gnu.org/licenses/>.
 */

#ifndef XMRIG_CPUCONFIG_GEN_H
#define XMRIG_CPUCONFIG_GEN_H


#include "backend/common/Threads.h"
#include "backend/cpu/Cpu.h"
#include "backend/cpu/CpuThreads.h"


namespace xmrig {


static inline size_t generate(const char *key, Threads<CpuThreads> &threads, const Algorithm &algorithm, uint32_t limit)
{
    if (threads.isExist(algorithm) || threads.has(key)) {
        return 0;
    }

    return threads.move(key, Cpu::info()->threads(algorithm, limit));
}


template<Algorithm::Family FAMILY>
static inline size_t generate(Threads<CpuThreads> &, uint32_t) { return 0; }


template<>
size_t inline generate<Algorithm::CN>(Threads<CpuThreads> &threads, uint32_t limit)
{
    size_t count = 0;

    count += generate(Algorithm::kCN, threads, Algorithm::CN_1, limit);
    count += generate(Algorithm::kCN_2, threads, Algorithm::CN_2, limit);
#   ifdef XMRIG_ALGO_CN_GPU
    count += generate(Algorithm::kCN_GPU, threads, Algorithm::CN_GPU, limit);
#   endif

    if (!threads.isExist(Algorithm::CN_0)) {
        threads.disable(Algorithm::CN_0);
        ++count;
    }

    return count;
}


#ifdef XMRIG_ALGO_CN_LITE
template<>
size_t inline generate<Algorithm::CN_LITE>(Threads<CpuThreads> &threads, uint32_t limit)
{
    size_t count = 0;

    count += generate(Algorithm::kCN_LITE, threads, Algorithm::CN_LITE_1, limit);

    if (!threads.isExist(Algorithm::CN_LITE_0)) {
        threads.disable(Algorithm::CN_LITE_0);
        ++count;
    }

    return count;
}
#endif


#ifdef XMRIG_ALGO_CN_HEAVY
template<>
size_t inline generate<Algorithm::CN_HEAVY>(Threads<CpuThreads> &threads, uint32_t limit)
{
    return generate(Algorithm::kCN_HEAVY, threads, Algorithm::CN_HEAVY_0, limit);
}
#endif


#ifdef XMRIG_ALGO_CN_PICO
template<>
size_t inline generate<Algorithm::CN_PICO>(Threads<CpuThreads> &threads, uint32_t limit)
{
    return generate(Algorithm::kCN_PICO, threads, Algorithm::CN_PICO_0, limit);
}
#endif


#ifdef XMRIG_ALGO_CN_FEMTO
template<>
size_t inline generate<Algorithm::CN_FEMTO>(Threads<CpuThreads>& threads, uint32_t limit)
{
    return generate(Algorithm::kCN_UPX2, threads, Algorithm::CN_UPX2, limit);
}
#endif


#ifdef XMRIG_ALGO_RANDOMX
template<>
size_t inline generate<Algorithm::RANDOM_X>(Threads<CpuThreads> &threads, uint32_t limit)
{
    size_t count = 0;
    auto cpuInfo = Cpu::info();
    auto wow     = cpuInfo->threads(Algorithm::RX_WOW, limit);

    if (!threads.isExist(Algorithm::RX_ARQ)) {
        auto arq = cpuInfo->threads(Algorithm::RX_ARQ, limit);
        if (arq == wow) {
            threads.setAlias(Algorithm::RX_ARQ, Algorithm::kRX_WOW);
            ++count;
        }
        else {
            count += threads.move(Algorithm::kRX_ARQ, std::move(arq));
        }
    }

<<<<<<< HEAD
    if (!threads.isExist(Algorithm::RX_XEQ)) {
        auto xeq = cpuInfo->threads(Algorithm::RX_XEQ, limit);
        if (xeq == wow) {
            threads.setAlias(Algorithm::RX_XEQ, Algorithm::kRX_WOW);
            ++count;
        }
        else {
            count += threads.move(Algorithm::kRX_XEQ, std::move(xeq));
        }
    }

    if (!threads.isExist(Algorithm::RX_KEVA)) {
        auto keva = cpuInfo->threads(Algorithm::RX_KEVA, limit);
        if (keva == wow) {
            threads.setAlias(Algorithm::RX_KEVA, Algorithm::kRX_WOW);
            ++count;
        }
        else {
            count += threads.move(Algorithm::kRX_KEVA, std::move(keva));
        }
    }

=======
>>>>>>> ef14d55a
    if (!threads.isExist(Algorithm::RX_WOW)) {
        count += threads.move(Algorithm::kRX_WOW, std::move(wow));
    }

    if (!threads.isExist(Algorithm::RX_XLA)) {
        count += generate(Algorithm::kRX_XLA, threads, Algorithm::RX_XLA, limit);
    }

    count += generate(Algorithm::kRX, threads, Algorithm::RX_0, limit);

    return count;
}
#endif


#ifdef XMRIG_ALGO_ARGON2
template<>
size_t inline generate<Algorithm::ARGON2>(Threads<CpuThreads> &threads, uint32_t limit)
{
    return generate(Algorithm::kAR2, threads, Algorithm::AR2_CHUKWA_V2, limit);
}
#endif


#ifdef XMRIG_ALGO_GHOSTRIDER
template<>
size_t inline generate<Algorithm::GHOSTRIDER>(Threads<CpuThreads>& threads, uint32_t limit)
{
    size_t count = 0;
    count += threads.move(Algorithm::kGHOSTRIDER, std::move(Cpu::info()->threads(Algorithm::GHOSTRIDER_RTM, limit)));
    count += threads.move(Algorithm::kFLEX, std::move(Cpu::info()->threads(Algorithm::FLEX_KCN, limit)));
    return count;
}
#endif


} /* namespace xmrig */


#endif /* XMRIG_CPUCONFIG_GEN_H */<|MERGE_RESOLUTION|>--- conflicted
+++ resolved
@@ -126,7 +126,6 @@
         }
     }
 
-<<<<<<< HEAD
     if (!threads.isExist(Algorithm::RX_XEQ)) {
         auto xeq = cpuInfo->threads(Algorithm::RX_XEQ, limit);
         if (xeq == wow) {
@@ -149,8 +148,6 @@
         }
     }
 
-=======
->>>>>>> ef14d55a
     if (!threads.isExist(Algorithm::RX_WOW)) {
         count += threads.move(Algorithm::kRX_WOW, std::move(wow));
     }
