/* XMRig
 * Copyright (c) 2018-2021 SChernykh   <https://github.com/SChernykh>
 * Copyright (c) 2016-2021 XMRig       <https://github.com/xmrig>, <support@xmrig.com>
 *
 *   This program is free software: you can redistribute it and/or modify
 *   it under the terms of the GNU General Public License as published by
 *   the Free Software Foundation, either version 3 of the License, or
 *   (at your option) any later version.
 *
 *   This program is distributed in the hope that it will be useful,
 *   but WITHOUT ANY WARRANTY; without even the implied warranty of
 *   MERCHANTABILITY or FITNESS FOR A PARTICULAR PURPOSE. See the
 *   GNU General Public License for more details.
 *
 *   You should have received a copy of the GNU General Public License
 *   along with this program. If not, see <http://www.gnu.org/licenses/>.
 */

#ifndef XMRIG_CPUCONFIG_GEN_H
#define XMRIG_CPUCONFIG_GEN_H


#include "backend/common/Threads.h"
#include "backend/cpu/Cpu.h"
#include "backend/cpu/CpuThreads.h"


namespace xmrig {


static inline size_t generate(const char *key, Threads<CpuThreads> &threads, const Algorithm &algorithm, uint32_t limit)
{
    if (threads.isExist(algorithm) || threads.has(key)) {
        return 0;
    }

    return threads.move(key, Cpu::info()->threads(algorithm, limit));
}


template<Algorithm::Family FAMILY>
static inline size_t generate(Threads<CpuThreads> &, uint32_t) { return 0; }


template<>
size_t inline generate<Algorithm::CN>(Threads<CpuThreads> &threads, uint32_t limit)
{
    size_t count = 0;

    count += generate(Algorithm::kCN, threads, Algorithm::CN_1, limit);

    if (!threads.isExist(Algorithm::CN_0)) {
        threads.disable(Algorithm::CN_0);
        ++count;
    }

#   ifdef XMRIG_ALGO_CN_GPU
    count += generate("cn/gpu", threads, Algorithm::CN_GPU, limit);
#   endif

    return count;
}


#ifdef XMRIG_ALGO_CN_LITE
template<>
size_t inline generate<Algorithm::CN_LITE>(Threads<CpuThreads> &threads, uint32_t limit)
{
    size_t count = 0;

    count += generate(Algorithm::kCN_LITE, threads, Algorithm::CN_LITE_1, limit);

    if (!threads.isExist(Algorithm::CN_LITE_0)) {
        threads.disable(Algorithm::CN_LITE_0);
        ++count;
    }

    return count;
}
#endif


#ifdef XMRIG_ALGO_CN_HEAVY
template<>
size_t inline generate<Algorithm::CN_HEAVY>(Threads<CpuThreads> &threads, uint32_t limit)
{
    return generate(Algorithm::kCN_HEAVY, threads, Algorithm::CN_HEAVY_0, limit);
}
#endif


#ifdef XMRIG_ALGO_CN_PICO
template<>
size_t inline generate<Algorithm::CN_PICO>(Threads<CpuThreads> &threads, uint32_t limit)
{
    return generate(Algorithm::kCN_PICO, threads, Algorithm::CN_PICO_0, limit);
}
#endif


#ifdef XMRIG_ALGO_CN_FEMTO
template<>
size_t inline generate<Algorithm::CN_FEMTO>(Threads<CpuThreads>& threads, uint32_t limit)
{
    return generate(Algorithm::kCN_UPX2, threads, Algorithm::CN_UPX2, limit);
}
#endif


#ifdef XMRIG_ALGO_RANDOMX
template<>
size_t inline generate<Algorithm::RANDOM_X>(Threads<CpuThreads> &threads, uint32_t limit)
{
    size_t count = 0;
    auto cpuInfo = Cpu::info();
    auto wow     = cpuInfo->threads(Algorithm::RX_WOW, limit);

    if (!threads.isExist(Algorithm::RX_ARQ)) {
        auto arq = cpuInfo->threads(Algorithm::RX_ARQ, limit);
        if (arq == wow) {
            threads.setAlias(Algorithm::RX_ARQ, Algorithm::kRX_WOW);
            ++count;
        }
        else {
            count += threads.move(Algorithm::kRX_ARQ, std::move(arq));
        }
    }

    if (!threads.isExist(Algorithm::RX_KEVA)) {
        auto keva = cpuInfo->threads(Algorithm::RX_KEVA, limit);
        if (keva == wow) {
            threads.setAlias(Algorithm::RX_KEVA, Algorithm::kRX_WOW);
            ++count;
        }
        else {
            count += threads.move(Algorithm::kRX_KEVA, std::move(keva));
        }
    }

    if (!threads.isExist(Algorithm::RX_WOW)) {
        count += threads.move(Algorithm::kRX_WOW, std::move(wow));
    }

<<<<<<< HEAD
    if (!threads.isExist(Algorithm::RX_XLA)) {
        count += generate("panthera", threads, Algorithm::RX_XLA, limit);
    }

    count += generate("rx", threads, Algorithm::RX_0, limit);
=======
    count += generate(Algorithm::kRX, threads, Algorithm::RX_0, limit);
>>>>>>> 230ff876

    return count;
}
#endif


#ifdef XMRIG_ALGO_ARGON2
template<>
size_t inline generate<Algorithm::ARGON2>(Threads<CpuThreads> &threads, uint32_t limit)
{
    return generate(Algorithm::kAR2, threads, Algorithm::AR2_CHUKWA_V2, limit);
}
#endif


#ifdef XMRIG_ALGO_ASTROBWT
template<>
size_t inline generate<Algorithm::ASTROBWT>(Threads<CpuThreads>& threads, uint32_t limit)
{
    return generate(Algorithm::kASTROBWT, threads, Algorithm::ASTROBWT_DERO, limit);
}
#endif

} /* namespace xmrig */


#endif /* XMRIG_CPUCONFIG_GEN_H */<|MERGE_RESOLUTION|>--- conflicted
+++ resolved
@@ -55,7 +55,7 @@
     }
 
 #   ifdef XMRIG_ALGO_CN_GPU
-    count += generate("cn/gpu", threads, Algorithm::CN_GPU, limit);
+    count += generate(kCN_GPU, threads, Algorithm::CN_GPU, limit);
 #   endif
 
     return count;
@@ -141,15 +141,11 @@
         count += threads.move(Algorithm::kRX_WOW, std::move(wow));
     }
 
-<<<<<<< HEAD
     if (!threads.isExist(Algorithm::RX_XLA)) {
-        count += generate("panthera", threads, Algorithm::RX_XLA, limit);
+        count += generate(Algorithm::kRX_XLA, threads, Algorithm::RX_XLA, limit);
     }
 
-    count += generate("rx", threads, Algorithm::RX_0, limit);
-=======
     count += generate(Algorithm::kRX, threads, Algorithm::RX_0, limit);
->>>>>>> 230ff876
 
     return count;
 }
