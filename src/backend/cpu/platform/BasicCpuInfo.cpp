/* XMRig
 * Copyright (c) 2017-2019 XMR-Stak    <https://github.com/fireice-uk>, <https://github.com/psychocrypt>
 * Copyright (c) 2018-2021 SChernykh   <https://github.com/SChernykh>
 * Copyright (c) 2016-2021 XMRig       <support@xmrig.com>
 *
 *   This program is free software: you can redistribute it and/or modify
 *   it under the terms of the GNU General Public License as published by
 *   the Free Software Foundation, either version 3 of the License, or
 *   (at your option) any later version.
 *
 *   This program is distributed in the hope that it will be useful,
 *   but WITHOUT ANY WARRANTY; without even the implied warranty of
 *   MERCHANTABILITY or FITNESS FOR A PARTICULAR PURPOSE. See the
 *   GNU General Public License for more details.
 *
 *   You should have received a copy of the GNU General Public License
 *   along with this program. If not, see <http://www.gnu.org/licenses/>.
 */

#include <algorithm>
#include <array>
#include <cstring>
#include <thread>


#ifdef _MSC_VER
#   include <intrin.h>
#else
#   include <cpuid.h>
#endif


#include "crypto/cn/CryptoNight_monero.h"
#ifdef XMRIG_VAES
#   include "crypto/cn/CryptoNight_x86_vaes.h"
#endif


#include "backend/cpu/platform/BasicCpuInfo.h"
#include "3rdparty/rapidjson/document.h"
#include "crypto/common/Assembly.h"


#define VENDOR_ID                  (0)
#define PROCESSOR_INFO             (1)
#define EXTENDED_FEATURES          (7)
#define PROCESSOR_EXT_INFO         (0x80000001)
#define PROCESSOR_BRAND_STRING_1   (0x80000002)
#define PROCESSOR_BRAND_STRING_2   (0x80000003)
#define PROCESSOR_BRAND_STRING_3   (0x80000004)

#define EAX_Reg  (0)
#define EBX_Reg  (1)
#define ECX_Reg  (2)
#define EDX_Reg  (3)


namespace xmrig {


constexpr size_t kCpuFlagsSize                                  = 15;
static const std::array<const char *, kCpuFlagsSize> flagNames  = { "aes", "vaes", "avx", "avx2", "avx512f", "bmi2", "osxsave", "pdpe1gb", "sse2", "ssse3", "sse4.1", "xop", "popcnt", "cat_l3", "vm" };
static_assert(kCpuFlagsSize == ICpuInfo::FLAG_MAX, "kCpuFlagsSize and FLAG_MAX mismatch");


#ifdef XMRIG_FEATURE_MSR
constexpr size_t kMsrArraySize                                  = 5;
static const std::array<const char *, kMsrArraySize> msrNames   = { MSR_NAMES_LIST };
static_assert(kMsrArraySize == ICpuInfo::MSR_MOD_MAX, "kMsrArraySize and MSR_MOD_MAX mismatch");
#endif


static inline void cpuid(uint32_t level, int32_t output[4])
{
    memset(output, 0, sizeof(int32_t) * 4);

#   ifdef _MSC_VER
    __cpuidex(output, static_cast<int>(level), 0);
#   else
    __cpuid_count(level, 0, output[0], output[1], output[2], output[3]);
#   endif
}


static void cpu_brand_string(char out[64 + 6]) {
    int32_t cpu_info[4] = { 0 };
    char buf[64]        = { 0 };

    cpuid(VENDOR_ID, cpu_info);

    if (cpu_info[EAX_Reg] >= 4) {
        for (uint32_t i = 0; i < 4; i++) {
            cpuid(0x80000002 + i, cpu_info);
            memcpy(buf + (i * 16), cpu_info, sizeof(cpu_info));
        }
    }

    size_t pos        = 0;
    const size_t size = strlen(buf);

    for (size_t i = 0; i < size; ++i) {
        if (buf[i] == ' ' && ((pos > 0 && out[pos - 1] == ' ') || pos == 0)) {
            continue;
        }

        out[pos++] = buf[i];
    }

    if (pos > 0 && out[pos - 1] == ' ') {
        out[pos - 1] = '\0';
    }
}


static inline bool has_feature(uint32_t level, uint32_t reg, int32_t bit)
{
    int32_t cpu_info[4] = { 0 };
    cpuid(level, cpu_info);

    return (cpu_info[reg] & bit) != 0;
}


static inline int32_t get_masked(int32_t val, int32_t h, int32_t l)
{
    val &= (0x7FFFFFFF >> (31 - (h - l))) << l;
    return val >> l;
}


static inline uint64_t xgetbv()
{
#ifdef _MSC_VER
    return _xgetbv(_XCR_XFEATURE_ENABLED_MASK);
#else
    uint32_t eax_reg = 0;
    uint32_t edx_reg = 0;
    __asm__ __volatile__("xgetbv": "=a"(eax_reg), "=d"(edx_reg) : "c"(0) : "cc");
    return (static_cast<uint64_t>(edx_reg) << 32) | eax_reg;
#endif
}

static inline bool has_xcr_avx()    { return (xgetbv() & 0x06) == 0x06; }
static inline bool has_xcr_avx512() { return (xgetbv() & 0xE6) == 0xE6; }
static inline bool has_osxsave()    { return has_feature(PROCESSOR_INFO,        ECX_Reg, 1 << 27); }
static inline bool has_aes_ni()     { return has_feature(PROCESSOR_INFO,        ECX_Reg, 1 << 25); }
static inline bool has_avx()        { return has_feature(PROCESSOR_INFO,        ECX_Reg, 1 << 28) && has_osxsave() && has_xcr_avx(); }
static inline bool has_avx2()       { return has_feature(EXTENDED_FEATURES,     EBX_Reg, 1 << 5) && has_osxsave() && has_xcr_avx(); }
static inline bool has_vaes()       { return has_feature(EXTENDED_FEATURES,     ECX_Reg, 1 << 9) && has_osxsave() && has_xcr_avx(); }
static inline bool has_avx512f()    { return has_feature(EXTENDED_FEATURES,     EBX_Reg, 1 << 16) && has_osxsave() && has_xcr_avx512(); }
static inline bool has_bmi2()       { return has_feature(EXTENDED_FEATURES,     EBX_Reg, 1 << 8); }
static inline bool has_pdpe1gb()    { return has_feature(PROCESSOR_EXT_INFO,    EDX_Reg, 1 << 26); }
static inline bool has_sse2()       { return has_feature(PROCESSOR_INFO,        EDX_Reg, 1 << 26); }
static inline bool has_ssse3()      { return has_feature(PROCESSOR_INFO,        ECX_Reg, 1 << 9); }
static inline bool has_sse41()      { return has_feature(PROCESSOR_INFO,        ECX_Reg, 1 << 19); }
static inline bool has_xop()        { return has_feature(0x80000001,            ECX_Reg, 1 << 11); }
static inline bool has_popcnt()     { return has_feature(PROCESSOR_INFO,        ECX_Reg, 1 << 23); }
static inline bool has_cat_l3()     { return has_feature(EXTENDED_FEATURES,     EBX_Reg, 1 << 15) && has_feature(0x10, EBX_Reg, 1 << 1); }
static inline bool is_vm()          { return has_feature(PROCESSOR_INFO,        ECX_Reg, 1 << 31); }


} // namespace xmrig


#ifdef XMRIG_ALGO_ARGON2
extern "C" {


int cpu_flags_has_avx2()    { return xmrig::has_avx2(); }
int cpu_flags_has_avx512f() { return xmrig::has_avx512f(); }
int cpu_flags_has_sse2()    { return xmrig::has_sse2(); }
int cpu_flags_has_ssse3()   { return xmrig::has_ssse3(); }
int cpu_flags_has_xop()     { return xmrig::has_xop(); }


}
#endif


xmrig::BasicCpuInfo::BasicCpuInfo() :
    m_threads(std::thread::hardware_concurrency())
{
    cpu_brand_string(m_brand);

    m_flags.set(FLAG_AES,     has_aes_ni());
    m_flags.set(FLAG_AVX,     has_avx());
    m_flags.set(FLAG_AVX2,    has_avx2());
    m_flags.set(FLAG_VAES,    has_vaes());
    m_flags.set(FLAG_AVX512F, has_avx512f());
    m_flags.set(FLAG_BMI2,    has_bmi2());
    m_flags.set(FLAG_OSXSAVE, has_osxsave());
    m_flags.set(FLAG_PDPE1GB, has_pdpe1gb());
    m_flags.set(FLAG_SSE2,    has_sse2());
    m_flags.set(FLAG_SSSE3,   has_ssse3());
    m_flags.set(FLAG_SSE41,   has_sse41());
    m_flags.set(FLAG_XOP,     has_xop());
    m_flags.set(FLAG_POPCNT,  has_popcnt());
    m_flags.set(FLAG_CAT_L3,  has_cat_l3());
    m_flags.set(FLAG_VM,      is_vm());

    m_units.resize(m_threads);
    for (int32_t i = 0; i < static_cast<int32_t>(m_threads); ++i) {
        m_units[i] = i;
    }

#   ifdef XMRIG_FEATURE_ASM
    if (m_flags.test(FLAG_AES)) {
        char vendor[13] = { 0 };
        int32_t data[4] = { 0 };

        cpuid(VENDOR_ID, data);

        memcpy(vendor + 0, &data[1], 4);
        memcpy(vendor + 4, &data[3], 4);
        memcpy(vendor + 8, &data[2], 4);

        cpuid(PROCESSOR_INFO, data);

        m_procInfo = data[EAX_Reg];
        m_family = get_masked(m_procInfo, 12, 8) + get_masked(m_procInfo, 28, 20);
        m_model = (get_masked(m_procInfo, 20, 16) << 4) | get_masked(m_procInfo, 8, 4);
        m_stepping = get_masked(m_procInfo, 4, 0);

        if (memcmp(vendor, "AuthenticAMD", 12) == 0) {
            m_vendor = VENDOR_AMD;

            if (m_family >= 0x17) {
                m_assembly = Assembly::RYZEN;

                switch (m_family) {
                case 0x17:
                    m_msrMod = MSR_MOD_RYZEN_17H;
                    switch (m_model) {
                    case 1:
                    case 17:
                    case 32:
                        m_arch = ARCH_ZEN;
                        break;
                    case 8:
                    case 24:
                        m_arch = ARCH_ZEN_PLUS;
                        break;
                    case 49:
                    case 96:
                    case 113:
                    case 144:
                        m_arch = ARCH_ZEN2;
                        break;
                    }
                    break;

                case 0x19:
                    m_arch = ARCH_ZEN3;
                    m_msrMod = MSR_MOD_RYZEN_19H;
                    break;

                default:
                    m_msrMod = MSR_MOD_NONE;
                    break;
                }
            }
            else {
                m_assembly = Assembly::BULLDOZER;
            }
        }
        else if (memcmp(vendor, "GenuineIntel", 12) == 0) {
            m_vendor   = VENDOR_INTEL;
            m_assembly = Assembly::INTEL;
            m_msrMod   = MSR_MOD_INTEL;

            struct
            {
                unsigned int stepping : 4;
                unsigned int model : 4;
                unsigned int family : 4;
                unsigned int processor_type : 2;
                unsigned int reserved1 : 2;
                unsigned int ext_model : 4;
                unsigned int ext_family : 8;
                unsigned int reserved2 : 4;
            } processor_info;

            memcpy(&processor_info, data, sizeof(processor_info));

            // Intel JCC erratum mitigation
            if (processor_info.family == 6) {
                const uint32_t model = processor_info.model | (processor_info.ext_model << 4);
                const uint32_t stepping = processor_info.stepping;

                // Affected CPU models and stepping numbers are taken from https://www.intel.com/content/dam/support/us/en/documents/processors/mitigations-jump-conditional-code-erratum.pdf
                m_jccErratum =
                    ((model == 0x4E) && (stepping == 0x3)) ||
                    ((model == 0x55) && (stepping == 0x4)) ||
                    ((model == 0x5E) && (stepping == 0x3)) ||
                    ((model == 0x8E) && (stepping >= 0x9) && (stepping <= 0xC)) ||
                    ((model == 0x9E) && (stepping >= 0x9) && (stepping <= 0xD)) ||
                    ((model == 0xA6) && (stepping == 0x0)) ||
                    ((model == 0xAE) && (stepping == 0xA));
            }
        }
    }
#   endif

    cn_sse41_enabled = has(FLAG_SSE41);
    cn_vaes_enabled = has(FLAG_VAES);
}


const char *xmrig::BasicCpuInfo::backend() const
{
    return "basic/1";
}


xmrig::CpuThreads xmrig::BasicCpuInfo::threads(const Algorithm &algorithm, uint32_t limit) const
{
    const uint32_t count = std::thread::hardware_concurrency();
    const uint32_t count_limit  = std::max(static_cast<uint32_t>(count * (limit / 100.0f)), 1U);
    const uint32_t count_limit2 = std::max(static_cast<uint32_t>(count / 2), count_limit);
    const uint32_t count_limit4 = std::max(static_cast<uint32_t>(count / 4), count_limit);

    if (count == 1) {
        return 1;
    }

    const auto f = algorithm.family();

#   ifdef XMRIG_ALGO_CN_LITE
    if (f == Algorithm::CN_LITE) {
        return CpuThreads(count_limit, 1);
    }
#   endif

#   ifdef XMRIG_ALGO_CN_PICO
    if (f == Algorithm::CN_PICO) {
        return CpuThreads(count_limit, 2);
    }
#   endif

#   ifdef XMRIG_ALGO_CN_FEMTO
    if (f == Algorithm::CN_FEMTO) {
        return CpuThreads(count, 2);
    }
#   endif

#   ifdef XMRIG_ALGO_CN_HEAVY
    if (f == Algorithm::CN_HEAVY) {
        return CpuThreads(count_limit4, 1);
    }
#   endif

#   ifdef XMRIG_ALGO_CN_GPU
    if (algorithm == Algorithm::CN_GPU) {
        return count_limit;
    }
#   endif

#   ifdef XMRIG_ALGO_RANDOMX
    if (f == Algorithm::RANDOM_X) {
        if (algorithm == Algorithm::RX_WOW) {
            return count_limit;
        }

        if (algorithm == Algorithm::RX_XLA) {
            CpuThreads threads;
            for (size_t i = 0; i < count_limit2; ++i) {
                threads.add(i, 0);
            }
            return threads;
        }

        return count_limit2;
    }
#   endif

#   ifdef XMRIG_ALGO_ARGON2
    if (f == Algorithm::ARGON2) {
        return count_limit;
    }
#   endif

<<<<<<< HEAD
#   ifdef XMRIG_ALGO_ASTROBWT
    if (f == Algorithm::ASTROBWT) {
        CpuThreads threads;
        for (size_t i = 0; i < count_limit; ++i) {
            threads.add(i, 0);
        }
        return threads;
    }
#   endif

=======
>>>>>>> 834ea445
#   ifdef XMRIG_ALGO_GHOSTRIDER
    if (f == Algorithm::GHOSTRIDER) {
        return CpuThreads(std::max<size_t>(count / 2, 1), 8);
    }
#   endif

    return CpuThreads(count_limit2, 1);
}


rapidjson::Value xmrig::BasicCpuInfo::toJSON(rapidjson::Document &doc) const
{
    using namespace rapidjson;
    auto &allocator = doc.GetAllocator();

    Value out(kObjectType);

    out.AddMember("brand",      StringRef(brand()), allocator);
    out.AddMember("family",     m_family, allocator);
    out.AddMember("model",      m_model, allocator);
    out.AddMember("stepping",   m_stepping, allocator);
    out.AddMember("proc_info",  m_procInfo, allocator);
    out.AddMember("aes",        hasAES(), allocator);
    out.AddMember("avx2",       hasAVX2(), allocator);
    out.AddMember("x64",        is64bit(), allocator); // DEPRECATED will be removed in the next major release.
    out.AddMember("64_bit",     is64bit(), allocator);
    out.AddMember("l2",         static_cast<uint64_t>(L2()), allocator);
    out.AddMember("l3",         static_cast<uint64_t>(L3()), allocator);
    out.AddMember("cores",      static_cast<uint64_t>(cores()), allocator);
    out.AddMember("threads",    static_cast<uint64_t>(threads()), allocator);
    out.AddMember("packages",   static_cast<uint64_t>(packages()), allocator);
    out.AddMember("nodes",      static_cast<uint64_t>(nodes()), allocator);
    out.AddMember("backend",    StringRef(backend()), allocator);

#   ifdef XMRIG_FEATURE_MSR
    out.AddMember("msr",        StringRef(msrNames[msrMod()]), allocator);
#   else
    out.AddMember("msr",        "none", allocator);
#   endif

#   ifdef XMRIG_FEATURE_ASM
    out.AddMember("assembly",   StringRef(Assembly(assembly()).toString()), allocator);
#   else
    out.AddMember("assembly",   "none", allocator);
#   endif

#   if defined(__x86_64__) || defined(_M_AMD64)
    out.AddMember("arch", "x86_64", allocator);
#   else
    out.AddMember("arch", "x86", allocator);
#   endif

    Value flags(kArrayType);

    for (size_t i = 0; i < flagNames.size(); ++i) {
        if (m_flags.test(i)) {
            flags.PushBack(StringRef(flagNames[i]), allocator);
        }
    }

    out.AddMember("flags", flags, allocator);

    return out;
}<|MERGE_RESOLUTION|>--- conflicted
+++ resolved
@@ -379,19 +379,6 @@
     }
 #   endif
 
-<<<<<<< HEAD
-#   ifdef XMRIG_ALGO_ASTROBWT
-    if (f == Algorithm::ASTROBWT) {
-        CpuThreads threads;
-        for (size_t i = 0; i < count_limit; ++i) {
-            threads.add(i, 0);
-        }
-        return threads;
-    }
-#   endif
-
-=======
->>>>>>> 834ea445
 #   ifdef XMRIG_ALGO_GHOSTRIDER
     if (f == Algorithm::GHOSTRIDER) {
         return CpuThreads(std::max<size_t>(count / 2, 1), 8);
