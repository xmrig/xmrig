/* XMRig
 * Copyright 2010      Jeff Garzik <jgarzik@pobox.com>
 * Copyright 2012-2014 pooler      <pooler@litecoinpool.org>
 * Copyright 2014      Lucas Jones <https://github.com/lucasjones>
 * Copyright 2014-2016 Wolf9466    <https://github.com/OhGodAPet>
 * Copyright 2016      Jay D Dee   <jayddee246@gmail.com>
 * Copyright 2017-2018 XMR-Stak    <https://github.com/fireice-uk>, <https://github.com/psychocrypt>
 * Copyright 2018      Lee Clagett <https://github.com/vtnerd>
 * Copyright 2018-2020 SChernykh   <https://github.com/SChernykh>
 * Copyright 2016-2020 XMRig       <https://github.com/xmrig>, <support@xmrig.com>
 *
 *   This program is free software: you can redistribute it and/or modify
 *   it under the terms of the GNU General Public License as published by
 *   the Free Software Foundation, either version 3 of the License, or
 *   (at your option) any later version.
 *
 *   This program is distributed in the hope that it will be useful,
 *   but WITHOUT ANY WARRANTY; without even the implied warranty of
 *   MERCHANTABILITY or FITNESS FOR A PARTICULAR PURPOSE. See the
 *   GNU General Public License for more details.
 *
 *   You should have received a copy of the GNU General Public License
 *   along with this program. If not, see <http://www.gnu.org/licenses/>.
 */

#ifndef XMRIG_BACKEND_TAGS_H
#define XMRIG_BACKEND_TAGS_H


#include <cstdint>


namespace xmrig {


const char *backend_tag(uint32_t backend);
const char *cpu_tag();


#ifdef XMRIG_FEATURE_OPENCL
const char *ocl_tag();
#endif


#ifdef XMRIG_FEATURE_CUDA
const char *cuda_tag();
#endif


<<<<<<< HEAD
#ifdef XMRIG_ALGO_RANDOMX
const char *rx_tag();
#endif


#ifdef XMRIG_FEATURE_BENCHMARK
const char *bm_tag();
#endif


=======
>>>>>>> a0fe49f9
} // namespace xmrig


#endif /* XMRIG_BACKEND_TAGS_H */<|MERGE_RESOLUTION|>--- conflicted
+++ resolved
@@ -47,19 +47,6 @@
 #endif
 
 
-<<<<<<< HEAD
-#ifdef XMRIG_ALGO_RANDOMX
-const char *rx_tag();
-#endif
-
-
-#ifdef XMRIG_FEATURE_BENCHMARK
-const char *bm_tag();
-#endif
-
-
-=======
->>>>>>> a0fe49f9
 } // namespace xmrig
 
 
