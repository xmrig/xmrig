/* XMRig
 * Copyright (c) 2018-2021 SChernykh   <https://github.com/SChernykh>
 * Copyright (c) 2016-2021 XMRig       <https://github.com/xmrig>, <support@xmrig.com>
 *
 *   This program is free software: you can redistribute it and/or modify
 *   it under the terms of the GNU General Public License as published by
 *   the Free Software Foundation, either version 3 of the License, or
 *   (at your option) any later version.
 *
 *   This program is distributed in the hope that it will be useful,
 *   but WITHOUT ANY WARRANTY; without even the implied warranty of
 *   MERCHANTABILITY or FITNESS FOR A PARTICULAR PURPOSE. See the
 *   GNU General Public License for more details.
 *
 *   You should have received a copy of the GNU General Public License
 *   along with this program. If not, see <http://www.gnu.org/licenses/>.
 */

<<<<<<< HEAD

#include <type_traits>

=======
>>>>>>> 230ff876
#include "backend/common/Threads.h"
#include "3rdparty/rapidjson/document.h"
#include "backend/cpu/CpuThreads.h"
#include "crypto/cn/CnAlgo.h"


#ifdef XMRIG_FEATURE_OPENCL
#   include "backend/opencl/OclThreads.h"
#endif


#ifdef XMRIG_FEATURE_CUDA
#   include "backend/cuda/CudaThreads.h"
#endif


namespace xmrig {


static const char *kAsterisk = "*";


} // namespace xmrig


template <class T>
const T &xmrig::Threads<T>::get(const String &profileName) const
{
    static T empty;
    if (profileName.isNull() || !has(profileName)) {
        return empty;
    }

    return m_profiles.at(profileName);
}


template <class T>
size_t xmrig::Threads<T>::read(const rapidjson::Value &value)
{
    using namespace rapidjson;

    for (auto &member : value.GetObject()) {
        if (member.value.IsArray() || member.value.IsObject()) {
            T threads(member.value);

            if (!threads.isEmpty()) {
                move(member.name.GetString(), std::move(threads));
            }
        }
    }

    for (auto &member : value.GetObject()) {
        if (member.value.IsArray() || member.value.IsObject()) {
            continue;
        }

        const Algorithm algo(member.name.GetString());
        if (!algo.isValid()) {
            continue;
        }

        if (member.value.IsBool() && member.value.IsFalse()) {
            disable(algo);
            continue;
        }

        if (member.value.IsString()) {
            if (has(member.value.GetString())) {
                m_aliases.insert({ algo, member.value.GetString() });
            }
            else {
                m_disabled.insert(algo);
            }
        }
    }

    return m_profiles.size();
}


template <class T>
xmrig::String xmrig::Threads<T>::profileName(const Algorithm &algorithm, bool strict) const
{
    if (isDisabled(algorithm)) {
        return String();
    }

    const String name = algorithm.name();
    if (has(name)) {
        return name;
    }

    if (m_aliases.count(algorithm) > 0) {
        return m_aliases.at(algorithm);
    }

    if (strict) {
        return String();
    }

    if (algorithm.family() == Algorithm::CN && algorithm.base() == Algorithm::CN_2 && has(Algorithm::kCN_2)) {
        return Algorithm::kCN_2;
    }

    if (name.contains("/")) {
        const String base = name.split('/').at(0);
        if (has(base)) {
            return base;
        }
    }

    if (std::is_same<T, CpuThreads>::value && (name == "defyx" || name == "panthera") && has("rx")) return "rx";

    if (has(kAsterisk)) {
        return kAsterisk;
    }

    return String();
}


template <class T>
void xmrig::Threads<T>::toJSON(rapidjson::Value &out, rapidjson::Document &doc) const
{
    using namespace rapidjson;
    auto &allocator = doc.GetAllocator();

    for (const auto &kv : m_profiles) {
        out.AddMember(kv.first.toJSON(), kv.second.toJSON(doc), allocator);
    }

    for (const Algorithm &algo : m_disabled) {
        out.AddMember(StringRef(algo.name()), false, allocator);
    }

    for (const auto &kv : m_aliases) {
        out.AddMember(StringRef(kv.first.name()), kv.second.toJSON(), allocator);
    }
}


namespace xmrig {

template class Threads<CpuThreads>;

#ifdef XMRIG_FEATURE_OPENCL
template class Threads<OclThreads>;
#endif

#ifdef XMRIG_FEATURE_CUDA
template class Threads<CudaThreads>;
#endif

} // namespace xmrig<|MERGE_RESOLUTION|>--- conflicted
+++ resolved
@@ -16,12 +16,6 @@
  *   along with this program. If not, see <http://www.gnu.org/licenses/>.
  */
 
-<<<<<<< HEAD
-
-#include <type_traits>
-
-=======
->>>>>>> 230ff876
 #include "backend/common/Threads.h"
 #include "3rdparty/rapidjson/document.h"
 #include "backend/cpu/CpuThreads.h"
