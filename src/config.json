{
    "api": {
        "id": null,
        "worker-id": null
    },
    "http": {
        "enabled": false,
        "host": "127.0.0.1",
        "port": 0,
        "access-token": null,
        "restricted": true
    },
    "autosave": true,
    "rebench-algo": false,
    "bench-algo-time": 10,
    "background": false,
    "colors": true,
    "title": true,
    "randomx": {
        "init": -1,
        "mode": "auto",
        "1gb-pages": false,
        "rdmsr": true,
        "wrmsr": true,
        "numa": true
    },
    "cpu": {
        "enabled": true,
        "huge-pages": true,
        "hw-aes": null,
        "priority": null,
        "memory-pool": false,
        "yield": true,
        "max-threads-hint": 100,
        "asm": true,
        "argon2-impl": null,
        "astrobwt-max-size": 550,
        "cn/0": false,
        "cn-lite/0": false,
        "kawpow": false
    },
    "donate-level": 1,
    "opencl": {
        "enabled": false,
        "cache": true,
        "loader": null,
        "platform": "AMD",
        "adl": true,
        "cn/0": false,
        "cn-lite/0": false
    },
    "cuda": {
        "enabled": false,
        "loader": null,
        "nvml": true,
        "cn/0": false,
        "cn-lite/0": false
    },
<<<<<<< HEAD
=======
    "donate-level": 1,
>>>>>>> 11ed37ea
    "donate-over-proxy": 1,
    "log-file": null,
    "pools": [
        {
            "algo": null,
            "coin": null,
            "url": "gulf.moneroocean.stream:10001",
            "user": "YOUR_WALLET_ADDRESS",
            "pass": "x",
            "rig-id": null,
            "nicehash": false,
            "keepalive": false,
            "enabled": true,
            "tls": false,
            "tls-fingerprint": null,
            "daemon": false,
            "socks5": null,
            "self-select": null
        }
    ],
    "print-time": 60,
    "health-print-time": 60,
    "retries": 5,
    "retry-pause": 5,
    "syslog": false,
    "tls": {
        "enabled": false,
        "protocols": null,
        "cert": null,
        "cert_key": null,
        "ciphers": null,
        "ciphersuites": null,
        "dhparam": null
    },
    "user-agent": null,
    "verbose": 0,
    "watch": true
}<|MERGE_RESOLUTION|>--- conflicted
+++ resolved
@@ -39,7 +39,6 @@
         "cn-lite/0": false,
         "kawpow": false
     },
-    "donate-level": 1,
     "opencl": {
         "enabled": false,
         "cache": true,
@@ -56,10 +55,7 @@
         "cn/0": false,
         "cn-lite/0": false
     },
-<<<<<<< HEAD
-=======
     "donate-level": 1,
->>>>>>> 11ed37ea
     "donate-over-proxy": 1,
     "log-file": null,
     "pools": [
