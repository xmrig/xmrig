--- conflicted
+++ resolved
@@ -45,12 +45,8 @@
     "pools": [
         {
             "algo": null,
-<<<<<<< HEAD
+            "coin": null,
             "url": "gulf.moneroocean.stream:10001",
-=======
-            "coin": null,
-            "url": "donate.v2.xmrig.com:3333",
->>>>>>> 467e5115
             "user": "YOUR_WALLET_ADDRESS",
             "pass": "x",
             "rig-id": null,
