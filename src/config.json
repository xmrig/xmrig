--- conflicted
+++ resolved
@@ -30,20 +30,15 @@
         "cn/0": false,
         "cn-lite/0": false
     },
-<<<<<<< HEAD
-    "opencl": false,
     "donate-level": 1,
-=======
     "opencl": {
-        "enabled": true,
+        "enabled": false,
         "cache": true,
         "loader": null,
         "platform": "AMD",
         "cn/0": false,
         "cn-lite/0": false
     },
-    "donate-level": 5,
->>>>>>> 7158514d
     "donate-over-proxy": 1,
     "log-file": null,
     "pools": [
