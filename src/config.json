--- conflicted
+++ resolved
@@ -11,12 +11,9 @@
         "restricted": true
     },
     "autosave": true,
-<<<<<<< HEAD
     "rebench-algo": false,
     "bench-algo-time": 10,
-=======
     "version": 1,
->>>>>>> ce35260b
     "background": false,
     "colors": true,
     "randomx": {
