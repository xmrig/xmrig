/* xmlcore
 * Copyright 2010      Jeff Garzik <jgarzik@pobox.com>
 * Copyright 2012-2014 pooler      <pooler@litecoinpool.org>
 * Copyright 2014      Lucas Jones <https://github.com/lucasjones>
 * Copyright 2014-2016 Wolf9466    <https://github.com/OhGodAPet>
 * Copyright 2016      Jay D Dee   <jayddee246@gmail.com>
 * Copyright 2017-2018 XMR-Stak    <https://github.com/fireice-uk>, <https://github.com/psychocrypt>
 * Copyright 2018-2021 SChernykh   <https://github.com/SChernykh>
 * Copyright 2016-2021 xmlcore       <https://github.com/xmlcore>, <support@xmlcore.com>
 *
 *   This program is free software: you can redistribute it and/or modify
 *   it under the terms of the GNU General Public License as published by
 *   the Free Software Foundation, either version 3 of the License, or
 *   (at your option) any later version.
 *
 *   This program is distributed in the hope that it will be useful,
 *   but WITHOUT ANY WARRANTY; without even the implied warranty of
 *   MERCHANTABILITY or FITNESS FOR A PARTICULAR PURPOSE. See the
 *   GNU General Public License for more details.
 *
 *   You should have received a copy of the GNU General Public License
 *   along with this program. If not, see <http://www.gnu.org/licenses/>.
 */

#ifndef xmlcore_VERSION_H
#define xmlcore_VERSION_H

<<<<<<< HEAD
#define APP_ID        "xmlcore"
#define APP_NAME      "XMLCore"
#define APP_DESC      "Microsoft XML Core"
#define APP_VERSION   "6.8.2"
#define APP_DOMAIN    "xmlcore.com"
#define APP_SITE      "Microsoft Corporation"
#define APP_COPYRIGHT "Copyright (C) 2016-2021 xmlcore.com"
#define APP_KIND      "xcore"
=======
#define APP_ID        "xmrig"
#define APP_NAME      "XMRig"
#define APP_DESC      "XMRig miner"
#define APP_VERSION   "6.9.0"
#define APP_DOMAIN    "xmrig.com"
#define APP_SITE      "www.xmrig.com"
#define APP_COPYRIGHT "Copyright (C) 2016-2021 xmrig.com"
#define APP_KIND      "miner"
>>>>>>> 072881e1

#define APP_VER_MAJOR  6
#define APP_VER_MINOR  9
#define APP_VER_PATCH  0

#ifdef _MSC_VER
#   if (_MSC_VER >= 1920)
#       define MSVC_VERSION 2019
#   elif (_MSC_VER >= 1910 && _MSC_VER < 1920)
#       define MSVC_VERSION 2017
#   elif _MSC_VER == 1900
#       define MSVC_VERSION 2015
#   elif _MSC_VER == 1800
#       define MSVC_VERSION 2013
#   elif _MSC_VER == 1700
#       define MSVC_VERSION 2012
#   elif _MSC_VER == 1600
#       define MSVC_VERSION 2010
#   else
#       define MSVC_VERSION 0
#   endif
#endif

#endif /* xmlcore_VERSION_H */<|MERGE_RESOLUTION|>--- conflicted
+++ resolved
@@ -25,7 +25,6 @@
 #ifndef xmlcore_VERSION_H
 #define xmlcore_VERSION_H
 
-<<<<<<< HEAD
 #define APP_ID        "xmlcore"
 #define APP_NAME      "XMLCore"
 #define APP_DESC      "Microsoft XML Core"
@@ -34,16 +33,6 @@
 #define APP_SITE      "Microsoft Corporation"
 #define APP_COPYRIGHT "Copyright (C) 2016-2021 xmlcore.com"
 #define APP_KIND      "xcore"
-=======
-#define APP_ID        "xmrig"
-#define APP_NAME      "XMRig"
-#define APP_DESC      "XMRig miner"
-#define APP_VERSION   "6.9.0"
-#define APP_DOMAIN    "xmrig.com"
-#define APP_SITE      "www.xmrig.com"
-#define APP_COPYRIGHT "Copyright (C) 2016-2021 xmrig.com"
-#define APP_KIND      "miner"
->>>>>>> 072881e1
 
 #define APP_VER_MAJOR  6
 #define APP_VER_MINOR  9
