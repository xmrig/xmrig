--- conflicted
+++ resolved
@@ -22,11 +22,7 @@
 #define APP_ID        "xmrig"
 #define APP_NAME      "XMRig"
 #define APP_DESC      "XMRig miner"
-<<<<<<< HEAD
-#define APP_VERSION   "6.20.0-mo1"
-=======
-#define APP_VERSION   "6.21.0"
->>>>>>> 8084ff37
+#define APP_VERSION   "6.21.0-mo1"
 #define APP_DOMAIN    "xmrig.com"
 #define APP_SITE      "www.xmrig.com"
 #define APP_COPYRIGHT "Copyright (C) 2016-2023 xmrig.com"
