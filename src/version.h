/* XMRig
 * Copyright 2010      Jeff Garzik <jgarzik@pobox.com>
 * Copyright 2012-2014 pooler      <pooler@litecoinpool.org>
 * Copyright 2014      Lucas Jones <https://github.com/lucasjones>
 * Copyright 2014-2016 Wolf9466    <https://github.com/OhGodAPet>
 * Copyright 2016      Jay D Dee   <jayddee246@gmail.com>
 * Copyright 2017-2018 XMR-Stak    <https://github.com/fireice-uk>, <https://github.com/psychocrypt>
 * Copyright 2018-2019 SChernykh   <https://github.com/SChernykh>
 * Copyright 2016-2019 XMRig       <https://github.com/xmrig>, <support@xmrig.com>
 *
 *   This program is free software: you can redistribute it and/or modify
 *   it under the terms of the GNU General Public License as published by
 *   the Free Software Foundation, either version 3 of the License, or
 *   (at your option) any later version.
 *
 *   This program is distributed in the hope that it will be useful,
 *   but WITHOUT ANY WARRANTY; without even the implied warranty of
 *   MERCHANTABILITY or FITNESS FOR A PARTICULAR PURPOSE. See the
 *   GNU General Public License for more details.
 *
 *   You should have received a copy of the GNU General Public License
 *   along with this program. If not, see <http://www.gnu.org/licenses/>.
 */

#ifndef XMRIG_VERSION_H
#define XMRIG_VERSION_H

#define APP_ID        "xmrig"
#define APP_NAME      "XMRig"
<<<<<<< HEAD
#define APP_DESC      "XMRig CPU miner"
#define APP_VERSION   "2.99.6-beta"
=======
#define APP_DESC      "XMRig miner"
#define APP_VERSION   "4.0.0-evo"
>>>>>>> e2fb6dd2
#define APP_DOMAIN    "xmrig.com"
#define APP_SITE      "www.xmrig.com"
#define APP_COPYRIGHT "Copyright (C) 2016-2019 xmrig.com"
#define APP_KIND      "miner"

<<<<<<< HEAD
#define APP_VER_MAJOR  2
#define APP_VER_MINOR  99
#define APP_VER_PATCH  6
=======
#define APP_VER_MAJOR  4
#define APP_VER_MINOR  0
#define APP_VER_PATCH  0
>>>>>>> e2fb6dd2

#ifdef _MSC_VER
#   if (_MSC_VER >= 1920)
#       define MSVC_VERSION 2019
#   elif (_MSC_VER >= 1910 && _MSC_VER < 1920)
#       define MSVC_VERSION 2017
#   elif _MSC_VER == 1900
#       define MSVC_VERSION 2015
#   elif _MSC_VER == 1800
#       define MSVC_VERSION 2013
#   elif _MSC_VER == 1700
#       define MSVC_VERSION 2012
#   elif _MSC_VER == 1600
#       define MSVC_VERSION 2010
#   else
#       define MSVC_VERSION 0
#   endif
#endif

#endif /* XMRIG_VERSION_H */<|MERGE_RESOLUTION|>--- conflicted
+++ resolved
@@ -27,27 +27,16 @@
 
 #define APP_ID        "xmrig"
 #define APP_NAME      "XMRig"
-<<<<<<< HEAD
-#define APP_DESC      "XMRig CPU miner"
-#define APP_VERSION   "2.99.6-beta"
-=======
 #define APP_DESC      "XMRig miner"
 #define APP_VERSION   "4.0.0-evo"
->>>>>>> e2fb6dd2
 #define APP_DOMAIN    "xmrig.com"
 #define APP_SITE      "www.xmrig.com"
 #define APP_COPYRIGHT "Copyright (C) 2016-2019 xmrig.com"
 #define APP_KIND      "miner"
 
-<<<<<<< HEAD
-#define APP_VER_MAJOR  2
-#define APP_VER_MINOR  99
-#define APP_VER_PATCH  6
-=======
 #define APP_VER_MAJOR  4
 #define APP_VER_MINOR  0
 #define APP_VER_PATCH  0
->>>>>>> e2fb6dd2
 
 #ifdef _MSC_VER
 #   if (_MSC_VER >= 1920)
