/* XMRig
 * Copyright 2010      Jeff Garzik <jgarzik@pobox.com>
 * Copyright 2012-2014 pooler      <pooler@litecoinpool.org>
 * Copyright 2014      Lucas Jones <https://github.com/lucasjones>
 * Copyright 2014-2016 Wolf9466    <https://github.com/OhGodAPet>
 * Copyright 2016      Jay D Dee   <jayddee246@gmail.com>
 * Copyright 2016-2017 XMRig       <support@xmrig.com>
 *
 *
 *   This program is free software: you can redistribute it and/or modify
 *   it under the terms of the GNU General Public License as published by
 *   the Free Software Foundation, either version 3 of the License, or
 *   (at your option) any later version.
 *
 *   This program is distributed in the hope that it will be useful,
 *   but WITHOUT ANY WARRANTY; without even the implied warranty of
 *   MERCHANTABILITY or FITNESS FOR A PARTICULAR PURPOSE. See the
 *   GNU General Public License for more details.
 *
 *   You should have received a copy of the GNU General Public License
 *   along with this program. If not, see <http://www.gnu.org/licenses/>.
 */

#ifndef __VERSION_H__
#define __VERSION_H__

<<<<<<< HEAD
#ifdef XMRIG_CC_SERVER
#define APP_ID        "xmrigCC"
#define APP_NAME      "XMRigCC"
#define APP_DESC      "XMRigCC Command'n'Control Server"
#define APP_VERSION   "1.0.0"
# else
#define APP_ID        "xmrigCC"
#define APP_NAME      "XMRigCC"
#define APP_DESC      "XMRigCC CPU miner"
#define APP_VERSION   "2.4.1"
#endif
=======
#define APP_ID        "xmrig"
#define APP_NAME      "XMRig"
#define APP_DESC      "XMRig CPU miner"
#define APP_VERSION   "2.4.2"
>>>>>>> fd029201
#define APP_DOMAIN    "xmrig.com"
#define APP_SITE      "www.xmrig.com"
#define APP_COPYRIGHT "Copyright (C) 2016-2017 xmrig.com"
#define APP_KIND      "cpu"

#define APP_VER_MAJOR  2
#define APP_VER_MINOR  4
#define APP_VER_BUILD  2
#define APP_VER_REV    0

#ifdef _MSC_VER
#   if (_MSC_VER == 1910 || _MSC_VER == 1911)
#       define MSVC_VERSION 2017
#   elif _MSC_VER == 1900
#       define MSVC_VERSION 2015
#   elif _MSC_VER == 1800
#       define MSVC_VERSION 2013
#   elif _MSC_VER == 1700
#       define MSVC_VERSION 2012
#   elif _MSC_VER == 1600
#       define MSVC_VERSION 2010
#   else
#       define MSVC_VERSION 0
#   endif
#endif

#endif /* __VERSION_H__ */<|MERGE_RESOLUTION|>--- conflicted
+++ resolved
@@ -24,7 +24,6 @@
 #ifndef __VERSION_H__
 #define __VERSION_H__
 
-<<<<<<< HEAD
 #ifdef XMRIG_CC_SERVER
 #define APP_ID        "xmrigCC"
 #define APP_NAME      "XMRigCC"
@@ -36,12 +35,6 @@
 #define APP_DESC      "XMRigCC CPU miner"
 #define APP_VERSION   "2.4.1"
 #endif
-=======
-#define APP_ID        "xmrig"
-#define APP_NAME      "XMRig"
-#define APP_DESC      "XMRig CPU miner"
-#define APP_VERSION   "2.4.2"
->>>>>>> fd029201
 #define APP_DOMAIN    "xmrig.com"
 #define APP_SITE      "www.xmrig.com"
 #define APP_COPYRIGHT "Copyright (C) 2016-2017 xmrig.com"
