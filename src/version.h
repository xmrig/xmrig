/* XMRig
 * Copyright 2010      Jeff Garzik <jgarzik@pobox.com>
 * Copyright 2012-2014 pooler      <pooler@litecoinpool.org>
 * Copyright 2014      Lucas Jones <https://github.com/lucasjones>
 * Copyright 2014-2016 Wolf9466    <https://github.com/OhGodAPet>
 * Copyright 2016      Jay D Dee   <jayddee246@gmail.com>
 * Copyright 2017-2018 XMR-Stak    <https://github.com/fireice-uk>, <https://github.com/psychocrypt>
 * Copyright 2018-2021 SChernykh   <https://github.com/SChernykh>
 * Copyright 2016-2021 XMRig       <https://github.com/xmrig>, <support@xmrig.com>
 *
 *   This program is free software: you can redistribute it and/or modify
 *   it under the terms of the GNU General Public License as published by
 *   the Free Software Foundation, either version 3 of the License, or
 *   (at your option) any later version.
 *
 *   This program is distributed in the hope that it will be useful,
 *   but WITHOUT ANY WARRANTY; without even the implied warranty of
 *   MERCHANTABILITY or FITNESS FOR A PARTICULAR PURPOSE. See the
 *   GNU General Public License for more details.
 *
 *   You should have received a copy of the GNU General Public License
 *   along with this program. If not, see <http://www.gnu.org/licenses/>.
 */

#ifndef XMRIG_VERSION_H
#define XMRIG_VERSION_H

#define APP_ID        "xmrig"
#define APP_NAME      "XMRig"
#define APP_DESC      "XMRig miner"
<<<<<<< HEAD
#define APP_VERSION   "6.12.2-mo2"
=======
#define APP_VERSION   "6.14.0"
>>>>>>> 41008438
#define APP_DOMAIN    "xmrig.com"
#define APP_SITE      "www.xmrig.com"
#define APP_COPYRIGHT "Copyright (C) 2016-2021 xmrig.com"
#define APP_KIND      "miner"

#define APP_VER_MAJOR  6
#define APP_VER_MINOR  14
#define APP_VER_PATCH  0

#ifdef _MSC_VER
#   if (_MSC_VER >= 1920)
#       define MSVC_VERSION 2019
#   elif (_MSC_VER >= 1910 && _MSC_VER < 1920)
#       define MSVC_VERSION 2017
#   elif _MSC_VER == 1900
#       define MSVC_VERSION 2015
#   elif _MSC_VER == 1800
#       define MSVC_VERSION 2013
#   elif _MSC_VER == 1700
#       define MSVC_VERSION 2012
#   elif _MSC_VER == 1600
#       define MSVC_VERSION 2010
#   else
#       define MSVC_VERSION 0
#   endif
#endif

#endif /* XMRIG_VERSION_H */<|MERGE_RESOLUTION|>--- conflicted
+++ resolved
@@ -28,11 +28,7 @@
 #define APP_ID        "xmrig"
 #define APP_NAME      "XMRig"
 #define APP_DESC      "XMRig miner"
-<<<<<<< HEAD
-#define APP_VERSION   "6.12.2-mo2"
-=======
-#define APP_VERSION   "6.14.0"
->>>>>>> 41008438
+#define APP_VERSION   "6.14.0-mo1"
 #define APP_DOMAIN    "xmrig.com"
 #define APP_SITE      "www.xmrig.com"
 #define APP_COPYRIGHT "Copyright (C) 2016-2021 xmrig.com"
