/* XMRig
 * Copyright 2010      Jeff Garzik <jgarzik@pobox.com>
 * Copyright 2012-2014 pooler      <pooler@litecoinpool.org>
 * Copyright 2014      Lucas Jones <https://github.com/lucasjones>
 * Copyright 2014-2016 Wolf9466    <https://github.com/OhGodAPet>
 * Copyright 2016      Jay D Dee   <jayddee246@gmail.com>
 * Copyright 2016-2017 XMRig       <support@xmrig.com>
 *
 *
 *   This program is free software: you can redistribute it and/or modify
 *   it under the terms of the GNU General Public License as published by
 *   the Free Software Foundation, either version 3 of the License, or
 *   (at your option) any later version.
 *
 *   This program is distributed in the hope that it will be useful,
 *   but WITHOUT ANY WARRANTY; without even the implied warranty of
 *   MERCHANTABILITY or FITNESS FOR A PARTICULAR PURPOSE. See the
 *   GNU General Public License for more details.
 *
 *   You should have received a copy of the GNU General Public License
 *   along with this program. If not, see <http://www.gnu.org/licenses/>.
 */

#ifndef __VERSION_H__
#define __VERSION_H__

#ifdef XMRIG_CC_SERVER
#define APP_ID        "xmrigCC"
#define APP_NAME      "XMRigCC"
#define APP_DESC      "XMRigCC Command'n'Control Server"
# else
#define APP_ID        "xmrig"
#define APP_NAME      "XMRig"
#define APP_DESC      "XMRig CPU miner"
<<<<<<< HEAD
#endif

#define APP_VERSION   "2.4.0"
=======
#define APP_VERSION   "2.4.1"
>>>>>>> 66e9f5a8
#define APP_DOMAIN    "xmrig.com"
#define APP_SITE      "www.xmrig.com"
#define APP_COPYRIGHT "Copyright (C) 2016-2017 xmrig.com"
#define APP_KIND      "cpu"

#define APP_VER_MAJOR  2
#define APP_VER_MINOR  4
#define APP_VER_BUILD  1
#define APP_VER_REV    0

#ifdef _MSC_VER
#   if (_MSC_VER == 1910 || _MSC_VER == 1911)
#       define MSVC_VERSION 2017
#   elif _MSC_VER == 1900
#       define MSVC_VERSION 2015
#   elif _MSC_VER == 1800
#       define MSVC_VERSION 2013
#   elif _MSC_VER == 1700
#       define MSVC_VERSION 2012
#   elif _MSC_VER == 1600
#       define MSVC_VERSION 2010
#   else
#       define MSVC_VERSION 0
#   endif
#endif

#endif /* __VERSION_H__ */<|MERGE_RESOLUTION|>--- conflicted
+++ resolved
@@ -32,13 +32,8 @@
 #define APP_ID        "xmrig"
 #define APP_NAME      "XMRig"
 #define APP_DESC      "XMRig CPU miner"
-<<<<<<< HEAD
 #endif
-
-#define APP_VERSION   "2.4.0"
-=======
 #define APP_VERSION   "2.4.1"
->>>>>>> 66e9f5a8
 #define APP_DOMAIN    "xmrig.com"
 #define APP_SITE      "www.xmrig.com"
 #define APP_COPYRIGHT "Copyright (C) 2016-2017 xmrig.com"
