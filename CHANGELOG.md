--- conflicted
+++ resolved
@@ -1,306 +1,167 @@
-<<<<<<< HEAD
-# v2.6.0-beta3
-- [#563](https://github.com/xmrig/xmrig/issues/563) **Added [advanced threads mode](https://github.com/xmrig/xmrig/issues/563), now possible configure each thread individually.**
-- [#255](https://github.com/xmrig/xmrig/issues/563) Low power mode extended to **triple**, **quard** and **penta** modes.
-- [#519](https://github.com/xmrig/xmrig/issues/519) Fixed high donation levels, improved donation start time randomization.
-- [#554](https://github.com/xmrig/xmrig/issues/554) Fixed regression with `print-time` option.
-
-# v2.6.0-beta2
-- Improved performance for `cryptonight v7` especially in double hash mode.
-- [#499](https://github.com/xmrig/xmrig/issues/499) IPv6 disabled for internal HTTP API by default, was causing issues on some systems.
-- Added short aliases for algorithm names: `cn`, `cn-lite` and `cn-heavy`.
-- Fixed regressions (v2.6.0-beta1 affected)
-  - [#494](https://github.com/xmrig/xmrig/issues/494) Command line option `--donate-level` was broken.
-  - [#502](https://github.com/xmrig/xmrig/issues/502) Build without libmicrohttpd was broken.
-  - Fixed nonce calculation for `--av 4` (software AES, double hash) was causing reduction of effective hashrate and rejected shares on nicehash.
-
-# v2.6.0-beta1
- - [#476](https://github.com/xmrig/xmrig/issues/476) **Added Cryptonight-Heavy support for Sumokoin ASIC resistance fork.**
- - HTTP server now runs in main loop, it make possible easy extend API without worry about thread synchronization.
- - Added initial graceful reload support, miner will reload configuration if config file changed, disabled by default until it will be fully implemented and tested.
- - Added API endpoint `PUT /1/config` to update current config.
- - Added API endpoint `GET /1/config` to get current active config.
- - Added API endpoint `GET /1/threads` to get current active threads configuration.
- - API endpoint `GET /` now deprecated, use `GET /1/summary` instead.
- - Added `--api-no-ipv6` and similar config option to disable IPv6 support for HTTP API.
- - Added `--api-no-restricted` to enable full access to api, this option has no effect if `--api-access-token` not specified.
-
-# v2.5.2
-- [#448](https://github.com/xmrig/xmrig/issues/478) Fixed broken reconnect.
-
-# v2.5.1
-- [#454](https://github.com/xmrig/xmrig/issues/454) Fixed build with libmicrohttpd version below v0.9.35.
-- [#456](https://github.com/xmrig/xmrig/issues/459) Verbose errors related to donation pool was not fully silenced.
-- [#459](https://github.com/xmrig/xmrig/issues/459) Fixed regression (version 2.5.0 affected) with connection to **xmr.f2pool.com**.
-
-# v2.5.0
-- [#434](https://github.com/xmrig/xmrig/issues/434) **Added support for Monero v7 PoW, scheduled on April 6.**
-- Added full IPv6 support.
-- Added protocol extension, when use the miner with xmrig-proxy 2.5+ no more need manually specify `nicehash` option.
-- [#123](https://github.com/xmrig/xmrig-proxy/issues/123) Fixed regression (all versions since 2.4 affected) fragmented responses from pool/proxy was parsed incorrectly.
-- [#428](https://github.com/xmrig/xmrig/issues/428) Fixed regression (version 2.4.5 affected) with CPU cache size detection.
-
-# v2.4.5
-- [#324](https://github.com/xmrig/xmrig/pull/324) Fixed build without libmicrohttpd (CMake cache issue).
-- [#341](https://github.com/xmrig/xmrig/issues/341) Fixed wrong exit code and added command line option `--dry-run`.
-- [#385](https://github.com/xmrig/xmrig/pull/385) Up to 20% performance increase for non-AES CPU and fixed Intel Core 2 cache detection.
-
-# v2.4.4
- - Added libmicrohttpd version to --version output.
- - Fixed bug in singal handler, in some cases miner wasn't shutdown properly.
- - Fixed recent MSVC 2017 version detection.
- - [#279](https://github.com/xmrig/xmrig/pull/279) Fixed build on some macOS versions.
-
-# v2.4.3
- - [#94](https://github.com/xmrig/xmrig/issues/94#issuecomment-342019257) [#216](https://github.com/xmrig/xmrig/issues/216) Added **ARMv8** and **ARMv7** support. Hardware AES supported, thanks [Imran Yusuff](https://github.com/imranyusuff).
- - [#157](https://github.com/xmrig/xmrig/issues/157) [#196](https://github.com/xmrig/xmrig/issues/196) Fixed Linux compile issues.
- - [#184](https://github.com/xmrig/xmrig/issues/184) Fixed cache size detection for CPUs with disabled Hyper-Threading.
- - [#200](https://github.com/xmrig/xmrig/issues/200) In some cases miner was doesn't write log to stdout.
-
-# v2.4.2
- - [#60](https://github.com/xmrig/xmrig/issues/60) Added FreeBSD support, thanks [vcambur](https://github.com/vcambur).
- - [#153](https://github.com/xmrig/xmrig/issues/153) Fixed issues with dwarfpool.com.
- 
-# v2.4.1
-  - [#147](https://github.com/xmrig/xmrig/issues/147) Fixed comparability with monero-stratum.
-
-# v2.4.0
- - Added [HTTP API](https://github.com/xmrig/xmrig/wiki/API).
- - Added comments support in config file.
- - libjansson replaced to rapidjson.
- - [#98](https://github.com/xmrig/xmrig/issues/98) Ignore `keepalive` option with minergate.com and nicehash.com.
- - [#101](https://github.com/xmrig/xmrig/issues/101) Fixed MSVC 2017 (15.3) compile time version detection.
- - [#108](https://github.com/xmrig/xmrig/issues/108) Silently ignore invalid values for `donate-level` option.
- - [#111](https://github.com/xmrig/xmrig/issues/111) Fixed build without AEON support.
- 
-# v2.3.1
-- [#68](https://github.com/xmrig/xmrig/issues/68) Fixed compatibility with Docker containers, was nothing print on console.
-
-# v2.3.0
-- Added `--cpu-priority` option (0 idle, 2 normal to 5 highest).
-- Added `--user-agent` option, to set custom user-agent string for pool. For example `cpuminer-multi/0.1`.
-- Added `--no-huge-pages` option, to disable huge pages support.
-- [#62](https://github.com/xmrig/xmrig/issues/62) Don't send the login to the dev pool.
-- Force reconnect if pool block miner IP address. helps switch to backup pool.
-- Fixed: failed open default config file if path contains non English characters.
-- Fixed: error occurred if try use unavailable stdin or stdout, regression since version 2.2.0.
-- Fixed: message about huge pages support successfully enabled on Windows was not shown in release builds.
-
-# v2.2.1
-- Fixed [terminal issues](https://github.com/xmrig/xmrig-proxy/issues/2#issuecomment-319914085) after exit on Linux and OS X.
-
-# v2.2.0
-- [#46](https://github.com/xmrig/xmrig/issues/46) Restored config file support. Now possible use multiple config files and combine with command line options also added support for default config.
-- Improved colors support on Windows, now used uv_tty, legacy code removed.
-- QuickEdit Mode now disabled on Windows.
-- Added interactive commands in console window:: **h**ashrate, **p**ause, **r**esume.
-- Fixed autoconf mode for AMD FX CPUs.
-
-# v2.1.0
-- [#40](https://github.com/xmrig/xmrig/issues/40)
-Improved miner shutdown, fixed crash on exit for Linux and OS X.
-- Fixed, login request was contain malformed JSON if username or password has some special characters for example `\`. 
-- [#220](https://github.com/fireice-uk/xmr-stak-cpu/pull/220) Better support for Round Robin DNS, IP address now always chosen randomly instead of stuck on first one.
-- Changed donation address, new [xmrig-proxy](https://github.com/xmrig/xmrig-proxy) is coming soon.
-
-# v2.0.2
-- Better deal with possible duplicate jobs from pool, show warning and ignore duplicates.
-- For Windows builds libuv updated to version 1.13.1 and gcc to 7.1.0.
-
-# v2.0.1
- - [#27](https://github.com/xmrig/xmrig/issues/27) Fixed possibility crash on 32bit systems.
-
-# v2.0.0
- - Option `--backup-url` removed, instead now possibility specify multiple pools for example: `-o example1.com:3333 -u user1 -p password1 -k -o example2.com:5555 -u user2 -o example3.com:4444 -u user3`
- - [#15](https://github.com/xmrig/xmrig/issues/15) Added option `-l, --log-file=FILE` to write log to file.
- - [#15](https://github.com/xmrig/xmrig/issues/15) Added option `-S, --syslog` to use syslog for logging, Linux only.
- - [#18](https://github.com/xmrig/xmrig/issues/18) Added nice messages for accepted/rejected shares with diff and network latency.
- - [#20](https://github.com/xmrig/xmrig/issues/20) Fixed `--cpu-affinity` for more than 32 threads.
- - Fixed Windows XP support.
- - Fixed regression, option `--no-color` was not fully disable colored output.
- - Show resolved pool IP address in miner output.
- 
-# v1.0.1
-- Fix broken software AES implementation, app has crashed if CPU not support AES-NI, only version 1.0.0 affected.
-
-# v1.0.0
-- Miner complete rewritten in C++ with libuv.
-- This version should be fully compatible (except config file) with previos versions, many new nice features will come in next versions.
-- This is still beta. If you found regression, stability or perfomance issues or have an idea for new feature please fell free to open new [issue](https://github.com/xmrig/xmrig/issues/new).
-- Added new option `--print-time=N`, print hashrate report every N seconds.
-- New hashrate reports, by default every 60 secons.
-- Added Microsoft Visual C++ 2015 and 2017 support.
-- Removed dependency on libcurl.
-- To compile this version from source please switch to [dev](https://github.com/xmrig/xmrig/tree/dev) branch.
-
-# v0.8.2
-- Fixed L2 cache size detection for AMD CPUs (Bulldozer/Piledriver/Steamroller/Excavator architecture).
-
-# v0.8.2
-- Fixed L2 cache size detection for AMD CPUs (Bulldozer/Piledriver/Steamroller/Excavator architecture).
-- Fixed gcc 7.1 support.
-
-# v0.8.1
-- Added nicehash support, detects automaticaly by pool URL, for example `cryptonight.eu.nicehash.com:3355` or manually via option `--nicehash`.
-
-# v0.8.0
-- Added double hash mode, also known as lower power mode. `--av=2` and `--av=4`.
-- Added smart automatic CPU configuration. Default threads count now depends on size of the L3 cache of CPU.
-- Added CryptoNight-Lite support for AEON `-a cryptonight-lite`.
-- Added `--max-cpu-usage` option for auto CPU configuration mode.
-- Added `--safe` option for adjust threads and algorithm variations to current CPU.
-- No more manual steps to enable huge pages on Windows. XMRig will do it automatically.
-- Removed BMI2 algorithm variation.
-- Removed default pool URL.
-
-# v0.6.0
-- Added automatic cryptonight self test.
-- New software AES algorithm variation. Will be automatically selected if cpu not support AES-NI.
-- Added 32 bit builds.
-- Documented [algorithm variations](https://github.com/xmrig/xmrig#algorithm-variations).
-
-# v0.5.0
-- Initial public release.
-=======
-# v2.5.3
-- Fixed critical bug, in some cases miner was can't recovery connection and switch to failover pool, version 2.5.2 affected. If you use v2.6.0-beta3 this issue doesn't concern you.
-- [#499](https://github.com/xmrig/xmrig/issues/499) IPv6 support disabled for internal HTTP API.
-- Added workaround for nicehash.com if you use `cryptonightv7.<region>.nicehash.com` option `variant=1` will be set automatically.
-
-# v2.5.2
-- [#448](https://github.com/xmrig/xmrig/issues/478) Fixed broken reconnect.
-
-# v2.5.1
-- [#454](https://github.com/xmrig/xmrig/issues/454) Fixed build with libmicrohttpd version below v0.9.35.
-- [#456](https://github.com/xmrig/xmrig/issues/459) Verbose errors related to donation pool was not fully silenced.
-- [#459](https://github.com/xmrig/xmrig/issues/459) Fixed regression (version 2.5.0 affected) with connection to **xmr.f2pool.com**.
-
-# v2.5.0
-- [#434](https://github.com/xmrig/xmrig/issues/434) **Added support for Monero v7 PoW, scheduled on April 6.**
-- Added full IPv6 support.
-- Added protocol extension, when use the miner with xmrig-proxy 2.5+ no more need manually specify `nicehash` option.
-- [#123](https://github.com/xmrig/xmrig-proxy/issues/123) Fixed regression (all versions since 2.4 affected) fragmented responses from pool/proxy was parsed incorrectly.
-- [#428](https://github.com/xmrig/xmrig/issues/428) Fixed regression (version 2.4.5 affected) with CPU cache size detection.
-
-# v2.4.5
-- [#324](https://github.com/xmrig/xmrig/pull/324) Fixed build without libmicrohttpd (CMake cache issue).
-- [#341](https://github.com/xmrig/xmrig/issues/341) Fixed wrong exit code and added command line option `--dry-run`.
-- [#385](https://github.com/xmrig/xmrig/pull/385) Up to 20% performance increase for non-AES CPU and fixed Intel Core 2 cache detection.
-
-# v2.4.4
- - Added libmicrohttpd version to --version output.
- - Fixed bug in singal handler, in some cases miner wasn't shutdown properly.
- - Fixed recent MSVC 2017 version detection.
- - [#279](https://github.com/xmrig/xmrig/pull/279) Fixed build on some macOS versions.
-
-# v2.4.3
- - [#94](https://github.com/xmrig/xmrig/issues/94#issuecomment-342019257) [#216](https://github.com/xmrig/xmrig/issues/216) Added **ARMv8** and **ARMv7** support. Hardware AES supported, thanks [Imran Yusuff](https://github.com/imranyusuff).
- - [#157](https://github.com/xmrig/xmrig/issues/157) [#196](https://github.com/xmrig/xmrig/issues/196) Fixed Linux compile issues.
- - [#184](https://github.com/xmrig/xmrig/issues/184) Fixed cache size detection for CPUs with disabled Hyper-Threading.
- - [#200](https://github.com/xmrig/xmrig/issues/200) In some cases miner was doesn't write log to stdout.
-
-# v2.4.2
- - [#60](https://github.com/xmrig/xmrig/issues/60) Added FreeBSD support, thanks [vcambur](https://github.com/vcambur).
- - [#153](https://github.com/xmrig/xmrig/issues/153) Fixed issues with dwarfpool.com.
- 
-# v2.4.1
-  - [#147](https://github.com/xmrig/xmrig/issues/147) Fixed comparability with monero-stratum.
-
-# v2.4.0
- - Added [HTTP API](https://github.com/xmrig/xmrig/wiki/API).
- - Added comments support in config file.
- - libjansson replaced to rapidjson.
- - [#98](https://github.com/xmrig/xmrig/issues/98) Ignore `keepalive` option with minergate.com and nicehash.com.
- - [#101](https://github.com/xmrig/xmrig/issues/101) Fixed MSVC 2017 (15.3) compile time version detection.
- - [#108](https://github.com/xmrig/xmrig/issues/108) Silently ignore invalid values for `donate-level` option.
- - [#111](https://github.com/xmrig/xmrig/issues/111) Fixed build without AEON support.
- 
-# v2.3.1
-- [#68](https://github.com/xmrig/xmrig/issues/68) Fixed compatibility with Docker containers, was nothing print on console.
-
-# v2.3.0
-- Added `--cpu-priority` option (0 idle, 2 normal to 5 highest).
-- Added `--user-agent` option, to set custom user-agent string for pool. For example `cpuminer-multi/0.1`.
-- Added `--no-huge-pages` option, to disable huge pages support.
-- [#62](https://github.com/xmrig/xmrig/issues/62) Don't send the login to the dev pool.
-- Force reconnect if pool block miner IP address. helps switch to backup pool.
-- Fixed: failed open default config file if path contains non English characters.
-- Fixed: error occurred if try use unavailable stdin or stdout, regression since version 2.2.0.
-- Fixed: message about huge pages support successfully enabled on Windows was not shown in release builds.
-
-# v2.2.1
-- Fixed [terminal issues](https://github.com/xmrig/xmrig-proxy/issues/2#issuecomment-319914085) after exit on Linux and OS X.
-
-# v2.2.0
-- [#46](https://github.com/xmrig/xmrig/issues/46) Restored config file support. Now possible use multiple config files and combine with command line options also added support for default config.
-- Improved colors support on Windows, now used uv_tty, legacy code removed.
-- QuickEdit Mode now disabled on Windows.
-- Added interactive commands in console window:: **h**ashrate, **p**ause, **r**esume.
-- Fixed autoconf mode for AMD FX CPUs.
-
-# v2.1.0
-- [#40](https://github.com/xmrig/xmrig/issues/40)
-Improved miner shutdown, fixed crash on exit for Linux and OS X.
-- Fixed, login request was contain malformed JSON if username or password has some special characters for example `\`. 
-- [#220](https://github.com/fireice-uk/xmr-stak-cpu/pull/220) Better support for Round Robin DNS, IP address now always chosen randomly instead of stuck on first one.
-- Changed donation address, new [xmrig-proxy](https://github.com/xmrig/xmrig-proxy) is coming soon.
-
-# v2.0.2
-- Better deal with possible duplicate jobs from pool, show warning and ignore duplicates.
-- For Windows builds libuv updated to version 1.13.1 and gcc to 7.1.0.
-
-# v2.0.1
- - [#27](https://github.com/xmrig/xmrig/issues/27) Fixed possibility crash on 32bit systems.
-
-# v2.0.0
- - Option `--backup-url` removed, instead now possibility specify multiple pools for example: `-o example1.com:3333 -u user1 -p password1 -k -o example2.com:5555 -u user2 -o example3.com:4444 -u user3`
- - [#15](https://github.com/xmrig/xmrig/issues/15) Added option `-l, --log-file=FILE` to write log to file.
- - [#15](https://github.com/xmrig/xmrig/issues/15) Added option `-S, --syslog` to use syslog for logging, Linux only.
- - [#18](https://github.com/xmrig/xmrig/issues/18) Added nice messages for accepted/rejected shares with diff and network latency.
- - [#20](https://github.com/xmrig/xmrig/issues/20) Fixed `--cpu-affinity` for more than 32 threads.
- - Fixed Windows XP support.
- - Fixed regression, option `--no-color` was not fully disable colored output.
- - Show resolved pool IP address in miner output.
- 
-# v1.0.1
-- Fix broken software AES implementation, app has crashed if CPU not support AES-NI, only version 1.0.0 affected.
-
-# v1.0.0
-- Miner complete rewritten in C++ with libuv.
-- This version should be fully compatible (except config file) with previos versions, many new nice features will come in next versions.
-- This is still beta. If you found regression, stability or perfomance issues or have an idea for new feature please fell free to open new [issue](https://github.com/xmrig/xmrig/issues/new).
-- Added new option `--print-time=N`, print hashrate report every N seconds.
-- New hashrate reports, by default every 60 secons.
-- Added Microsoft Visual C++ 2015 and 2017 support.
-- Removed dependency on libcurl.
-- To compile this version from source please switch to [dev](https://github.com/xmrig/xmrig/tree/dev) branch.
-
-# v0.8.2
-- Fixed L2 cache size detection for AMD CPUs (Bulldozer/Piledriver/Steamroller/Excavator architecture).
-
-# v0.8.2
-- Fixed L2 cache size detection for AMD CPUs (Bulldozer/Piledriver/Steamroller/Excavator architecture).
-- Fixed gcc 7.1 support.
-
-# v0.8.1
-- Added nicehash support, detects automaticaly by pool URL, for example `cryptonight.eu.nicehash.com:3355` or manually via option `--nicehash`.
-
-# v0.8.0
-- Added double hash mode, also known as lower power mode. `--av=2` and `--av=4`.
-- Added smart automatic CPU configuration. Default threads count now depends on size of the L3 cache of CPU.
-- Added CryptoNight-Lite support for AEON `-a cryptonight-lite`.
-- Added `--max-cpu-usage` option for auto CPU configuration mode.
-- Added `--safe` option for adjust threads and algorithm variations to current CPU.
-- No more manual steps to enable huge pages on Windows. XMRig will do it automatically.
-- Removed BMI2 algorithm variation.
-- Removed default pool URL.
-
-# v0.6.0
-- Added automatic cryptonight self test.
-- New software AES algorithm variation. Will be automatically selected if cpu not support AES-NI.
-- Added 32 bit builds.
-- Documented [algorithm variations](https://github.com/xmrig/xmrig#algorithm-variations).
-
-# v0.5.0
-- Initial public release.
->>>>>>> 8d9025f2
+# v2.6.0-beta3
+- [#563](https://github.com/xmrig/xmrig/issues/563) **Added [advanced threads mode](https://github.com/xmrig/xmrig/issues/563), now possible configure each thread individually.**
+- [#255](https://github.com/xmrig/xmrig/issues/563) Low power mode extended to **triple**, **quard** and **penta** modes.
+- [#519](https://github.com/xmrig/xmrig/issues/519) Fixed high donation levels, improved donation start time randomization.
+- [#554](https://github.com/xmrig/xmrig/issues/554) Fixed regression with `print-time` option.
+
+# v2.6.0-beta2
+- Improved performance for `cryptonight v7` especially in double hash mode.
+- [#499](https://github.com/xmrig/xmrig/issues/499) IPv6 disabled for internal HTTP API by default, was causing issues on some systems.
+- Added short aliases for algorithm names: `cn`, `cn-lite` and `cn-heavy`.
+- Fixed regressions (v2.6.0-beta1 affected)
+  - [#494](https://github.com/xmrig/xmrig/issues/494) Command line option `--donate-level` was broken.
+  - [#502](https://github.com/xmrig/xmrig/issues/502) Build without libmicrohttpd was broken.
+  - Fixed nonce calculation for `--av 4` (software AES, double hash) was causing reduction of effective hashrate and rejected shares on nicehash.
+
+# v2.6.0-beta1
+ - [#476](https://github.com/xmrig/xmrig/issues/476) **Added Cryptonight-Heavy support for Sumokoin ASIC resistance fork.**
+ - HTTP server now runs in main loop, it make possible easy extend API without worry about thread synchronization.
+ - Added initial graceful reload support, miner will reload configuration if config file changed, disabled by default until it will be fully implemented and tested.
+ - Added API endpoint `PUT /1/config` to update current config.
+ - Added API endpoint `GET /1/config` to get current active config.
+ - Added API endpoint `GET /1/threads` to get current active threads configuration.
+ - API endpoint `GET /` now deprecated, use `GET /1/summary` instead.
+ - Added `--api-no-ipv6` and similar config option to disable IPv6 support for HTTP API.
+ - Added `--api-no-restricted` to enable full access to api, this option has no effect if `--api-access-token` not specified.
+
+# v2.5.3
+- Fixed critical bug, in some cases miner was can't recovery connection and switch to failover pool, version 2.5.2 affected. If you use v2.6.0-beta3 this issue doesn't concern you.
+- [#499](https://github.com/xmrig/xmrig/issues/499) IPv6 support disabled for internal HTTP API.
+- Added workaround for nicehash.com if you use `cryptonightv7.<region>.nicehash.com` option `variant=1` will be set automatically.
+
+# v2.5.2
+- [#448](https://github.com/xmrig/xmrig/issues/478) Fixed broken reconnect.
+
+# v2.5.1
+- [#454](https://github.com/xmrig/xmrig/issues/454) Fixed build with libmicrohttpd version below v0.9.35.
+- [#456](https://github.com/xmrig/xmrig/issues/459) Verbose errors related to donation pool was not fully silenced.
+- [#459](https://github.com/xmrig/xmrig/issues/459) Fixed regression (version 2.5.0 affected) with connection to **xmr.f2pool.com**.
+
+# v2.5.0
+- [#434](https://github.com/xmrig/xmrig/issues/434) **Added support for Monero v7 PoW, scheduled on April 6.**
+- Added full IPv6 support.
+- Added protocol extension, when use the miner with xmrig-proxy 2.5+ no more need manually specify `nicehash` option.
+- [#123](https://github.com/xmrig/xmrig-proxy/issues/123) Fixed regression (all versions since 2.4 affected) fragmented responses from pool/proxy was parsed incorrectly.
+- [#428](https://github.com/xmrig/xmrig/issues/428) Fixed regression (version 2.4.5 affected) with CPU cache size detection.
+
+# v2.4.5
+- [#324](https://github.com/xmrig/xmrig/pull/324) Fixed build without libmicrohttpd (CMake cache issue).
+- [#341](https://github.com/xmrig/xmrig/issues/341) Fixed wrong exit code and added command line option `--dry-run`.
+- [#385](https://github.com/xmrig/xmrig/pull/385) Up to 20% performance increase for non-AES CPU and fixed Intel Core 2 cache detection.
+
+# v2.4.4
+ - Added libmicrohttpd version to --version output.
+ - Fixed bug in singal handler, in some cases miner wasn't shutdown properly.
+ - Fixed recent MSVC 2017 version detection.
+ - [#279](https://github.com/xmrig/xmrig/pull/279) Fixed build on some macOS versions.
+
+# v2.4.3
+ - [#94](https://github.com/xmrig/xmrig/issues/94#issuecomment-342019257) [#216](https://github.com/xmrig/xmrig/issues/216) Added **ARMv8** and **ARMv7** support. Hardware AES supported, thanks [Imran Yusuff](https://github.com/imranyusuff).
+ - [#157](https://github.com/xmrig/xmrig/issues/157) [#196](https://github.com/xmrig/xmrig/issues/196) Fixed Linux compile issues.
+ - [#184](https://github.com/xmrig/xmrig/issues/184) Fixed cache size detection for CPUs with disabled Hyper-Threading.
+ - [#200](https://github.com/xmrig/xmrig/issues/200) In some cases miner was doesn't write log to stdout.
+
+# v2.4.2
+ - [#60](https://github.com/xmrig/xmrig/issues/60) Added FreeBSD support, thanks [vcambur](https://github.com/vcambur).
+ - [#153](https://github.com/xmrig/xmrig/issues/153) Fixed issues with dwarfpool.com.
+ 
+# v2.4.1
+  - [#147](https://github.com/xmrig/xmrig/issues/147) Fixed comparability with monero-stratum.
+
+# v2.4.0
+ - Added [HTTP API](https://github.com/xmrig/xmrig/wiki/API).
+ - Added comments support in config file.
+ - libjansson replaced to rapidjson.
+ - [#98](https://github.com/xmrig/xmrig/issues/98) Ignore `keepalive` option with minergate.com and nicehash.com.
+ - [#101](https://github.com/xmrig/xmrig/issues/101) Fixed MSVC 2017 (15.3) compile time version detection.
+ - [#108](https://github.com/xmrig/xmrig/issues/108) Silently ignore invalid values for `donate-level` option.
+ - [#111](https://github.com/xmrig/xmrig/issues/111) Fixed build without AEON support.
+ 
+# v2.3.1
+- [#68](https://github.com/xmrig/xmrig/issues/68) Fixed compatibility with Docker containers, was nothing print on console.
+
+# v2.3.0
+- Added `--cpu-priority` option (0 idle, 2 normal to 5 highest).
+- Added `--user-agent` option, to set custom user-agent string for pool. For example `cpuminer-multi/0.1`.
+- Added `--no-huge-pages` option, to disable huge pages support.
+- [#62](https://github.com/xmrig/xmrig/issues/62) Don't send the login to the dev pool.
+- Force reconnect if pool block miner IP address. helps switch to backup pool.
+- Fixed: failed open default config file if path contains non English characters.
+- Fixed: error occurred if try use unavailable stdin or stdout, regression since version 2.2.0.
+- Fixed: message about huge pages support successfully enabled on Windows was not shown in release builds.
+
+# v2.2.1
+- Fixed [terminal issues](https://github.com/xmrig/xmrig-proxy/issues/2#issuecomment-319914085) after exit on Linux and OS X.
+
+# v2.2.0
+- [#46](https://github.com/xmrig/xmrig/issues/46) Restored config file support. Now possible use multiple config files and combine with command line options also added support for default config.
+- Improved colors support on Windows, now used uv_tty, legacy code removed.
+- QuickEdit Mode now disabled on Windows.
+- Added interactive commands in console window:: **h**ashrate, **p**ause, **r**esume.
+- Fixed autoconf mode for AMD FX CPUs.
+
+# v2.1.0
+- [#40](https://github.com/xmrig/xmrig/issues/40)
+Improved miner shutdown, fixed crash on exit for Linux and OS X.
+- Fixed, login request was contain malformed JSON if username or password has some special characters for example `\`. 
+- [#220](https://github.com/fireice-uk/xmr-stak-cpu/pull/220) Better support for Round Robin DNS, IP address now always chosen randomly instead of stuck on first one.
+- Changed donation address, new [xmrig-proxy](https://github.com/xmrig/xmrig-proxy) is coming soon.
+
+# v2.0.2
+- Better deal with possible duplicate jobs from pool, show warning and ignore duplicates.
+- For Windows builds libuv updated to version 1.13.1 and gcc to 7.1.0.
+
+# v2.0.1
+ - [#27](https://github.com/xmrig/xmrig/issues/27) Fixed possibility crash on 32bit systems.
+
+# v2.0.0
+ - Option `--backup-url` removed, instead now possibility specify multiple pools for example: `-o example1.com:3333 -u user1 -p password1 -k -o example2.com:5555 -u user2 -o example3.com:4444 -u user3`
+ - [#15](https://github.com/xmrig/xmrig/issues/15) Added option `-l, --log-file=FILE` to write log to file.
+ - [#15](https://github.com/xmrig/xmrig/issues/15) Added option `-S, --syslog` to use syslog for logging, Linux only.
+ - [#18](https://github.com/xmrig/xmrig/issues/18) Added nice messages for accepted/rejected shares with diff and network latency.
+ - [#20](https://github.com/xmrig/xmrig/issues/20) Fixed `--cpu-affinity` for more than 32 threads.
+ - Fixed Windows XP support.
+ - Fixed regression, option `--no-color` was not fully disable colored output.
+ - Show resolved pool IP address in miner output.
+ 
+# v1.0.1
+- Fix broken software AES implementation, app has crashed if CPU not support AES-NI, only version 1.0.0 affected.
+
+# v1.0.0
+- Miner complete rewritten in C++ with libuv.
+- This version should be fully compatible (except config file) with previos versions, many new nice features will come in next versions.
+- This is still beta. If you found regression, stability or perfomance issues or have an idea for new feature please fell free to open new [issue](https://github.com/xmrig/xmrig/issues/new).
+- Added new option `--print-time=N`, print hashrate report every N seconds.
+- New hashrate reports, by default every 60 secons.
+- Added Microsoft Visual C++ 2015 and 2017 support.
+- Removed dependency on libcurl.
+- To compile this version from source please switch to [dev](https://github.com/xmrig/xmrig/tree/dev) branch.
+
+# v0.8.2
+- Fixed L2 cache size detection for AMD CPUs (Bulldozer/Piledriver/Steamroller/Excavator architecture).
+
+# v0.8.2
+- Fixed L2 cache size detection for AMD CPUs (Bulldozer/Piledriver/Steamroller/Excavator architecture).
+- Fixed gcc 7.1 support.
+
+# v0.8.1
+- Added nicehash support, detects automaticaly by pool URL, for example `cryptonight.eu.nicehash.com:3355` or manually via option `--nicehash`.
+
+# v0.8.0
+- Added double hash mode, also known as lower power mode. `--av=2` and `--av=4`.
+- Added smart automatic CPU configuration. Default threads count now depends on size of the L3 cache of CPU.
+- Added CryptoNight-Lite support for AEON `-a cryptonight-lite`.
+- Added `--max-cpu-usage` option for auto CPU configuration mode.
+- Added `--safe` option for adjust threads and algorithm variations to current CPU.
+- No more manual steps to enable huge pages on Windows. XMRig will do it automatically.
+- Removed BMI2 algorithm variation.
+- Removed default pool URL.
+
+# v0.6.0
+- Added automatic cryptonight self test.
+- New software AES algorithm variation. Will be automatically selected if cpu not support AES-NI.
+- Added 32 bit builds.
+- Documented [algorithm variations](https://github.com/xmrig/xmrig#algorithm-variations).
+
+# v0.5.0
+- Initial public release.